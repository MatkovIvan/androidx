/*
 * Copyright 2018 The Android Open Source Project
 *
 * Licensed under the Apache License, Version 2.0 (the "License");
 * you may not use this file except in compliance with the License.
 * You may obtain a copy of the License at
 *
 *      http://www.apache.org/licenses/LICENSE-2.0
 *
 * Unless required by applicable law or agreed to in writing, software
 * distributed under the License is distributed on an "AS IS" BASIS,
 * WITHOUT WARRANTIES OR CONDITIONS OF ANY KIND, either express or implied.
 * See the License for the specific language governing permissions and
 * limitations under the License.
 */

package androidx.build

import androidx.benchmark.gradle.BenchmarkPlugin
import androidx.build.AndroidXImplPlugin.Companion.TASK_TIMEOUT_MINUTES
import androidx.build.Release.DEFAULT_PUBLISH_CONFIG
import androidx.build.SupportConfig.COMPILE_SDK_VERSION
import androidx.build.SupportConfig.DEFAULT_MIN_SDK_VERSION
import androidx.build.SupportConfig.INSTRUMENTATION_RUNNER
import androidx.build.SupportConfig.TARGET_SDK_VERSION
import androidx.build.buildInfo.addCreateLibraryBuildInfoFileTasks
import androidx.build.checkapi.JavaApiTaskConfig
import androidx.build.checkapi.KmpApiTaskConfig
import androidx.build.checkapi.LibraryApiTaskConfig
import androidx.build.checkapi.configureProjectForApiTasks
import androidx.build.dependencies.KOTLIN_VERSION
import androidx.build.docs.AndroidXKmpDocsImplPlugin
import androidx.build.gradle.isRoot
import androidx.build.license.configureExternalDependencyLicenseCheck
import androidx.build.resources.configurePublicResourcesStub
import androidx.build.sbom.validateAllArchiveInputsRecognized
import androidx.build.studio.StudioTask
import androidx.build.testConfiguration.ModuleInfoGenerator
import androidx.build.testConfiguration.TestModule
import androidx.build.testConfiguration.addAppApkToTestConfigGeneration
import androidx.build.testConfiguration.configureTestConfigGeneration
import com.android.build.api.artifact.SingleArtifact
import com.android.build.api.dsl.ManagedVirtualDevice
import com.android.build.api.dsl.TestOptions
import com.android.build.api.variant.ApplicationAndroidComponentsExtension
import com.android.build.api.variant.HasAndroidTest
import com.android.build.api.variant.LibraryAndroidComponentsExtension
import com.android.build.api.variant.Variant
import com.android.build.gradle.AppExtension
import com.android.build.gradle.AppPlugin
import com.android.build.gradle.BaseExtension
import com.android.build.gradle.LibraryExtension
import com.android.build.gradle.LibraryPlugin
import com.android.build.gradle.TestExtension
import com.android.build.gradle.TestPlugin
import com.android.build.gradle.TestedExtension
<<<<<<< HEAD
import com.android.build.gradle.internal.tasks.AnalyticsRecordingTask
import com.android.build.gradle.internal.tasks.CheckAarMetadataTask
import com.android.build.gradle.internal.tasks.ListingFileRedirectTask
=======
>>>>>>> fdff00cc
import java.io.File
import java.time.Duration
import java.util.Locale
import java.util.concurrent.ConcurrentHashMap
import javax.inject.Inject
import org.gradle.api.DefaultTask
import org.gradle.api.GradleException
import org.gradle.api.JavaVersion.VERSION_11
<<<<<<< HEAD
=======
import org.gradle.api.JavaVersion.VERSION_17
>>>>>>> fdff00cc
import org.gradle.api.JavaVersion.VERSION_1_8
import org.gradle.api.Plugin
import org.gradle.api.Project
import org.gradle.api.Task
import org.gradle.api.component.SoftwareComponentFactory
import org.gradle.api.file.DuplicatesStrategy
import org.gradle.api.plugins.JavaPlugin
import org.gradle.api.plugins.JavaPluginExtension
import org.gradle.api.tasks.Copy
import org.gradle.api.tasks.TaskProvider
import org.gradle.api.tasks.bundling.Zip
import org.gradle.api.tasks.compile.JavaCompile
import org.gradle.api.tasks.javadoc.Javadoc
import org.gradle.api.tasks.testing.AbstractTestTask
import org.gradle.api.tasks.testing.Test
import org.gradle.api.tasks.testing.logging.TestExceptionFormat
import org.gradle.api.tasks.testing.logging.TestLogEvent
import org.gradle.kotlin.dsl.KotlinClosure1
import org.gradle.kotlin.dsl.create
import org.gradle.kotlin.dsl.extra
import org.gradle.kotlin.dsl.findByType
import org.gradle.kotlin.dsl.getByType
import org.gradle.kotlin.dsl.register
import org.jetbrains.kotlin.gradle.dsl.KotlinAndroidProjectExtension
import org.jetbrains.kotlin.gradle.dsl.KotlinMultiplatformExtension
import org.jetbrains.kotlin.gradle.plugin.KotlinBasePluginWrapper
import org.jetbrains.kotlin.gradle.plugin.KotlinMultiplatformPluginWrapper
import org.jetbrains.kotlin.gradle.plugin.mpp.KotlinNativeTargetWithSimulatorTests
import org.jetbrains.kotlin.gradle.tasks.CInteropProcess
import org.jetbrains.kotlin.gradle.tasks.KotlinCompile
import org.jetbrains.kotlin.gradle.tasks.KotlinNativeCompile

/**
 * A plugin which enables all of the Gradle customizations for AndroidX.
 * This plugin reacts to other plugins being added and adds required and optional functionality.
 */

class AndroidXImplPlugin @Inject constructor(val componentFactory: SoftwareComponentFactory) :
    Plugin<Project> {
    override fun apply(project: Project) {
        if (project.isRoot)
            throw Exception("Root project should use AndroidXRootImplPlugin instead")
        val extension = project.extensions.create<AndroidXExtension>(EXTENSION_NAME, project)

        val kmpExtension = project.extensions.create<AndroidXMultiplatformExtension>(
            AndroidXMultiplatformExtension.EXTENSION_NAME,
            project
        )

        project.tasks.register(BUILD_ON_SERVER_TASK, DefaultTask::class.java)
        // Perform different actions based on which plugins have been applied to the project.
        // Many of the actions overlap, ex. API tracking.
        project.plugins.all { plugin ->
            when (plugin) {
                is JavaPlugin -> configureWithJavaPlugin(project, extension)
                is LibraryPlugin -> configureWithLibraryPlugin(project, extension)
                is AppPlugin -> configureWithAppPlugin(project, extension)
                is TestPlugin -> configureWithTestPlugin(project, extension)
                is KotlinBasePluginWrapper -> configureWithKotlinPlugin(project, extension, plugin)
            }
        }

        project.configureKtlint()
        project.configureKotlinStdlibVersion()

        // Configure all Jar-packing tasks for hermetic builds.
        project.tasks.withType(Zip::class.java).configureEach { it.configureForHermeticBuild() }
        project.tasks.withType(Copy::class.java).configureEach { it.configureForHermeticBuild() }

        // copy host side test results to DIST
        project.tasks.withType(AbstractTestTask::class.java) {
                task -> configureTestTask(project, task)
        }
        project.tasks.withType(Test::class.java) {
                task -> configureJvmTestTask(project, task)
        }

        project.configureTaskTimeouts()
        project.configureMavenArtifactUpload(extension, kmpExtension, componentFactory)
        project.configureExternalDependencyLicenseCheck()
//        project.configureProjectStructureValidation(extension)
        // TODO: [1.4 Update] check that it is not needed
        //   This validation is not needed for JetBrains Fork, since they usually set in a force way
//        project.configureProjectVersionValidation(extension)

        // JetBrains Fork only.
        // extension to download latest androidx artifacts instead of depending on project modules
        project.registerAndroidxArtifact(extension)

        project.registerProjectOrArtifact()
        project.addCreateLibraryBuildInfoFileTasks(extension)

        project.configurations.create("samples")
//        project.validateMultiplatformPluginHasNotBeenApplied()

        project.tasks.register("printCoordinates", PrintProjectCoordinatesTask::class.java) {
            it.configureWithAndroidXExtension(extension)
        }
        project.configureConstraintsWithinGroup(extension)
<<<<<<< HEAD
=======
//        project.validateProjectParser(extension)
//        project.validateAllArchiveInputsRecognized()
//        project.afterEvaluate {
//            if (extension.shouldPublish()) {
//                project.validatePublishedMultiplatformHasDefault()
//            }
//        }
    }

    /**
     * Register task that provides androidx library name by given androidx module
     *
     * It works using libraryversions.toml where versions for androidx libraries are located.
     *
     * JetBrains Fork only.
     */
    private fun Project.registerAndroidxArtifact(extension: AndroidXExtension) {
        extra.set(
            ANDROIDX_ARTIFACT_EXT_NAME,
            KotlinClosure1<String, Any>(
                function = {
                    val (group, libraryName) = this.trim(':').split(":")

                    // find androidx library from libraryversions.toml by given module
                    val androidxLibrary = extension.getLibraryGroupFromProjectPath(this)!!
                    val atomicVersion = androidxLibrary.atomicGroupVersion

                    // not all libraries have atomicVersion, for such cases we will use group name
                    // e.g. CORE doesn't have atomicVersion, so we will find just a version for CORE
                    // assuming that it will exist
                    val version = atomicVersion ?: extension.LibraryVersions[group.uppercase()]!!

                    "${androidxLibrary.group}:$libraryName:$version"
                }
            )
        )
>>>>>>> fdff00cc
    }

    private fun Project.registerProjectOrArtifact() {
        // Add a method for each sub project where they can declare an optional
        // dependency on a project or its latest snapshot artifact.
        if (!ProjectLayoutType.isPlayground(this)) {
            // In AndroidX build, this is always enforced to the project
            extra.set(
                PROJECT_OR_ARTIFACT_EXT_NAME,
                KotlinClosure1<String, Project>(
                    function = {
                        // this refers to the first parameter of the closure.
                        project.resolveProject(this)
                    }
                )
            )
        } else {
            // In Playground builds, they are converted to the latest SNAPSHOT artifact if the
            // project is not included in that playground.
            extra.set(
                PROJECT_OR_ARTIFACT_EXT_NAME,
                KotlinClosure1<String, Any>(
                    function = {
                        AndroidXPlaygroundRootImplPlugin.projectOrArtifact(rootProject, this)
                    }
                )
            )
        }
    }

    /**
     * Disables timestamps and ensures filesystem-independent archive ordering to maximize
     * cross-machine byte-for-byte reproducibility of artifacts.
     */
    private fun Zip.configureForHermeticBuild() {
        isReproducibleFileOrder = true
        isPreserveFileTimestamps = false
    }

    private fun Copy.configureForHermeticBuild() {
        duplicatesStrategy = DuplicatesStrategy.FAIL
    }

    private fun configureJvmTestTask(project: Project, task: Test) {
        // Robolectric 1.7 increased heap size requirements, see b/207169653.
        task.maxHeapSize = "3g"

        // For non-playground setup use robolectric offline
        if (!ProjectLayoutType.isPlayground(project)) {
            task.systemProperty("robolectric.offline", "true")
            val robolectricDependencies =
                File(
                    project.getPrebuiltsRoot(),
                    "androidx/external/org/robolectric/android-all-instrumented"
                )
            task.systemProperty(
                "robolectric.dependency.dir",
                robolectricDependencies.relativeTo(project.projectDir)
            )
        }
    }

    private fun configureTestTask(project: Project, task: AbstractTestTask) {
        val ignoreFailuresProperty = project.providers.gradleProperty(
            TEST_FAILURES_DO_NOT_FAIL_TEST_TASK
        )
        val ignoreFailures = ignoreFailuresProperty.isPresent
        if (ignoreFailures) {
            task.ignoreFailures = true
        }
        task.inputs.property("ignoreFailures", ignoreFailures)

        val xmlReportDestDir = project.getHostTestResultDirectory()
        val testName = "${project.path}:${task.name}"
        project.rootProject.tasks.named("createModuleInfo").configure {
            it as ModuleInfoGenerator
            it.testModules.add(
                TestModule(
                    name = testName,
                    path = listOf(
                        project.projectDir.toRelativeString(project.getSupportRootFolder())
                    )
                )
            )
        }
        val archiveName = "$testName.zip"
        if (project.isDisplayTestOutput()) {
            // Enable tracing to see results in command line
            task.testLogging.apply {
                events = hashSetOf(
                    TestLogEvent.FAILED, TestLogEvent.PASSED,
                    TestLogEvent.SKIPPED, TestLogEvent.STANDARD_OUT
                )
                showExceptions = true
                showCauses = true
                showStackTraces = true
                exceptionFormat = TestExceptionFormat.FULL
            }
        } else {
            task.testLogging.apply {
                showExceptions = false
                // Disable all output, including the names of the failing tests, by specifying
                // that the minimum granularity we're interested in is this very high number
                // (which is higher than the current maximum granularity that Gradle offers (3))
                minGranularity = 1000
            }
            val testTaskName = task.name
            val capitalizedTestTaskName = testTaskName.replaceFirstChar {
                if (it.isLowerCase()) it.titlecase(Locale.getDefault()) else it.toString()
            }
            val xmlReport = task.reports.junitXml
            if (xmlReport.required.get()) {
                val zipXmlTask = project.tasks.register(
                    "zipXmlResultsOf$capitalizedTestTaskName",
                    Zip::class.java
                ) {
                    it.destinationDirectory.set(xmlReportDestDir)
                    it.archiveFileName.set(archiveName)
                    it.from(project.file(xmlReport.outputLocation))
                }
                task.finalizedBy(zipXmlTask)
            }
        }
    }

    private fun configureWithKotlinPlugin(
        project: Project,
        extension: AndroidXExtension,
        plugin: KotlinBasePluginWrapper
    ) {
        project.afterEvaluate {
            project.tasks.withType(KotlinCompile::class.java).configureEach { task ->
                if (extension.type == LibraryType.COMPILER_PLUGIN) {
                    task.kotlinOptions.jvmTarget = "11"
                } else if (extension.type.compilationTarget == CompilationTarget.HOST &&
                    extension.type != LibraryType.ANNOTATION_PROCESSOR_UTILS
                ) {
                    task.kotlinOptions.jvmTarget = "11"
                } else {
                    task.kotlinOptions.jvmTarget = "1.8"
                }
                val kotlinCompilerArgs = mutableListOf(
                    "-Xskip-metadata-version-check",
                )
                // TODO (b/259578592): enable -Xjvm-default=all for camera-camera2-pipe projects
                if (!project.name.contains("camera-camera2-pipe")) {
                    kotlinCompilerArgs += "-Xjvm-default=all"
                }
                task.kotlinOptions.freeCompilerArgs += kotlinCompilerArgs
            }

            // If no one else is going to register a source jar, then we should.
            // This cross-plugin hands-off logic shouldn't be necessary once we clean up sourceSet
            // logic (b/235828421)
            if (!project.plugins.hasPlugin(LibraryPlugin::class.java) &&
                !project.plugins.hasPlugin(JavaPlugin::class.java)) {
                project.configureSourceJarForJava()
            }

            val isAndroidProject = project.plugins.hasPlugin(LibraryPlugin::class.java) ||
                project.plugins.hasPlugin(AppPlugin::class.java)
            // Explicit API mode is broken for Android projects
            // https://youtrack.jetbrains.com/issue/KT-37652
            if (extension.shouldEnforceKotlinStrictApiMode() && !isAndroidProject) {
                project.tasks.withType(KotlinCompile::class.java).configureEach { task ->
                    // Workaround for https://youtrack.jetbrains.com/issue/KT-37652
                    if (task.name.endsWith("TestKotlin")) return@configureEach
                    if (task.name.endsWith("TestKotlinJvm")) return@configureEach
                    task.kotlinOptions.freeCompilerArgs += listOf("-Xexplicit-api=strict")
                }
            }
        }
        // setup a partial docs artifact that can be used to generate offline docs, if requested.
        AndroidXKmpDocsImplPlugin.setupPartialDocsArtifact(project)
        if (plugin is KotlinMultiplatformPluginWrapper) {
            //project.configureKonanDirectory()
            project.extensions.findByType<LibraryExtension>()?.apply {
                configureAndroidLibraryWithMultiplatformPluginOptions()
            }
            project.configureKmpTests()
            project.configureSourceJarForMultiplatform()
            project.configureLintForMultiplatform(extension)
        }
    }

    @Suppress("UnstableApiUsage") // AGP DSL APIs
    private fun configureWithAppPlugin(project: Project, androidXExtension: AndroidXExtension) {
        project.extensions.getByType<AppExtension>().apply {
            configureAndroidBaseOptions(project, androidXExtension)
            configureAndroidApplicationOptions(project, androidXExtension)
        }

        project.extensions.getByType<ApplicationAndroidComponentsExtension>().apply {
            onVariants {
                it.configureTests()
                it.artRewritingWorkaround()
            }
            finalizeDsl {
                project.configureAndroidProjectForLint(
                    it.lint,
                    androidXExtension,
                    isLibrary = false
                )
            }
        }
    }

    private fun configureWithTestPlugin(
        project: Project,
        androidXExtension: AndroidXExtension
    ) {
        project.extensions.getByType<TestExtension>().apply {
            configureAndroidBaseOptions(project, androidXExtension)
            project.addAppApkToTestConfigGeneration(androidXExtension)
        }

        project.configureJavaCompilationWarnings(androidXExtension)

        project.addToProjectMap(androidXExtension)
    }

    private fun HasAndroidTest.configureTests() {
        configureLicensePackaging()
        excludeVersionFilesFromTestApks()
    }

    private fun Variant.artRewritingWorkaround() {
        // b/279234807
        experimentalProperties.put(
            "android.experimental.art-profile-r8-rewriting",
            false
        )
    }

    private fun HasAndroidTest.configureLicensePackaging() {
        androidTest?.packaging?.resources?.apply {
            // Workaround a limitation in AGP that fails to merge these META-INF license files.
            pickFirsts.add("/META-INF/AL2.0")
            // In addition to working around the above issue, we exclude the LGPL2.1 license as we're
            // approved to distribute code via AL2.0 and the only dependencies which pull in LGPL2.1
            // are currently dual-licensed with AL2.0 and LGPL2.1. The affected dependencies are:
            //   - net.java.dev.jna:jna:5.5.0
            excludes.add("/META-INF/LGPL2.1")
        }
    }

    /**
     * Excludes files telling which versions of androidx libraries were used in test apks
     * to avoid invalidating the build cache as often
     */
    private fun HasAndroidTest.excludeVersionFilesFromTestApks() {
        androidTest?.packaging?.resources?.apply {
            excludes.add("/META-INF/androidx*.version")
        }
    }

    fun Project.configureKotlinStdlibVersion() {
        project.configurations.all { configuration ->
            configuration.resolutionStrategy { strategy ->
                strategy.eachDependency { details ->
                    if (details.requested.group == "org.jetbrains.kotlin" &&
                        (details.requested.name == "kotlin-stdlib-jdk7" ||
                            details.requested.name == "kotlin-stdlib-jdk8")) {
                        details.useVersion(KOTLIN_VERSION)
                    }
                }
            }
        }
    }

    @Suppress("UnstableApiUsage", "DEPRECATION") // AGP DSL APIs
    private fun configureWithLibraryPlugin(
        project: Project,
        androidXExtension: AndroidXExtension
    ) {
        val libraryExtension = project.extensions.getByType<LibraryExtension>().apply {
            configureAndroidBaseOptions(project, androidXExtension)
            project.addAppApkToTestConfigGeneration(androidXExtension)
            configureAndroidLibraryOptions(project, androidXExtension)

            // Make sure the main Kotlin source set doesn't contain anything under src/main/kotlin.
            val mainKotlinSrcDir = (sourceSets.findByName("main")?.kotlin
                as com.android.build.gradle.api.AndroidSourceDirectorySet)
                .srcDirs
                .filter { it.name == "kotlin" }
                .getOrNull(0)
            if (mainKotlinSrcDir?.isDirectory == true) {
                throw GradleException(
                    "Invalid project structure! AndroidX does not support \"kotlin\" as a " +
                        "top-level source directory for libraries, use \"java\" instead: " +
                        mainKotlinSrcDir.path
                )
            }
        }

        // Remove the android:targetSdkVersion element from the manifest used for AARs.
        project.extensions.getByType<LibraryAndroidComponentsExtension>().onVariants { variant ->
            project.tasks.register(
                variant.name + "AarManifestTransformer",
                AarManifestTransformerTask::class.java
            ).let { taskProvider ->
                variant.artifacts.use(taskProvider)
                    .wiredWithFiles(
                        AarManifestTransformerTask::aarFile,
                        AarManifestTransformerTask::updatedAarFile
                    )
                    .toTransform(SingleArtifact.AAR)
            }
        }

        project.extensions.getByType<com.android.build.api.dsl.LibraryExtension>().apply {
            publishing {
                singleVariant(DEFAULT_PUBLISH_CONFIG)
            }
        }

        project.extensions.getByType<LibraryAndroidComponentsExtension>().apply {
            beforeVariants(selector().withBuildType("release")) { variant ->
                variant.enableUnitTest = false
            }
            onVariants {
                it.configureTests()
                it.artRewritingWorkaround()
            }
            finalizeDsl {
                project.configureAndroidProjectForLint(it.lint, androidXExtension, isLibrary = true)
            }
        }

        project.configurePublicResourcesStub(libraryExtension)
        project.configureSourceJarForAndroid(libraryExtension)
        project.configureVersionFileWriter(libraryExtension, androidXExtension)
        project.configureJavaCompilationWarnings(androidXExtension)

        project.configureDependencyVerification(androidXExtension) { taskProvider ->
            libraryExtension.defaultPublishVariant { libraryVariant ->
                taskProvider.configure { task ->
                    task.dependsOn(libraryVariant.javaCompileProvider)
                }
            }
        }

        val reportLibraryMetrics = project.configureReportLibraryMetricsTask()
        project.addToBuildOnServer(reportLibraryMetrics)
        libraryExtension.defaultPublishVariant { libraryVariant ->
            reportLibraryMetrics.configure {
                it.jarFiles.from(
                    libraryVariant.packageLibraryProvider.map { zip ->
                        zip.inputs.files
                    }
                )
            }
        }

<<<<<<< HEAD
        // Standard docs, resource API, and Metalava configuration for AndroidX projects.
        project.configureProjectForApiTasks(
            LibraryApiTaskConfig(libraryExtension),
            androidXExtension
        )

        // Disable AAR verification when we're forcing max dep versions.
        if (project.usingMaxDepVersions()) {
            project.tasks.withType(CheckAarMetadataTask::class.java).configureEach { task ->
                task.enabled = false
            }
        }

=======
>>>>>>> fdff00cc
        project.addToProjectMap(androidXExtension)
    }

    private fun configureWithJavaPlugin(project: Project, extension: AndroidXExtension) {
        project.configureErrorProneForJava()
        project.configureSourceJarForJava()

        // Force Java 1.8 source- and target-compatibility for all Java libraries.
        val javaExtension = project.extensions.getByType<JavaPluginExtension>()
        project.afterEvaluate {
            if (extension.type == LibraryType.COMPILER_PLUGIN) {
                javaExtension.apply {
                    sourceCompatibility = VERSION_11
                    targetCompatibility = VERSION_11
                }
            } else if (extension.type.compilationTarget == CompilationTarget.HOST &&
                extension.type != LibraryType.ANNOTATION_PROCESSOR_UTILS
            ) {
                javaExtension.apply {
                    sourceCompatibility = VERSION_11
                    targetCompatibility = VERSION_11
                }
            } else {
                javaExtension.apply {
                    sourceCompatibility = VERSION_1_8
                    targetCompatibility = VERSION_1_8
                }
            }
        }

        project.configureJavaCompilationWarnings(extension)

        project.hideJavadocTask()

        project.configureDependencyVerification(extension) { taskProvider ->
            taskProvider.configure { task ->
                task.dependsOn(project.tasks.named(JavaPlugin.COMPILE_JAVA_TASK_NAME))
            }
        }

        // Standard lint, docs, and Metalava configuration for AndroidX projects.
        if (project.multiplatformExtension == null) {
            project.configureNonAndroidProjectForLint(extension)
        }

        project.afterEvaluate {
            if (extension.shouldRelease()) {
                project.extra.set("publish", true)
            }
        }

        // Workaround for b/120487939 wherein Gradle's default resolution strategy prefers external
        // modules with lower versions over local projects with higher versions.
        project.configurations.all { configuration ->
            configuration.resolutionStrategy.preferProjectModules()
        }

        project.addToProjectMap(extension)
    }

    private fun Project.configureProjectStructureValidation(
        extension: AndroidXExtension
    ) {
        // AndroidXExtension.mavenGroup is not readable until afterEvaluate.
        afterEvaluate {
            val mavenGroup = extension.mavenGroup
            val isProbablyPublished = extension.type == LibraryType.PUBLISHED_LIBRARY ||
                extension.type == LibraryType.UNSET
            if (mavenGroup != null && isProbablyPublished && extension.shouldPublish()) {
                validateProjectStructure(mavenGroup.group)
                validateProjectMavenName(extension.name.get(), mavenGroup.group)
            }
        }
    }

    private fun Project.configureProjectVersionValidation(
        extension: AndroidXExtension
    ) {
        // AndroidXExtension.mavenGroup is not readable until afterEvaluate.
        afterEvaluate {
            extension.validateMavenVersion()
        }
    }

    @Suppress("UnstableApiUsage") // Usage of ManagedVirtualDevice
    private fun TestOptions.configureVirtualDevices() {
        managedDevices.devices.register<ManagedVirtualDevice>("pixel2api29") {
            device = "Pixel 2"
            apiLevel = 29
            systemImageSource = "aosp"
        }
        managedDevices.devices.register<ManagedVirtualDevice>("pixel2api30") {
            device = "Pixel 2"
            apiLevel = 30
            systemImageSource = "aosp"
        }
        managedDevices.devices.register<ManagedVirtualDevice>("pixel2api31") {
            device = "Pixel 2"
            apiLevel = 31
            systemImageSource = "aosp"
        }
    }

    private fun BaseExtension.configureAndroidBaseOptions(
        project: Project,
        androidXExtension: AndroidXExtension
    ) {
        compileOptions.apply {
            sourceCompatibility = VERSION_1_8
            targetCompatibility = VERSION_1_8
        }

        compileSdkVersion(COMPILE_SDK_VERSION)
        buildToolsVersion = SupportConfig.buildToolsVersion(project)
        defaultConfig.targetSdk = TARGET_SDK_VERSION
        ndkVersion = SupportConfig.NDK_VERSION

        defaultConfig.testInstrumentationRunner = INSTRUMENTATION_RUNNER

        testOptions.animationsDisabled = true
        testOptions.unitTests.isReturnDefaultValues = true
        testOptions.unitTests.all { task ->
            // https://github.com/robolectric/robolectric/issues/7456
            task.jvmArgs = listOf(
                "--add-opens=java.base/java.lang=ALL-UNNAMED",
                "--add-opens=java.base/java.util=ALL-UNNAMED",
                "--add-opens=java.base/java.io=ALL-UNNAMED",
            )
            // Robolectric 1.7 increased heap size requirements, see b/207169653.
            task.maxHeapSize = "3g"
        }
        testOptions.configureVirtualDevices()

        // Include resources in Robolectric tests as a workaround for b/184641296 and
        // ensure the build directory exists as a workaround for b/187970292.
        testOptions.unitTests.isIncludeAndroidResources = true
        if (!project.buildDir.exists()) project.buildDir.mkdirs()

        defaultConfig.minSdk = DEFAULT_MIN_SDK_VERSION
        project.afterEvaluate {
            val minSdkVersion = defaultConfig.minSdk!!
            check(minSdkVersion >= DEFAULT_MIN_SDK_VERSION) {
                "minSdkVersion $minSdkVersion lower than the default of $DEFAULT_MIN_SDK_VERSION"
            }
            check(compileSdkVersion == COMPILE_SDK_VERSION ||
                project.isCustomCompileSdkAllowed()
            ) {
                "compileSdkVersion must not be explicitly specified, was \"$compileSdkVersion\""
            }
            project.configurations.all { configuration ->
                configuration.resolutionStrategy.eachDependency { dep ->
                    val target = dep.target
                    val version = target.version
                    // Enforce the ban on declaring dependencies with version ranges.
                    // Note: In playground, this ban is exempted to allow unresolvable prebuilts
                    // to automatically get bumped to snapshot versions via version range
                    // substitution.
                    if (version != null && Version.isDependencyRange(version) &&
                        project.rootProject.rootDir == project.getSupportRootFolder()
                    ) {
                        throw IllegalArgumentException(
                            "Dependency ${dep.target} declares its version as " +
                                "version range ${dep.target.version} however the use of " +
                                "version ranges is not allowed, please update the " +
                                "dependency to list a fixed version."
                        )
                    }
                }
            }

            if (androidXExtension.type.compilationTarget != CompilationTarget.DEVICE) {
                throw IllegalStateException(
                    "${androidXExtension.type.name} libraries cannot apply the android plugin, as" +
                        " they do not target android devices"
                )
            }
        }

        val debugSigningConfig = signingConfigs.getByName("debug")
        // Use a local debug keystore to avoid build server issues.
        debugSigningConfig.storeFile = project.getKeystore()
        buildTypes.all { buildType ->
            // Sign all the builds (including release) with debug key
            buildType.signingConfig = debugSigningConfig
        }

        project.configureErrorProneForAndroid(variants)

        // workaround for b/120487939
        project.configurations.all { configuration ->
            // Gradle seems to crash on androidtest configurations
            // preferring project modules...
            if (!configuration.name.lowercase(Locale.US).contains("androidtest")) {
                configuration.resolutionStrategy.preferProjectModules()
            }
        }

        project.configureTestConfigGeneration(this)
        project.configureFtlRunner()

<<<<<<< HEAD
        val buildTestApksTask = project.rootProject.tasks.named(BUILD_TEST_APKS_TASK)
        when (this) {
            is TestedExtension -> testVariants
            // app module defines variants for test module
            is TestExtension -> applicationVariants
            else -> throw IllegalStateException("Unsupported plugin type")
        }.all { variant ->
            buildTestApksTask.configure {
                it.dependsOn(variant.assembleProvider)
            }
            variant.configureApkZipping(project, true)
        }

=======
>>>>>>> fdff00cc
        // AGP warns if we use project.buildDir (or subdirs) for CMake's generated
        // build files (ninja build files, CMakeCache.txt, etc.). Use a staging directory that
        // lives alongside the project's buildDir.
        externalNativeBuild.cmake.buildStagingDirectory =
            File(project.buildDir, "../nativeBuildStaging")

        // disable analytics recording
        // It's always out-of-date, and we don't release any apps in this repo
        project.tasks.withType(AnalyticsRecordingTask::class.java).configureEach { task ->
            task.enabled = false
        }
    }

<<<<<<< HEAD
    /**
     * Configures the ZIP_TEST_CONFIGS_WITH_APKS_TASK to include the test apk if applicable
     */
    @Suppress("DEPRECATION") // ApkVariant
    private fun com.android.build.gradle.api.ApkVariant.configureApkZipping(
        project: Project,
        testApk: Boolean
    ) {
        packageApplicationProvider.get().let { packageTask ->
            AffectedModuleDetector.configureTaskGuard(packageTask)
            // Skip copying AndroidTest apks if they have no source code (no tests to run).
            if (!testApk || project.hasAndroidTestSourceCode()) {
                addToTestZips(project, packageTask)
            }
        }
        // This task needs to be guarded by AffectedModuleDetector due to guarding test
        // APK building above. It can only be removed if we stop using AMD for test APKs.
        project.tasks.withType(ListingFileRedirectTask::class.java).forEach {
            AffectedModuleDetector.configureTaskGuard(it)
        }
    }

=======
>>>>>>> fdff00cc
    private fun LibraryExtension.configureAndroidLibraryOptions(
        project: Project,
        androidXExtension: AndroidXExtension
    ) {
        // Note, this should really match COMPILE_SDK_VERSION, however
        // this API takes an integer and we are unable to set it to a
        // pre-release SDK.
        defaultConfig.aarMetadata.minCompileSdk = TARGET_SDK_VERSION
        project.configurations.all { config ->
            val isTestConfig = config.name.lowercase(Locale.US).contains("test")

            config.dependencyConstraints.configureEach { dependencyConstraint ->
                dependencyConstraint.apply {
                    // Clear strict constraints on test dependencies and listenablefuture:1.0
                    // Don't clear non-strict constraints because they might refer to projects,
                    // and clearing their versions might be unsupported and unnecessary
                    if (versionConstraint.strictVersion != "") {
                        if (isTestConfig ||
                            (group == "com.google.guava" &&
                            name == "listenablefuture" &&
                            version == "1.0")
                        ) {
                            version { versionConstraint ->
                                versionConstraint.strictly("")
                            }
                        }
                    }
                }
            }
        }

        project.afterEvaluate {
            if (androidXExtension.shouldRelease()) {
                project.extra.set("publish", true)
            }
        }
    }

    private fun TestedExtension.configureAndroidLibraryWithMultiplatformPluginOptions() {
        sourceSets.findByName("main")!!.manifest.srcFile("src/androidMain/AndroidManifest.xml")
        sourceSets.findByName("androidTest")!!
            .manifest.srcFile("src/androidAndroidTest/AndroidManifest.xml")
    }

    /**
     * Sets the konan distribution url to the prebuilts directory.
     */
    private fun Project.configureKonanDirectory() {
        if (ProjectLayoutType.isPlayground(this)) {
            return // playground does not use prebuilts
        }
        overrideKotlinNativeDistributionUrlToLocalDirectory()
        overrideKotlinNativeDependenciesUrlToLocalDirectory()
    }

    private fun Project.overrideKotlinNativeDependenciesUrlToLocalDirectory() {
        val konanPrebuiltsFolder = getKonanPrebuiltsFolder()
        // use relative path so it doesn't affect gradle remote cache.
        val relativeRootPath = konanPrebuiltsFolder.relativeTo(rootProject.projectDir).path
        val relativeProjectPath = konanPrebuiltsFolder.relativeTo(projectDir).path
        tasks.withType(KotlinNativeCompile::class.java).configureEach {
            it.kotlinOptions.freeCompilerArgs += listOf(
                "-Xoverride-konan-properties=dependenciesUrl=file:$relativeRootPath"
            )
        }
        tasks.withType(CInteropProcess::class.java).configureEach {
            it.settings.extraOpts += listOf(
                "-Xoverride-konan-properties",
                "dependenciesUrl=file:$relativeProjectPath"
            )
        }
    }

    private fun Project.overrideKotlinNativeDistributionUrlToLocalDirectory() {
        val relativePath = getKonanPrebuiltsFolder()
            .resolve("nativeCompilerPrebuilts")
            .relativeTo(projectDir)
            .path
        val url = "file:$relativePath"
        extensions.extraProperties["kotlin.native.distribution.baseDownloadUrl"] = url
    }

    private fun Project.configureKmpTests() {
        val kmpExtension = checkNotNull(
            project.extensions.findByType<KotlinMultiplatformExtension>()
        ) {
            """
            Project ${project.path} applies kotlin multiplatform plugin but we cannot find the
            KotlinMultiplatformExtension.
            """.trimIndent()
        }
        kmpExtension.testableTargets.all { kotlinTarget ->
            if (kotlinTarget is KotlinNativeTargetWithSimulatorTests) {
                kotlinTarget.binaries.all {
                    // Use std allocator to avoid the following warning:
                    // w: Mimalloc allocator isn't supported on target <target>. Used standard mode.
                    it.freeCompilerArgs += "-Xallocator=std"
                }
            }
        }
    }

    private fun AppExtension.configureAndroidApplicationOptions(
        project: Project,
        androidXExtension: AndroidXExtension
    ) {
        defaultConfig.apply {
            versionCode = 1
            versionName = "1.0"
        }

        project.addAppApkToTestConfigGeneration(androidXExtension)
        project.addAppApkToFtlRunner()
<<<<<<< HEAD

        val buildTestApksTask = project.rootProject.tasks.named(BUILD_TEST_APKS_TASK)
        applicationVariants.all { variant ->
            // Using getName() instead of name due to b/150427408
            if (variant.buildType.name == "debug") {
                buildTestApksTask.configure {
                    it.dependsOn(variant.assembleProvider)
                }
            }
            variant.configureApkZipping(project, false)
        }
=======
>>>>>>> fdff00cc
    }

    private fun Project.configureDependencyVerification(
        extension: AndroidXExtension,
        taskConfigurator: (TaskProvider<VerifyDependencyVersionsTask>) -> Unit
    ) {
        afterEvaluate {
            if (extension.type != LibraryType.SAMPLES) {
                val verifyDependencyVersionsTask = project.createVerifyDependencyVersionsTask()
                if (verifyDependencyVersionsTask != null) {
                    taskConfigurator(verifyDependencyVersionsTask)
                }
            }
        }
    }

    // If this project wants other project in the same group to have the same version,
    // this function configures those constraints.
    private fun Project.configureConstraintsWithinGroup(
        extension: AndroidXExtension
    ) {
        if (!project.shouldAddGroupConstraints()) {
            return
        }
        project.afterEvaluate {
            // make sure that the project has a group
            val projectGroup = extension.mavenGroup
            if (projectGroup == null)
                return@afterEvaluate
            // make sure that this group is configured to use a single version
            val requiredVersion = projectGroup.atomicGroupVersion
            if (requiredVersion == null)
                return@afterEvaluate

            // We don't want to emit the same constraint into our .module file more than once,
            // and we don't want to try to apply a constraint to a configuration that doesn't accept them,
            // so we create a configuration to hold the constraints and make each other constraint extend it
            val constraintConfiguration = project.configurations.create("groupConstraints")
            project.configurations.configureEach { configuration ->
                if (configuration != constraintConfiguration)
                    configuration.extendsFrom(constraintConfiguration)
            }

            val otherProjectPathsInSameGroup = extension.getAllProjectPathsInSameGroup()
            val constraints = project.dependencies.constraints
            val allProjectsExist = buildContainsAllStandardProjects()
            for (otherPath in otherProjectPathsInSameGroup) {
                // don't need a constraint pointing at self
                if (otherPath == project.path)
                    continue
                // We only enable constraints for builds that we intend to be able to publish from.
                //   If a project isn't included in a build we intend to be able to publish from,
                //   the project isn't going to be published.
                // Sometimes this can happen when a project subset is enabled:
                //   The KMP project subset enabled by androidx_multiplatform_mac.sh contains
                //   :benchmark:benchmark-common but not :benchmark:benchmark-benchmark
                //   This is ok because we don't intend to publish that artifact from that build
                val otherProjectShouldExist = allProjectsExist || findProject(otherPath) != null
                if (otherProjectShouldExist) {
                    val dependencyConstraint = project(otherPath)
                    constraints.add(
                        constraintConfiguration.name,
                        dependencyConstraint
                    )
                }
            }
        }
    }

    /**
     * Tells whether this build contains the usual set of all projects (`./gradlew projects`)
     * Sometimes developers request to include fewer projects because this may run more quickly
     */
    private fun Project.buildContainsAllStandardProjects(): Boolean {
        if (getProjectSubset() != null)
            return false
        if (ProjectLayoutType.isPlayground(this))
            return false
        return true
    }

    companion object {
        const val CREATE_LIBRARY_BUILD_INFO_FILES_TASK = "createLibraryBuildInfoFiles"
        const val GENERATE_TEST_CONFIGURATION_TASK = "GenerateTestConfiguration"
        const val ZIP_TEST_CONFIGS_WITH_APKS_TASK = "zipTestConfigsWithApks"
        const val ZIP_CONSTRAINED_TEST_CONFIGS_WITH_APKS_TASK = "zipConstrainedTestConfigsWithApks"

        const val TASK_GROUP_API = "API"

        const val EXTENSION_NAME = "androidx"

        /**
         * Fail the build if a non-Studio task runs longer than expected
         */
        const val TASK_TIMEOUT_MINUTES = 60L
    }
}

private const val PROJECTS_MAP_KEY = "projects"
private const val ACCESSED_PROJECTS_MAP_KEY = "accessedProjectsMap"

/**
 * Hides a project's Javadoc tasks from the output of `./gradlew tasks` by setting their group to
 * `null`.
 *
 * AndroidX projects do not use the Javadoc task for docs generation, so we don't want them
 * cluttering up the task overview.
 */
private fun Project.hideJavadocTask() {
    tasks.withType(Javadoc::class.java).configureEach {
        if (it.name == "javadoc") {
            it.group = null
        }
    }
}

private fun Project.addToProjectMap(extension: AndroidXExtension) {
    // TODO(alanv): Move this out of afterEvaluate
    afterEvaluate {
        if (extension.shouldRelease()) {
            val group = extension.mavenGroup?.group
            if (group != null) {
                val module = "$group:$name"

                if (project.rootProject.extra.has(ACCESSED_PROJECTS_MAP_KEY)) {
                    throw GradleException(
                        "Attempted to add $project to project map after " +
                            "the contents of the map were accessed"
                    )
                }
                @Suppress("UNCHECKED_CAST")
                val projectModules = project.rootProject.extra.get(PROJECTS_MAP_KEY)
                    as ConcurrentHashMap<String, String>
                projectModules[module] = path
            }
        }
    }
}

val Project.multiplatformExtension
    get() = extensions.findByType(KotlinMultiplatformExtension::class.java)

@Suppress("UNCHECKED_CAST")
fun Project.getProjectsMap(): ConcurrentHashMap<String, String> {
    project.rootProject.extra.set(ACCESSED_PROJECTS_MAP_KEY, true)
    return rootProject.extra.get(PROJECTS_MAP_KEY) as ConcurrentHashMap<String, String>
}

/**
 * Configures all non-Studio tasks in a project (see b/153193718 for background) to time out after
 * [TASK_TIMEOUT_MINUTES].
 */
private fun Project.configureTaskTimeouts() {
    tasks.configureEach { t ->
        // skip adding a timeout for some tasks that both take a long time and
        // that we can count on the user to monitor
        if (t !is StudioTask) {
            t.timeout.set(Duration.ofMinutes(TASK_TIMEOUT_MINUTES))
        }
    }
}

private fun Project.configureJavaCompilationWarnings(androidXExtension: AndroidXExtension) {
    afterEvaluate {
        project.tasks.withType(JavaCompile::class.java).configureEach { task ->
            // If we're running a hypothetical test build confirming that tip-of-tree versions
            // are compatible, then we're not concerned about warnings
            if (!project.usingMaxDepVersions()) {
                task.options.compilerArgs.add("-Xlint:unchecked")
                if (androidXExtension.failOnDeprecationWarnings) {
                    task.options.compilerArgs.add("-Xlint:deprecation")
                }
            }
        }
    }
}

fun Project.hasBenchmarkPlugin(): Boolean {
    return this.plugins.hasPlugin(BenchmarkPlugin::class.java)
}

/**
 * Returns a string that is a valid filename and loosely based on the project name
 * The value returned for each project will be distinct
 */
fun String.asFilenamePrefix(): String {
    return this.substring(1).replace(':', '-')
}

/**
 * Sets the specified [task] as a dependency of the top-level `check` task, ensuring that it runs
 * as part of `./gradlew check`.
 */
fun <T : Task> Project.addToCheckTask(task: TaskProvider<T>) {
    project.tasks.named("check").configure {
        it.dependsOn(task)
    }
}

/**
 * Expected to be called in afterEvaluate when all extensions are available
 */
internal fun Project.hasAndroidTestSourceCode(): Boolean {
    // com.android.test modules keep test code in main sourceset
    extensions.findByType(TestExtension::class.java)?.let { extension ->
        extension.sourceSets.findByName("main")?.let { sourceSet ->
            if (!sourceSet.java.getSourceFiles().isEmpty) return true
        }
        // check kotlin-android main source set
        extensions.findByType(KotlinAndroidProjectExtension::class.java)
            ?.sourceSets?.findByName("main")?.let {
                if (it.kotlin.files.isNotEmpty()) return true
            }
        // Note, don't have to check for kotlin-multiplatform as it is not compatible with
        // com.android.test modules
    }

    // check Java androidTest source set
    extensions.findByType(TestedExtension::class.java)
        ?.sourceSets
        ?.findByName("androidTest")
        ?.let { sourceSet ->
            // using getSourceFiles() instead of sourceFiles due to b/150800094
            if (!sourceSet.java.getSourceFiles().isEmpty) return true
        }

    // check kotlin-android androidTest source set
    extensions.findByType(KotlinAndroidProjectExtension::class.java)
        ?.sourceSets?.findByName("androidTest")?.let {
            if (it.kotlin.files.isNotEmpty()) return true
        }

    // check kotlin-multiplatform androidAndroidTest source set
    multiplatformExtension?.apply {
        sourceSets.findByName("androidAndroidTest")?.let {
            if (it.kotlin.files.isNotEmpty()) return true
        }
    }

    return false
}

fun Project.validateMultiplatformPluginHasNotBeenApplied() {
    if (plugins.hasPlugin(KotlinMultiplatformPluginWrapper::class.java)) {
        throw GradleException(
            "The Kotlin multiplatform plugin should only be applied by the AndroidX plugin."
        )
    }
}

/**
 * Validates the Maven version against Jetpack guidelines.
 */
fun AndroidXExtension.validateMavenVersion() {
    val mavenGroup = mavenGroup
    val mavenVersion = mavenVersion
    val forcedVersion = mavenGroup?.atomicGroupVersion
    if (forcedVersion != null && forcedVersion == mavenVersion) {
        throw GradleException(
            """
            Unnecessary override of same-group library version

            Project version is already set to $forcedVersion by same-version group
            ${mavenGroup.group}.

            To fix this error, remove "mavenVersion = ..." from your build.gradle
            configuration.
            """.trimIndent()
        )
    }
}

/**
 * Removes the line and column attributes from the [baseline].
 */
fun removeLineAndColumnAttributes(baseline: String): String = baseline.replace(
    "\\s*(line|column)=\"\\d+?\"".toRegex(),
    ""
)

const val ANDROIDX_ARTIFACT_EXT_NAME = "androidxArtifact"
const val PROJECT_OR_ARTIFACT_EXT_NAME = "projectOrArtifact"<|MERGE_RESOLUTION|>--- conflicted
+++ resolved
@@ -54,12 +54,6 @@
 import com.android.build.gradle.TestExtension
 import com.android.build.gradle.TestPlugin
 import com.android.build.gradle.TestedExtension
-<<<<<<< HEAD
-import com.android.build.gradle.internal.tasks.AnalyticsRecordingTask
-import com.android.build.gradle.internal.tasks.CheckAarMetadataTask
-import com.android.build.gradle.internal.tasks.ListingFileRedirectTask
-=======
->>>>>>> fdff00cc
 import java.io.File
 import java.time.Duration
 import java.util.Locale
@@ -68,10 +62,7 @@
 import org.gradle.api.DefaultTask
 import org.gradle.api.GradleException
 import org.gradle.api.JavaVersion.VERSION_11
-<<<<<<< HEAD
-=======
 import org.gradle.api.JavaVersion.VERSION_17
->>>>>>> fdff00cc
 import org.gradle.api.JavaVersion.VERSION_1_8
 import org.gradle.api.Plugin
 import org.gradle.api.Project
@@ -171,8 +162,6 @@
             it.configureWithAndroidXExtension(extension)
         }
         project.configureConstraintsWithinGroup(extension)
-<<<<<<< HEAD
-=======
 //        project.validateProjectParser(extension)
 //        project.validateAllArchiveInputsRecognized()
 //        project.afterEvaluate {
@@ -209,7 +198,6 @@
                 }
             )
         )
->>>>>>> fdff00cc
     }
 
     private fun Project.registerProjectOrArtifact() {
@@ -347,7 +335,7 @@
                 } else if (extension.type.compilationTarget == CompilationTarget.HOST &&
                     extension.type != LibraryType.ANNOTATION_PROCESSOR_UTILS
                 ) {
-                    task.kotlinOptions.jvmTarget = "11"
+                    task.kotlinOptions.jvmTarget = "17"
                 } else {
                     task.kotlinOptions.jvmTarget = "1.8"
                 }
@@ -359,14 +347,6 @@
                     kotlinCompilerArgs += "-Xjvm-default=all"
                 }
                 task.kotlinOptions.freeCompilerArgs += kotlinCompilerArgs
-            }
-
-            // If no one else is going to register a source jar, then we should.
-            // This cross-plugin hands-off logic shouldn't be necessary once we clean up sourceSet
-            // logic (b/235828421)
-            if (!project.plugins.hasPlugin(LibraryPlugin::class.java) &&
-                !project.plugins.hasPlugin(JavaPlugin::class.java)) {
-                project.configureSourceJarForJava()
             }
 
             val isAndroidProject = project.plugins.hasPlugin(LibraryPlugin::class.java) ||
@@ -564,28 +544,11 @@
             }
         }
 
-<<<<<<< HEAD
-        // Standard docs, resource API, and Metalava configuration for AndroidX projects.
-        project.configureProjectForApiTasks(
-            LibraryApiTaskConfig(libraryExtension),
-            androidXExtension
-        )
-
-        // Disable AAR verification when we're forcing max dep versions.
-        if (project.usingMaxDepVersions()) {
-            project.tasks.withType(CheckAarMetadataTask::class.java).configureEach { task ->
-                task.enabled = false
-            }
-        }
-
-=======
->>>>>>> fdff00cc
         project.addToProjectMap(androidXExtension)
     }
 
     private fun configureWithJavaPlugin(project: Project, extension: AndroidXExtension) {
         project.configureErrorProneForJava()
-        project.configureSourceJarForJava()
 
         // Force Java 1.8 source- and target-compatibility for all Java libraries.
         val javaExtension = project.extensions.getByType<JavaPluginExtension>()
@@ -599,14 +562,17 @@
                 extension.type != LibraryType.ANNOTATION_PROCESSOR_UTILS
             ) {
                 javaExtension.apply {
-                    sourceCompatibility = VERSION_11
-                    targetCompatibility = VERSION_11
+                    sourceCompatibility = VERSION_17
+                    targetCompatibility = VERSION_17
                 }
             } else {
                 javaExtension.apply {
                     sourceCompatibility = VERSION_1_8
                     targetCompatibility = VERSION_1_8
                 }
+            }
+            if (!project.plugins.hasPlugin(KotlinBasePluginWrapper::class.java)) {
+                project.configureSourceJarForJava()
             }
         }
 
@@ -780,60 +746,13 @@
         project.configureTestConfigGeneration(this)
         project.configureFtlRunner()
 
-<<<<<<< HEAD
-        val buildTestApksTask = project.rootProject.tasks.named(BUILD_TEST_APKS_TASK)
-        when (this) {
-            is TestedExtension -> testVariants
-            // app module defines variants for test module
-            is TestExtension -> applicationVariants
-            else -> throw IllegalStateException("Unsupported plugin type")
-        }.all { variant ->
-            buildTestApksTask.configure {
-                it.dependsOn(variant.assembleProvider)
-            }
-            variant.configureApkZipping(project, true)
-        }
-
-=======
->>>>>>> fdff00cc
         // AGP warns if we use project.buildDir (or subdirs) for CMake's generated
         // build files (ninja build files, CMakeCache.txt, etc.). Use a staging directory that
         // lives alongside the project's buildDir.
         externalNativeBuild.cmake.buildStagingDirectory =
             File(project.buildDir, "../nativeBuildStaging")
-
-        // disable analytics recording
-        // It's always out-of-date, and we don't release any apps in this repo
-        project.tasks.withType(AnalyticsRecordingTask::class.java).configureEach { task ->
-            task.enabled = false
-        }
-    }
-
-<<<<<<< HEAD
-    /**
-     * Configures the ZIP_TEST_CONFIGS_WITH_APKS_TASK to include the test apk if applicable
-     */
-    @Suppress("DEPRECATION") // ApkVariant
-    private fun com.android.build.gradle.api.ApkVariant.configureApkZipping(
-        project: Project,
-        testApk: Boolean
-    ) {
-        packageApplicationProvider.get().let { packageTask ->
-            AffectedModuleDetector.configureTaskGuard(packageTask)
-            // Skip copying AndroidTest apks if they have no source code (no tests to run).
-            if (!testApk || project.hasAndroidTestSourceCode()) {
-                addToTestZips(project, packageTask)
-            }
-        }
-        // This task needs to be guarded by AffectedModuleDetector due to guarding test
-        // APK building above. It can only be removed if we stop using AMD for test APKs.
-        project.tasks.withType(ListingFileRedirectTask::class.java).forEach {
-            AffectedModuleDetector.configureTaskGuard(it)
-        }
-    }
-
-=======
->>>>>>> fdff00cc
+    }
+
     private fun LibraryExtension.configureAndroidLibraryOptions(
         project: Project,
         androidXExtension: AndroidXExtension
@@ -947,20 +866,6 @@
 
         project.addAppApkToTestConfigGeneration(androidXExtension)
         project.addAppApkToFtlRunner()
-<<<<<<< HEAD
-
-        val buildTestApksTask = project.rootProject.tasks.named(BUILD_TEST_APKS_TASK)
-        applicationVariants.all { variant ->
-            // Using getName() instead of name due to b/150427408
-            if (variant.buildType.name == "debug") {
-                buildTestApksTask.configure {
-                    it.dependsOn(variant.assembleProvider)
-                }
-            }
-            variant.configureApkZipping(project, false)
-        }
-=======
->>>>>>> fdff00cc
     }
 
     private fun Project.configureDependencyVerification(
@@ -982,10 +887,17 @@
     private fun Project.configureConstraintsWithinGroup(
         extension: AndroidXExtension
     ) {
-        if (!project.shouldAddGroupConstraints()) {
+        if (!project.shouldAddGroupConstraints().get()) {
             return
         }
         project.afterEvaluate {
+            if (project.hasKotlinNativeTarget().get()) {
+                // KMP plugin cannot handle constraints properly for native targets
+                // b/274786186, YT: KT-57531
+                // It is expected to be fixed in Kotlin 1.9 after which, we should remove this check
+                return@afterEvaluate
+            }
+
             // make sure that the project has a group
             val projectGroup = extension.mavenGroup
             if (projectGroup == null)
@@ -1004,13 +916,15 @@
                     configuration.extendsFrom(constraintConfiguration)
             }
 
-            val otherProjectPathsInSameGroup = extension.getAllProjectPathsInSameGroup()
+            val otherProjectsInSameGroup = extension.getOtherProjectsInSameGroup()
             val constraints = project.dependencies.constraints
             val allProjectsExist = buildContainsAllStandardProjects()
-            for (otherPath in otherProjectPathsInSameGroup) {
-                // don't need a constraint pointing at self
-                if (otherPath == project.path)
+            for (otherProject in otherProjectsInSameGroup) {
+	        val otherGradlePath = otherProject.gradlePath
+                if (otherGradlePath == ":compose:ui:ui-android-stubs") {
+                    // exemption for library that doesn't truly get published: b/168127161
                     continue
+                }
                 // We only enable constraints for builds that we intend to be able to publish from.
                 //   If a project isn't included in a build we intend to be able to publish from,
                 //   the project isn't going to be published.
@@ -1018,13 +932,62 @@
                 //   The KMP project subset enabled by androidx_multiplatform_mac.sh contains
                 //   :benchmark:benchmark-common but not :benchmark:benchmark-benchmark
                 //   This is ok because we don't intend to publish that artifact from that build
-                val otherProjectShouldExist = allProjectsExist || findProject(otherPath) != null
-                if (otherProjectShouldExist) {
-                    val dependencyConstraint = project(otherPath)
-                    constraints.add(
-                        constraintConfiguration.name,
-                        dependencyConstraint
-                    )
+                val otherProjectShouldExist =
+                    allProjectsExist || findProject(otherGradlePath) != null
+                if (!otherProjectShouldExist) {
+                    continue
+                }
+                // We only emit constraints referring to projects that will release
+                val otherFilepath = File(otherProject.filePath, "build.gradle")
+                val parsed = parseBuildFile(otherFilepath)
+                if (!parsed.shouldRelease()) {
+                    continue
+                }
+                if (parsed.libraryType == LibraryType.SAMPLES) {
+                    // a SAMPLES project knows how to publish, but we don't intend to actually
+                    // publish it
+                    continue
+                }
+                // Under certain circumstances, a project is allowed to override its
+                // version see ( isGroupVersionOverrideAllowed ), in which case it's
+                // not participating in the versioning policy yet and we don't emit
+                // version constraints referencing it
+                if (parsed.specifiesVersion) {
+                    continue
+                }
+                val dependencyConstraint = project(otherGradlePath)
+                constraints.add(
+                    constraintConfiguration.name,
+                    dependencyConstraint
+                )
+            }
+
+            // disallow duplicate constraints
+            project.configurations.all { config ->
+                // find all constraints contributed by this Configuration and its ancestors
+                val configurationConstraints: MutableSet<String> = mutableSetOf()
+                config.hierarchy.forEach { parentConfig ->
+                    parentConfig.dependencyConstraints.configureEach { dependencyConstraint ->
+                        dependencyConstraint.apply {
+                            if (
+                                versionConstraint.requiredVersion != "" &&
+                                versionConstraint.requiredVersion != "unspecified"
+                            ) {
+                                val key =
+                                    "${dependencyConstraint.group}:${dependencyConstraint.name}"
+                                if (configurationConstraints.contains(key)) {
+                                    throw GradleException(
+                                        "Constraint on $key was added multiple times in " +
+                                        "$config (version = " +
+                                        "${versionConstraint.requiredVersion}).\n\n" +
+                                        "This is unnecessary and can also trigger " +
+                                        "https://github.com/gradle/gradle/issues/24037 in " +
+                                        "builds trying to use the resulting artifacts.")
+                                }
+                                configurationConstraints.add(key)
+                            }
+                        }
+                    }
                 }
             }
         }
@@ -1212,6 +1175,35 @@
 }
 
 /**
+ * Verifies that ProjectParser computes the correct values for this project
+ */
+fun Project.validateProjectParser(extension: AndroidXExtension) {
+    project.afterEvaluate {
+        val parsed = project.parse()
+        check(extension.type == parsed.libraryType) {
+            "ProjectParser incorrectly computed libraryType = ${parsed.libraryType} " +
+                "instead of ${extension.type}"
+        }
+        check(extension.publish == parsed.publish) {
+            "ProjectParser incorrectly computed publish = ${parsed.publish} " +
+                "instead of ${extension.publish}"
+        }
+        check(extension.shouldPublish() == parsed.shouldPublish()) {
+            "ProjectParser incorrectly computed shouldPublish() = ${parsed.shouldPublish()} " +
+                "instead of ${extension.shouldPublish()}"
+        }
+        check(extension.shouldRelease() == parsed.shouldRelease()) {
+            "ProjectParser incorrectly computed shouldRelease() = ${parsed.shouldRelease()} " +
+                "instead of ${extension.shouldRelease()}"
+        }
+        check(extension.projectDirectlySpecifiesMavenVersion == parsed.specifiesVersion) {
+            "ProjectParser incorrectly computed specifiesVersion = ${parsed.specifiesVersion}" +
+                "instead of ${extension.projectDirectlySpecifiesMavenVersion}"
+        }
+    }
+}
+
+/**
  * Validates the Maven version against Jetpack guidelines.
  */
 fun AndroidXExtension.validateMavenVersion() {
