/*
 * Copyright (C) 2017 The Android Open Source Project
 *
 * Licensed under the Apache License, Version 2.0 (the "License");
 * you may not use this file except in compliance with the License.
 * You may obtain a copy of the License at
 *
 *      http://www.apache.org/licenses/LICENSE-2.0
 *
 * Unless required by applicable law or agreed to in writing, software
 * distributed under the License is distributed on an "AS IS" BASIS,
 * WITHOUT WARRANTIES OR CONDITIONS OF ANY KIND, either express or implied.
 * See the License for the specific language governing permissions and
 * limitations under the License.
 */

def supportRootFolder = ext.supportRootFolder
if (supportRootFolder == null) {
    throw new RuntimeException("Canonical root project directory is not set. You must specify " +
            "ext.supportRootFolder before including this script")
}
// Makes strong assumptions about the project structure.
def checkoutRoot = supportRootFolder.parentFile.parentFile

ext.repos = new Properties()
ext.repos.checkoutRoot = checkoutRoot.absolutePath
ext.repos.prebuiltsRoot = new File(checkoutRoot, "prebuilts").absolutePath

/**
 * Adds maven repositories to the given repository handler.
 */
def addMavenRepositories(RepositoryHandler handler) {
    def metalavaRepoOverride = System.getenv("METALAVA_REPO")
    if (metalavaRepoOverride != null) {
        for(extraRepo in metalavaRepoOverride.split(File.pathSeparator)) {
            handler.maven {
                url extraRepo
            }
        }
    }
    handler.maven {
        url("${repos.prebuiltsRoot}/androidx/internal")
        metadataSources {
            mavenPom()
            artifact()
        }
        content {
            includeGroupByRegex "android.*"
            includeGroupByRegex "com.android.support.*"
            excludeGroupByRegex "androidx.databinding.*"
        }
    }
    handler.maven {
        url("${repos.prebuiltsRoot}/androidx/external")
        metadataSources {
            mavenPom()
            artifact()
        }
    }
    def isJBFork = true
    if (isJBFork) {
<<<<<<< HEAD
        handler.mavenLocal()
=======
>>>>>>> fdff00cc
        handler.mavenCentral()
        // Keep mavenLocal() repository below mavenCentral to avoid issues with stdlib imports
        handler.mavenLocal()
        handler.google()
        handler.gradlePluginPortal()
        handler.maven {
               url("https://maven.pkg.jetbrains.space/public/p/compose/dev")
        }
        handler.maven {
               url("https://maven.pkg.jetbrains.space/public/p/kotlinx-coroutines/maven")
        }
<<<<<<< HEAD
=======
        // TODO(b/280646217): Remove after official release to gmaven.
        handler.maven {
            url("https://storage.googleapis.com/r8-releases/raw")
            content {
                includeModule("com.android.tools", "r8")
            }
        }
>>>>>>> fdff00cc
    }
    // Ordering appears to be important: b/229733266
    def androidPluginRepoOverride = System.getenv("GRADLE_PLUGIN_REPO")
    if (androidPluginRepoOverride != null) {
        for(extraRepo in androidPluginRepoOverride.split(File.pathSeparator)) {
            handler.maven {
                url extraRepo
            }
        }
    }
}

ext.repos.addMavenRepositories = this.&addMavenRepositories<|MERGE_RESOLUTION|>--- conflicted
+++ resolved
@@ -59,10 +59,6 @@
     }
     def isJBFork = true
     if (isJBFork) {
-<<<<<<< HEAD
-        handler.mavenLocal()
-=======
->>>>>>> fdff00cc
         handler.mavenCentral()
         // Keep mavenLocal() repository below mavenCentral to avoid issues with stdlib imports
         handler.mavenLocal()
@@ -74,8 +70,6 @@
         handler.maven {
                url("https://maven.pkg.jetbrains.space/public/p/kotlinx-coroutines/maven")
         }
-<<<<<<< HEAD
-=======
         // TODO(b/280646217): Remove after official release to gmaven.
         handler.maven {
             url("https://storage.googleapis.com/r8-releases/raw")
@@ -83,7 +77,6 @@
                 includeModule("com.android.tools", "r8")
             }
         }
->>>>>>> fdff00cc
     }
     // Ordering appears to be important: b/229733266
     def androidPluginRepoOverride = System.getenv("GRADLE_PLUGIN_REPO")
