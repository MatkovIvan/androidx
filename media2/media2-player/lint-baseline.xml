<?xml version="1.0" encoding="UTF-8"?>
<<<<<<< HEAD
<issues format="6" by="lint 7.4.0-alpha08" type="baseline" client="gradle" dependencies="false" name="AGP (7.4.0-alpha08)" variant="all" version="7.4.0-alpha08">
=======
<issues format="6" by="lint 8.3.0-alpha04" type="baseline" client="gradle" dependencies="false" name="AGP (8.3.0-alpha04)" variant="all" version="8.3.0-alpha04">
>>>>>>> fdff00cc

    <issue
        id="NewApi"
        message="Call requires API level 27 (current min is 19): `android.app.Activity#setTurnScreenOn`"
        errorLine1="                mActivity.setTurnScreenOn(true);"
        errorLine2="                          ~~~~~~~~~~~~~~~">
        <location
            file="src/androidTest/java/androidx/media2/player/MediaPlayer2DrmTestBase.java"/>
    </issue>

    <issue
        id="NewApi"
        message="Call requires API level 27 (current min is 19): `android.app.Activity#setShowWhenLocked`"
        errorLine1="                mActivity.setShowWhenLocked(true);"
        errorLine2="                          ~~~~~~~~~~~~~~~~~">
        <location
            file="src/androidTest/java/androidx/media2/player/MediaPlayer2DrmTestBase.java"/>
    </issue>

    <issue
        id="NewApi"
        message="Call requires API level 26 (current min is 19): `android.app.KeyguardManager#requestDismissKeyguard`"
        errorLine1="                mKeyguardManager.requestDismissKeyguard(mActivity, null);"
        errorLine2="                                 ~~~~~~~~~~~~~~~~~~~~~~">
        <location
            file="src/androidTest/java/androidx/media2/player/MediaPlayer2DrmTestBase.java"/>
    </issue>

    <issue
        id="NewApi"
        message="Call requires API level 27 (current min is 19): `android.app.Activity#setTurnScreenOn`"
        errorLine1="                mActivity.setTurnScreenOn(true);"
        errorLine2="                          ~~~~~~~~~~~~~~~">
        <location
            file="src/androidTest/java/androidx/media2/player/MediaPlayerDrmTest.java"/>
    </issue>

    <issue
        id="NewApi"
        message="Call requires API level 27 (current min is 19): `android.app.Activity#setShowWhenLocked`"
        errorLine1="                mActivity.setShowWhenLocked(true);"
        errorLine2="                          ~~~~~~~~~~~~~~~~~">
        <location
            file="src/androidTest/java/androidx/media2/player/MediaPlayerDrmTest.java"/>
    </issue>

    <issue
        id="NewApi"
        message="Call requires API level 26 (current min is 19): `android.app.KeyguardManager#requestDismissKeyguard`"
        errorLine1="                mKeyguardManager.requestDismissKeyguard(mActivity, null);"
        errorLine2="                                 ~~~~~~~~~~~~~~~~~~~~~~">
        <location
            file="src/androidTest/java/androidx/media2/player/MediaPlayerDrmTest.java"/>
    </issue>

    <issue
        id="WrongConstant"
        message="Must be one of: BaseResult.RESULT_SUCCESS, DrmResult.RESULT_ERROR_PROVISIONING_NETWORK_ERROR, DrmResult.RESULT_ERROR_PROVISIONING_SERVER_ERROR, DrmResult.RESULT_ERROR_PREPARATION_ERROR, DrmResult.RESULT_ERROR_UNSUPPORTED_SCHEME, DrmResult.RESULT_ERROR_RESOURCE_BUSY"
        errorLine1="            return super.getResultCode();"
        errorLine2="                   ~~~~~~~~~~~~~~~~~~~~~">
        <location
            file="src/main/java/androidx/media2/player/MediaPlayer.java"/>
    </issue>

    <issue
        id="BanSynchronizedMethods"
        message="Use of synchronized methods is not recommended"
        errorLine1="    @Override"
        errorLine2="    ^">
        <location
            file="src/main/java/androidx/media2/player/TextRenderer.java"/>
    </issue>

    <issue
        id="BanSynchronizedMethods"
        message="Use of synchronized methods is not recommended"
        errorLine1="    @Override"
        errorLine2="    ^">
        <location
            file="src/main/java/androidx/media2/player/TextRenderer.java"/>
    </issue>

    <issue
        id="BanSynchronizedMethods"
        message="Use of synchronized methods is not recommended"
        errorLine1="    /** Clears any previous selection. */"
        errorLine2="    ^">
        <location
            file="src/main/java/androidx/media2/player/TextRenderer.java"/>
    </issue>

    <issue
        id="BanSynchronizedMethods"
        message="Use of synchronized methods is not recommended"
        errorLine1="    /** Selects the specified track type/channel for extraction and rendering. */"
        errorLine2="    ^">
        <location
            file="src/main/java/androidx/media2/player/TextRenderer.java"/>
    </issue>

    <issue
        id="BanUncheckedReflection"
        message="Calling `Method.invoke` without an SDK check"
        errorLine1="            return (FileDescriptor) method.invoke(object, fileDescriptor);"
        errorLine2="                                    ~~~~~~~~~~~~~~~~~~~~~~~~~~~~~~~~~~~~~">
        <location
            file="src/main/java/androidx/media2/player/FileDescriptorUtil.java"/>
    </issue>

    <issue
        id="BanUncheckedReflection"
        message="Calling `Method.invoke` without an SDK check"
        errorLine1="            method.invoke(object, fileDescriptor, position, /* whence= */ SEEK_SET);"
        errorLine2="            ~~~~~~~~~~~~~~~~~~~~~~~~~~~~~~~~~~~~~~~~~~~~~~~~~~~~~~~~~~~~~~~~~~~~~~~">
        <location
            file="src/main/java/androidx/media2/player/FileDescriptorUtil.java"/>
    </issue>

    <issue
        id="BanUncheckedReflection"
        message="Calling `Method.invoke` without an SDK check"
        errorLine1="            return (FileDescriptor) method.invoke(object, fileDescriptor);"
        errorLine2="                                    ~~~~~~~~~~~~~~~~~~~~~~~~~~~~~~~~~~~~~">
        <location
            file="src/main/java/androidx/media2/player/FileDescriptorUtil.java"/>
    </issue>

    <issue
        id="UnknownNullness"
        message="Unknown nullability; explicitly declare as `@Nullable` or `@NonNull` to improve Kotlin interoperability; see https://developer.android.com/kotlin/interop#nullability_annotations"
        errorLine1="        void onPrepared(MediaItem mediaItem);"
        errorLine2="                        ~~~~~~~~~">
        <location
            file="src/main/java/androidx/media2/player/ExoPlayerWrapper.java"/>
    </issue>

    <issue
        id="UnknownNullness"
        message="Unknown nullability; explicitly declare as `@Nullable` or `@NonNull` to improve Kotlin interoperability; see https://developer.android.com/kotlin/interop#nullability_annotations"
        errorLine1="        void onBufferingStarted(MediaItem mediaItem);"
        errorLine2="                                ~~~~~~~~~">
        <location
            file="src/main/java/androidx/media2/player/ExoPlayerWrapper.java"/>
    </issue>

    <issue
        id="UnknownNullness"
        message="Unknown nullability; explicitly declare as `@Nullable` or `@NonNull` to improve Kotlin interoperability; see https://developer.android.com/kotlin/interop#nullability_annotations"
        errorLine1="        void onBufferingEnded(MediaItem mediaItem);"
        errorLine2="                              ~~~~~~~~~">
        <location
            file="src/main/java/androidx/media2/player/ExoPlayerWrapper.java"/>
    </issue>

    <issue
        id="UnknownNullness"
        message="Unknown nullability; explicitly declare as `@Nullable` or `@NonNull` to improve Kotlin interoperability; see https://developer.android.com/kotlin/interop#nullability_annotations"
        errorLine1="        void onBufferingUpdate(MediaItem mediaItem, int bufferingPercentage);"
        errorLine2="                               ~~~~~~~~~">
        <location
            file="src/main/java/androidx/media2/player/ExoPlayerWrapper.java"/>
    </issue>

    <issue
        id="UnknownNullness"
        message="Unknown nullability; explicitly declare as `@Nullable` or `@NonNull` to improve Kotlin interoperability; see https://developer.android.com/kotlin/interop#nullability_annotations"
        errorLine1="        void onBandwidthSample(MediaItem mediaItem2, int bitrateKbps);"
        errorLine2="                               ~~~~~~~~~">
        <location
            file="src/main/java/androidx/media2/player/ExoPlayerWrapper.java"/>
    </issue>

    <issue
        id="UnknownNullness"
        message="Unknown nullability; explicitly declare as `@Nullable` or `@NonNull` to improve Kotlin interoperability; see https://developer.android.com/kotlin/interop#nullability_annotations"
        errorLine1="        void onVideoRenderingStart(MediaItem mediaItem);"
        errorLine2="                                   ~~~~~~~~~">
        <location
            file="src/main/java/androidx/media2/player/ExoPlayerWrapper.java"/>
    </issue>

    <issue
        id="UnknownNullness"
        message="Unknown nullability; explicitly declare as `@Nullable` or `@NonNull` to improve Kotlin interoperability; see https://developer.android.com/kotlin/interop#nullability_annotations"
        errorLine1="        void onVideoSizeChanged(MediaItem mediaItem, int width, int height);"
        errorLine2="                                ~~~~~~~~~">
        <location
            file="src/main/java/androidx/media2/player/ExoPlayerWrapper.java"/>
    </issue>

    <issue
        id="UnknownNullness"
        message="Unknown nullability; explicitly declare as `@Nullable` or `@NonNull` to improve Kotlin interoperability; see https://developer.android.com/kotlin/interop#nullability_annotations"
        errorLine1="        void onTimedMetadata(MediaItem mediaItem, TimedMetaData timedMetaData);"
        errorLine2="                             ~~~~~~~~~">
        <location
            file="src/main/java/androidx/media2/player/ExoPlayerWrapper.java"/>
    </issue>

    <issue
        id="UnknownNullness"
        message="Unknown nullability; explicitly declare as `@Nullable` or `@NonNull` to improve Kotlin interoperability; see https://developer.android.com/kotlin/interop#nullability_annotations"
        errorLine1="        void onTimedMetadata(MediaItem mediaItem, TimedMetaData timedMetaData);"
        errorLine2="                                                  ~~~~~~~~~~~~~">
        <location
            file="src/main/java/androidx/media2/player/ExoPlayerWrapper.java"/>
    </issue>

    <issue
        id="UnknownNullness"
        message="Unknown nullability; explicitly declare as `@Nullable` or `@NonNull` to improve Kotlin interoperability; see https://developer.android.com/kotlin/interop#nullability_annotations"
        errorLine1="        void onMediaItemStartedAsNext(MediaItem mediaItem);"
        errorLine2="                                      ~~~~~~~~~">
        <location
            file="src/main/java/androidx/media2/player/ExoPlayerWrapper.java"/>
    </issue>

    <issue
        id="UnknownNullness"
        message="Unknown nullability; explicitly declare as `@Nullable` or `@NonNull` to improve Kotlin interoperability; see https://developer.android.com/kotlin/interop#nullability_annotations"
        errorLine1="        void onMediaItemEnded(MediaItem mediaItem);"
        errorLine2="                              ~~~~~~~~~">
        <location
            file="src/main/java/androidx/media2/player/ExoPlayerWrapper.java"/>
    </issue>

    <issue
        id="UnknownNullness"
        message="Unknown nullability; explicitly declare as `@Nullable` or `@NonNull` to improve Kotlin interoperability; see https://developer.android.com/kotlin/interop#nullability_annotations"
        errorLine1="        void onLoop(MediaItem mediaItem);"
        errorLine2="                    ~~~~~~~~~">
        <location
            file="src/main/java/androidx/media2/player/ExoPlayerWrapper.java"/>
    </issue>

    <issue
        id="UnknownNullness"
        message="Unknown nullability; explicitly declare as `@Nullable` or `@NonNull` to improve Kotlin interoperability; see https://developer.android.com/kotlin/interop#nullability_annotations"
        errorLine1="        void onMediaTimeDiscontinuity(MediaItem mediaItem, MediaTimestamp mediaTimestamp);"
        errorLine2="                                      ~~~~~~~~~">
        <location
            file="src/main/java/androidx/media2/player/ExoPlayerWrapper.java"/>
    </issue>

    <issue
        id="UnknownNullness"
        message="Unknown nullability; explicitly declare as `@Nullable` or `@NonNull` to improve Kotlin interoperability; see https://developer.android.com/kotlin/interop#nullability_annotations"
        errorLine1="        void onMediaTimeDiscontinuity(MediaItem mediaItem, MediaTimestamp mediaTimestamp);"
        errorLine2="                                                           ~~~~~~~~~~~~~~">
        <location
            file="src/main/java/androidx/media2/player/ExoPlayerWrapper.java"/>
    </issue>

    <issue
        id="UnknownNullness"
        message="Unknown nullability; explicitly declare as `@Nullable` or `@NonNull` to improve Kotlin interoperability; see https://developer.android.com/kotlin/interop#nullability_annotations"
        errorLine1="        void onPlaybackEnded(MediaItem mediaItem);"
        errorLine2="                             ~~~~~~~~~">
        <location
            file="src/main/java/androidx/media2/player/ExoPlayerWrapper.java"/>
    </issue>

    <issue
        id="UnknownNullness"
        message="Unknown nullability; explicitly declare as `@Nullable` or `@NonNull` to improve Kotlin interoperability; see https://developer.android.com/kotlin/interop#nullability_annotations"
        errorLine1="        void onError(MediaItem mediaItem, int what);"
        errorLine2="                     ~~~~~~~~~">
        <location
            file="src/main/java/androidx/media2/player/ExoPlayerWrapper.java"/>
    </issue>

    <issue
        id="UnknownNullness"
        message="Unknown nullability; explicitly declare as `@Nullable` or `@NonNull` to improve Kotlin interoperability; see https://developer.android.com/kotlin/interop#nullability_annotations"
        errorLine1="    public PersistableBundle getMetrics() {"
        errorLine2="           ~~~~~~~~~~~~~~~~~">
        <location
            file="src/main/java/androidx/media2/player/MediaPlayer.java"/>
    </issue>

    <issue
        id="UnknownNullness"
        message="Unknown nullability; explicitly declare as `@Nullable` or `@NonNull` to improve Kotlin interoperability; see https://developer.android.com/kotlin/interop#nullability_annotations"
        errorLine1="                MediaPlayer2 mp, MediaItem item, int width, int height) { }"
        errorLine2="                ~~~~~~~~~~~~">
        <location
            file="src/main/java/androidx/media2/player/MediaPlayer2.java"/>
    </issue>

    <issue
        id="UnknownNullness"
        message="Unknown nullability; explicitly declare as `@Nullable` or `@NonNull` to improve Kotlin interoperability; see https://developer.android.com/kotlin/interop#nullability_annotations"
        errorLine1="                MediaPlayer2 mp, MediaItem item, int width, int height) { }"
        errorLine2="                                 ~~~~~~~~~">
        <location
            file="src/main/java/androidx/media2/player/MediaPlayer2.java"/>
    </issue>

    <issue
        id="UnknownNullness"
        message="Unknown nullability; explicitly declare as `@Nullable` or `@NonNull` to improve Kotlin interoperability; see https://developer.android.com/kotlin/interop#nullability_annotations"
        errorLine1="                MediaPlayer2 mp, MediaItem item, TimedMetaData data) { }"
        errorLine2="                ~~~~~~~~~~~~">
        <location
            file="src/main/java/androidx/media2/player/MediaPlayer2.java"/>
    </issue>

    <issue
        id="UnknownNullness"
        message="Unknown nullability; explicitly declare as `@Nullable` or `@NonNull` to improve Kotlin interoperability; see https://developer.android.com/kotlin/interop#nullability_annotations"
        errorLine1="                MediaPlayer2 mp, MediaItem item, TimedMetaData data) { }"
        errorLine2="                                 ~~~~~~~~~">
        <location
            file="src/main/java/androidx/media2/player/MediaPlayer2.java"/>
    </issue>

    <issue
        id="UnknownNullness"
        message="Unknown nullability; explicitly declare as `@Nullable` or `@NonNull` to improve Kotlin interoperability; see https://developer.android.com/kotlin/interop#nullability_annotations"
        errorLine1="                MediaPlayer2 mp, MediaItem item, TimedMetaData data) { }"
        errorLine2="                                                 ~~~~~~~~~~~~~">
        <location
            file="src/main/java/androidx/media2/player/MediaPlayer2.java"/>
    </issue>

    <issue
        id="UnknownNullness"
        message="Unknown nullability; explicitly declare as `@Nullable` or `@NonNull` to improve Kotlin interoperability; see https://developer.android.com/kotlin/interop#nullability_annotations"
        errorLine1="                MediaPlayer2 mp, MediaItem item, @MediaError int what, int extra) { }"
        errorLine2="                ~~~~~~~~~~~~">
        <location
            file="src/main/java/androidx/media2/player/MediaPlayer2.java"/>
    </issue>

    <issue
        id="UnknownNullness"
        message="Unknown nullability; explicitly declare as `@Nullable` or `@NonNull` to improve Kotlin interoperability; see https://developer.android.com/kotlin/interop#nullability_annotations"
        errorLine1="                MediaPlayer2 mp, MediaItem item, @MediaError int what, int extra) { }"
        errorLine2="                                 ~~~~~~~~~">
        <location
            file="src/main/java/androidx/media2/player/MediaPlayer2.java"/>
    </issue>

    <issue
        id="UnknownNullness"
        message="Unknown nullability; explicitly declare as `@Nullable` or `@NonNull` to improve Kotlin interoperability; see https://developer.android.com/kotlin/interop#nullability_annotations"
        errorLine1="        public void onInfo(MediaPlayer2 mp, MediaItem item, @MediaInfo int what, int extra) { }"
        errorLine2="                           ~~~~~~~~~~~~">
        <location
            file="src/main/java/androidx/media2/player/MediaPlayer2.java"/>
    </issue>

    <issue
        id="UnknownNullness"
        message="Unknown nullability; explicitly declare as `@Nullable` or `@NonNull` to improve Kotlin interoperability; see https://developer.android.com/kotlin/interop#nullability_annotations"
        errorLine1="        public void onInfo(MediaPlayer2 mp, MediaItem item, @MediaInfo int what, int extra) { }"
        errorLine2="                                            ~~~~~~~~~">
        <location
            file="src/main/java/androidx/media2/player/MediaPlayer2.java"/>
    </issue>

    <issue
        id="UnknownNullness"
        message="Unknown nullability; explicitly declare as `@Nullable` or `@NonNull` to improve Kotlin interoperability; see https://developer.android.com/kotlin/interop#nullability_annotations"
        errorLine1="                MediaPlayer2 mp, MediaItem item, @CallCompleted int what,"
        errorLine2="                ~~~~~~~~~~~~">
        <location
            file="src/main/java/androidx/media2/player/MediaPlayer2.java"/>
    </issue>

    <issue
        id="UnknownNullness"
        message="Unknown nullability; explicitly declare as `@Nullable` or `@NonNull` to improve Kotlin interoperability; see https://developer.android.com/kotlin/interop#nullability_annotations"
        errorLine1="                MediaPlayer2 mp, MediaItem item, @CallCompleted int what,"
        errorLine2="                                 ~~~~~~~~~">
        <location
            file="src/main/java/androidx/media2/player/MediaPlayer2.java"/>
    </issue>

    <issue
        id="UnknownNullness"
        message="Unknown nullability; explicitly declare as `@Nullable` or `@NonNull` to improve Kotlin interoperability; see https://developer.android.com/kotlin/interop#nullability_annotations"
        errorLine1="                MediaPlayer2 mp, MediaItem item, MediaTimestamp timestamp) { }"
        errorLine2="                ~~~~~~~~~~~~">
        <location
            file="src/main/java/androidx/media2/player/MediaPlayer2.java"/>
    </issue>

    <issue
        id="UnknownNullness"
        message="Unknown nullability; explicitly declare as `@Nullable` or `@NonNull` to improve Kotlin interoperability; see https://developer.android.com/kotlin/interop#nullability_annotations"
        errorLine1="                MediaPlayer2 mp, MediaItem item, MediaTimestamp timestamp) { }"
        errorLine2="                                 ~~~~~~~~~">
        <location
            file="src/main/java/androidx/media2/player/MediaPlayer2.java"/>
    </issue>

    <issue
        id="UnknownNullness"
        message="Unknown nullability; explicitly declare as `@Nullable` or `@NonNull` to improve Kotlin interoperability; see https://developer.android.com/kotlin/interop#nullability_annotations"
        errorLine1="                MediaPlayer2 mp, MediaItem item, MediaTimestamp timestamp) { }"
        errorLine2="                                                 ~~~~~~~~~~~~~~">
        <location
            file="src/main/java/androidx/media2/player/MediaPlayer2.java"/>
    </issue>

    <issue
        id="UnknownNullness"
        message="Unknown nullability; explicitly declare as `@Nullable` or `@NonNull` to improve Kotlin interoperability; see https://developer.android.com/kotlin/interop#nullability_annotations"
        errorLine1="        public void onCommandLabelReached(MediaPlayer2 mp, @NonNull Object label) { }"
        errorLine2="                                          ~~~~~~~~~~~~">
        <location
            file="src/main/java/androidx/media2/player/MediaPlayer2.java"/>
    </issue>

    <issue
        id="UnknownNullness"
        message="Unknown nullability; explicitly declare as `@Nullable` or `@NonNull` to improve Kotlin interoperability; see https://developer.android.com/kotlin/interop#nullability_annotations"
        errorLine1="        void onDrmConfig(MediaPlayer2 mp, MediaItem item);"
        errorLine2="                         ~~~~~~~~~~~~">
        <location
            file="src/main/java/androidx/media2/player/MediaPlayer2.java"/>
    </issue>

    <issue
        id="UnknownNullness"
        message="Unknown nullability; explicitly declare as `@Nullable` or `@NonNull` to improve Kotlin interoperability; see https://developer.android.com/kotlin/interop#nullability_annotations"
        errorLine1="        void onDrmConfig(MediaPlayer2 mp, MediaItem item);"
        errorLine2="                                          ~~~~~~~~~">
        <location
            file="src/main/java/androidx/media2/player/MediaPlayer2.java"/>
    </issue>

    <issue
        id="UnknownNullness"
        message="Unknown nullability; explicitly declare as `@Nullable` or `@NonNull` to improve Kotlin interoperability; see https://developer.android.com/kotlin/interop#nullability_annotations"
        errorLine1="        public void onDrmInfo(MediaPlayer2 mp, MediaItem item, DrmInfo drmInfo) { }"
        errorLine2="                              ~~~~~~~~~~~~">
        <location
            file="src/main/java/androidx/media2/player/MediaPlayer2.java"/>
    </issue>

    <issue
        id="UnknownNullness"
        message="Unknown nullability; explicitly declare as `@Nullable` or `@NonNull` to improve Kotlin interoperability; see https://developer.android.com/kotlin/interop#nullability_annotations"
        errorLine1="        public void onDrmInfo(MediaPlayer2 mp, MediaItem item, DrmInfo drmInfo) { }"
        errorLine2="                                               ~~~~~~~~~">
        <location
            file="src/main/java/androidx/media2/player/MediaPlayer2.java"/>
    </issue>

    <issue
        id="UnknownNullness"
        message="Unknown nullability; explicitly declare as `@Nullable` or `@NonNull` to improve Kotlin interoperability; see https://developer.android.com/kotlin/interop#nullability_annotations"
        errorLine1="        public void onDrmInfo(MediaPlayer2 mp, MediaItem item, DrmInfo drmInfo) { }"
        errorLine2="                                                               ~~~~~~~">
        <location
            file="src/main/java/androidx/media2/player/MediaPlayer2.java"/>
    </issue>

    <issue
        id="UnknownNullness"
        message="Unknown nullability; explicitly declare as `@Nullable` or `@NonNull` to improve Kotlin interoperability; see https://developer.android.com/kotlin/interop#nullability_annotations"
        errorLine1="                MediaPlayer2 mp, MediaItem item, @PrepareDrmStatusCode int status) { }"
        errorLine2="                ~~~~~~~~~~~~">
        <location
            file="src/main/java/androidx/media2/player/MediaPlayer2.java"/>
    </issue>

    <issue
        id="UnknownNullness"
        message="Unknown nullability; explicitly declare as `@Nullable` or `@NonNull` to improve Kotlin interoperability; see https://developer.android.com/kotlin/interop#nullability_annotations"
        errorLine1="                MediaPlayer2 mp, MediaItem item, @PrepareDrmStatusCode int status) { }"
        errorLine2="                                 ~~~~~~~~~">
        <location
            file="src/main/java/androidx/media2/player/MediaPlayer2.java"/>
    </issue>

    <issue
        id="UnknownNullness"
        message="Unknown nullability; explicitly declare as `@Nullable` or `@NonNull` to improve Kotlin interoperability; see https://developer.android.com/kotlin/interop#nullability_annotations"
        errorLine1="        public abstract Map&lt;UUID, byte[]&gt; getPssh();"
        errorLine2="                        ~~~~~~~~~~~~~~~~~">
        <location
            file="src/main/java/androidx/media2/player/MediaPlayer2.java"/>
    </issue>

    <issue
        id="UnknownNullness"
        message="Unknown nullability; explicitly declare as `@Nullable` or `@NonNull` to improve Kotlin interoperability; see https://developer.android.com/kotlin/interop#nullability_annotations"
        errorLine1="        public abstract List&lt;UUID> getSupportedSchemes();"
        errorLine2="                        ~~~~~~~~~~">
        <location
            file="src/main/java/androidx/media2/player/MediaPlayer2.java"/>
    </issue>

    <issue
        id="UnknownNullness"
        message="Unknown nullability; explicitly declare as `@Nullable` or `@NonNull` to improve Kotlin interoperability; see https://developer.android.com/kotlin/interop#nullability_annotations"
        errorLine1="    public android.media.PlaybackParams getPlaybackParams() {"
        errorLine2="           ~~~~~~~~~~~~~~~~~~~~~~~~~~~~">
        <location
            file="src/main/java/androidx/media2/player/PlaybackParams.java"/>
    </issue>

    <issue
        id="UnknownNullness"
        message="Unknown nullability; explicitly declare as `@Nullable` or `@NonNull` to improve Kotlin interoperability; see https://developer.android.com/kotlin/interop#nullability_annotations"
        errorLine1="        public Builder(android.media.PlaybackParams playbackParams) {"
        errorLine2="                       ~~~~~~~~~~~~~~~~~~~~~~~~~~~~">
        <location
            file="src/main/java/androidx/media2/player/PlaybackParams.java"/>
    </issue>

    <issue
        id="UnknownNullness"
        message="Unknown nullability; explicitly declare as `@Nullable` or `@NonNull` to improve Kotlin interoperability; see https://developer.android.com/kotlin/interop#nullability_annotations"
        errorLine1="        void onCcData(byte[] data, long timeUs);"
        errorLine2="                      ~~~~~~">
        <location
            file="src/main/java/androidx/media2/player/TextRenderer.java"/>
    </issue>

    <issue
        id="UnknownNullness"
        message="Unknown nullability; explicitly declare as `@Nullable` or `@NonNull` to improve Kotlin interoperability; see https://developer.android.com/kotlin/interop#nullability_annotations"
        errorLine1="    public TimedMetaData(long timestampUs, byte[] metaData) {"
        errorLine2="                                           ~~~~~~">
        <location
            file="src/main/java/androidx/media2/player/TimedMetaData.java"/>
    </issue>

    <issue
        id="UnknownNullness"
        message="Unknown nullability; explicitly declare as `@Nullable` or `@NonNull` to improve Kotlin interoperability; see https://developer.android.com/kotlin/interop#nullability_annotations"
        errorLine1="    public byte[] getMetaData() {"
        errorLine2="           ~~~~~~">
        <location
            file="src/main/java/androidx/media2/player/TimedMetaData.java"/>
    </issue>

</issues><|MERGE_RESOLUTION|>--- conflicted
+++ resolved
@@ -1,9 +1,5 @@
 <?xml version="1.0" encoding="UTF-8"?>
-<<<<<<< HEAD
-<issues format="6" by="lint 7.4.0-alpha08" type="baseline" client="gradle" dependencies="false" name="AGP (7.4.0-alpha08)" variant="all" version="7.4.0-alpha08">
-=======
 <issues format="6" by="lint 8.3.0-alpha04" type="baseline" client="gradle" dependencies="false" name="AGP (8.3.0-alpha04)" variant="all" version="8.3.0-alpha04">
->>>>>>> fdff00cc
 
     <issue
         id="NewApi"
@@ -105,6 +101,375 @@
     </issue>
 
     <issue
+        id="BanThreadSleep"
+        message="Uses Thread.sleep()"
+        errorLine1="                Thread.sleep(sleepBetweenRounds);"
+        errorLine2="                       ~~~~~">
+        <location
+            file="src/androidTest/java/androidx/media2/player/MediaPlayer2DrmTestBase.java"/>
+    </issue>
+
+    <issue
+        id="BanThreadSleep"
+        message="Uses Thread.sleep()"
+        errorLine1="            Thread.sleep(SLEEP_TIME);"
+        errorLine2="                   ~~~~~">
+        <location
+            file="src/androidTest/java/androidx/media2/player/MediaPlayer2Test.java"/>
+    </issue>
+
+    <issue
+        id="BanThreadSleep"
+        message="Uses Thread.sleep()"
+        errorLine1="                Thread.sleep(SLEEP_TIME);"
+        errorLine2="                       ~~~~~">
+        <location
+            file="src/androidTest/java/androidx/media2/player/MediaPlayer2Test.java"/>
+    </issue>
+
+    <issue
+        id="BanThreadSleep"
+        message="Uses Thread.sleep()"
+        errorLine1="            Thread.sleep(SLEEP_TIME);"
+        errorLine2="                   ~~~~~">
+        <location
+            file="src/androidTest/java/androidx/media2/player/MediaPlayer2Test.java"/>
+    </issue>
+
+    <issue
+        id="BanThreadSleep"
+        message="Uses Thread.sleep()"
+        errorLine1="                Thread.sleep(SLEEP_TIME);"
+        errorLine2="                       ~~~~~">
+        <location
+            file="src/androidTest/java/androidx/media2/player/MediaPlayer2Test.java"/>
+    </issue>
+
+    <issue
+        id="BanThreadSleep"
+        message="Uses Thread.sleep()"
+        errorLine1="                Thread.sleep(SLEEP_TIME);"
+        errorLine2="                       ~~~~~">
+        <location
+            file="src/androidTest/java/androidx/media2/player/MediaPlayer2Test.java"/>
+    </issue>
+
+    <issue
+        id="BanThreadSleep"
+        message="Uses Thread.sleep()"
+        errorLine1="            Thread.sleep(SLEEP_TIME);"
+        errorLine2="                   ~~~~~">
+        <location
+            file="src/androidTest/java/androidx/media2/player/MediaPlayer2Test.java"/>
+    </issue>
+
+    <issue
+        id="BanThreadSleep"
+        message="Uses Thread.sleep()"
+        errorLine1="            Thread.sleep(SLEEP_TIME);"
+        errorLine2="                   ~~~~~">
+        <location
+            file="src/androidTest/java/androidx/media2/player/MediaPlayer2Test.java"/>
+    </issue>
+
+    <issue
+        id="BanThreadSleep"
+        message="Uses Thread.sleep()"
+        errorLine1="            Thread.sleep(SLEEP_TIME);"
+        errorLine2="                   ~~~~~">
+        <location
+            file="src/androidTest/java/androidx/media2/player/MediaPlayer2Test.java"/>
+    </issue>
+
+    <issue
+        id="BanThreadSleep"
+        message="Uses Thread.sleep()"
+        errorLine1="        Thread.sleep(SLEEP_TIME);"
+        errorLine2="               ~~~~~">
+        <location
+            file="src/androidTest/java/androidx/media2/player/MediaPlayer2Test.java"/>
+    </issue>
+
+    <issue
+        id="BanThreadSleep"
+        message="Uses Thread.sleep()"
+        errorLine1="        Thread.sleep(SLEEP_TIME);"
+        errorLine2="               ~~~~~">
+        <location
+            file="src/androidTest/java/androidx/media2/player/MediaPlayer2Test.java"/>
+    </issue>
+
+    <issue
+        id="BanThreadSleep"
+        message="Uses Thread.sleep()"
+        errorLine1="        Thread.sleep(SLEEP_TIME / 2);"
+        errorLine2="               ~~~~~">
+        <location
+            file="src/androidTest/java/androidx/media2/player/MediaPlayer2Test.java"/>
+    </issue>
+
+    <issue
+        id="BanThreadSleep"
+        message="Uses Thread.sleep()"
+        errorLine1="        Thread.sleep(SLEEP_TIME);"
+        errorLine2="               ~~~~~">
+        <location
+            file="src/androidTest/java/androidx/media2/player/MediaPlayer2Test.java"/>
+    </issue>
+
+    <issue
+        id="BanThreadSleep"
+        message="Uses Thread.sleep()"
+        errorLine1="        Thread.sleep(SLEEP_TIME);"
+        errorLine2="               ~~~~~">
+        <location
+            file="src/androidTest/java/androidx/media2/player/MediaPlayer2Test.java"/>
+    </issue>
+
+    <issue
+        id="BanThreadSleep"
+        message="Uses Thread.sleep()"
+        errorLine1="        Thread.sleep(durationMs);"
+        errorLine2="               ~~~~~">
+        <location
+            file="src/androidTest/java/androidx/media2/player/MediaPlayer2Test.java"/>
+    </issue>
+
+    <issue
+        id="BanThreadSleep"
+        message="Uses Thread.sleep()"
+        errorLine1="            Thread.sleep(1000);"
+        errorLine2="                   ~~~~~">
+        <location
+            file="src/androidTest/java/androidx/media2/player/MediaPlayer2Test.java"/>
+    </issue>
+
+    <issue
+        id="BanThreadSleep"
+        message="Uses Thread.sleep()"
+        errorLine1="            Thread.sleep(playTime);"
+        errorLine2="                   ~~~~~">
+        <location
+            file="src/androidTest/java/androidx/media2/player/MediaPlayer2Test.java"/>
+    </issue>
+
+    <issue
+        id="BanThreadSleep"
+        message="Uses Thread.sleep()"
+        errorLine1="            Thread.sleep(sleepIntervalMs);"
+        errorLine2="                   ~~~~~">
+        <location
+            file="src/androidTest/java/androidx/media2/player/MediaPlayer2Test.java"/>
+    </issue>
+
+    <issue
+        id="BanThreadSleep"
+        message="Uses Thread.sleep()"
+        errorLine1="        Thread.sleep(SLEEP_TIME);  // let player get into stable state."
+        errorLine2="               ~~~~~">
+        <location
+            file="src/androidTest/java/androidx/media2/player/MediaPlayer2Test.java"/>
+    </issue>
+
+    <issue
+        id="BanThreadSleep"
+        message="Uses Thread.sleep()"
+        errorLine1="        Thread.sleep(SLEEP_TIME);  // let player get into stable state."
+        errorLine2="               ~~~~~">
+        <location
+            file="src/androidTest/java/androidx/media2/player/MediaPlayer2Test.java"/>
+    </issue>
+
+    <issue
+        id="BanThreadSleep"
+        message="Uses Thread.sleep()"
+        errorLine1="        Thread.sleep(playTime);"
+        errorLine2="               ~~~~~">
+        <location
+            file="src/androidTest/java/androidx/media2/player/MediaPlayer2Test.java"/>
+    </issue>
+
+    <issue
+        id="BanThreadSleep"
+        message="Uses Thread.sleep()"
+        errorLine1="            Thread.sleep(SLEEP_TIME);"
+        errorLine2="                   ~~~~~">
+        <location
+            file="src/androidTest/java/androidx/media2/player/MediaPlayer2Test.java"/>
+    </issue>
+
+    <issue
+        id="BanThreadSleep"
+        message="Uses Thread.sleep()"
+        errorLine1="                Thread.sleep(SLEEP_TIME);"
+        errorLine2="                       ~~~~~">
+        <location
+            file="src/androidTest/java/androidx/media2/player/MediaPlayer2Test.java"/>
+    </issue>
+
+    <issue
+        id="BanThreadSleep"
+        message="Uses Thread.sleep()"
+        errorLine1="        Thread.sleep(SLEEP_TIME);"
+        errorLine2="               ~~~~~">
+        <location
+            file="src/androidTest/java/androidx/media2/player/MediaPlayer2Test.java"/>
+    </issue>
+
+    <issue
+        id="BanThreadSleep"
+        message="Uses Thread.sleep()"
+        errorLine1="            Thread.sleep(SLEEP_TIME);"
+        errorLine2="                   ~~~~~">
+        <location
+            file="src/androidTest/java/androidx/media2/player/MediaPlayer2Test.java"/>
+    </issue>
+
+    <issue
+        id="BanThreadSleep"
+        message="Uses Thread.sleep()"
+        errorLine1="        Thread.sleep(SLEEP_TIME);"
+        errorLine2="               ~~~~~">
+        <location
+            file="src/androidTest/java/androidx/media2/player/MediaPlayer2Test.java"/>
+    </issue>
+
+    <issue
+        id="BanThreadSleep"
+        message="Uses Thread.sleep()"
+        errorLine1="            Thread.sleep(SLEEP_TIME);"
+        errorLine2="                   ~~~~~">
+        <location
+            file="src/androidTest/java/androidx/media2/player/MediaPlayer2Test.java"/>
+    </issue>
+
+    <issue
+        id="BanThreadSleep"
+        message="Uses Thread.sleep()"
+        errorLine1="        Thread.sleep(SLEEP_TIME);"
+        errorLine2="               ~~~~~">
+        <location
+            file="src/androidTest/java/androidx/media2/player/MediaPlayer2Test.java"/>
+    </issue>
+
+    <issue
+        id="BanThreadSleep"
+        message="Uses Thread.sleep()"
+        errorLine1="                Thread.sleep(SLEEP_TIME);"
+        errorLine2="                       ~~~~~">
+        <location
+            file="src/androidTest/java/androidx/media2/player/MediaPlayer2TestBase.java"/>
+    </issue>
+
+    <issue
+        id="BanThreadSleep"
+        message="Uses Thread.sleep()"
+        errorLine1="            Thread.sleep(playTime);"
+        errorLine2="                   ~~~~~">
+        <location
+            file="src/androidTest/java/androidx/media2/player/MediaPlayer2TestBase.java"/>
+    </issue>
+
+    <issue
+        id="BanThreadSleep"
+        message="Uses Thread.sleep()"
+        errorLine1="                Thread.sleep(sleepBetweenRounds);"
+        errorLine2="                       ~~~~~">
+        <location
+            file="src/androidTest/java/androidx/media2/player/MediaPlayerDrmTest.java"/>
+    </issue>
+
+    <issue
+        id="BanThreadSleep"
+        message="Uses Thread.sleep()"
+        errorLine1="            Thread.sleep(SLEEP_TIME);"
+        errorLine2="                   ~~~~~">
+        <location
+            file="src/androidTest/java/androidx/media2/player/MediaPlayerTest.java"/>
+    </issue>
+
+    <issue
+        id="BanThreadSleep"
+        message="Uses Thread.sleep()"
+        errorLine1="            Thread.sleep(SLEEP_TIME);"
+        errorLine2="                   ~~~~~">
+        <location
+            file="src/androidTest/java/androidx/media2/player/MediaPlayerTest.java"/>
+    </issue>
+
+    <issue
+        id="BanThreadSleep"
+        message="Uses Thread.sleep()"
+        errorLine1="            Thread.sleep(1000);"
+        errorLine2="                   ~~~~~">
+        <location
+            file="src/androidTest/java/androidx/media2/player/MediaPlayerTest.java"/>
+    </issue>
+
+    <issue
+        id="BanThreadSleep"
+        message="Uses Thread.sleep()"
+        errorLine1="            Thread.sleep(playTime);"
+        errorLine2="                   ~~~~~">
+        <location
+            file="src/androidTest/java/androidx/media2/player/MediaPlayerTest.java"/>
+    </issue>
+
+    <issue
+        id="BanThreadSleep"
+        message="Uses Thread.sleep()"
+        errorLine1="            Thread.sleep(sleepIntervalMs);"
+        errorLine2="                   ~~~~~">
+        <location
+            file="src/androidTest/java/androidx/media2/player/MediaPlayerTest.java"/>
+    </issue>
+
+    <issue
+        id="BanThreadSleep"
+        message="Uses Thread.sleep()"
+        errorLine1="        Thread.sleep(SLEEP_TIME);  // let player get into stable state."
+        errorLine2="               ~~~~~">
+        <location
+            file="src/androidTest/java/androidx/media2/player/MediaPlayerTest.java"/>
+    </issue>
+
+    <issue
+        id="BanThreadSleep"
+        message="Uses Thread.sleep()"
+        errorLine1="        Thread.sleep(SLEEP_TIME);  // let player get into stable state."
+        errorLine2="               ~~~~~">
+        <location
+            file="src/androidTest/java/androidx/media2/player/MediaPlayerTest.java"/>
+    </issue>
+
+    <issue
+        id="BanThreadSleep"
+        message="Uses Thread.sleep()"
+        errorLine1="        Thread.sleep(playTime);"
+        errorLine2="               ~~~~~">
+        <location
+            file="src/androidTest/java/androidx/media2/player/MediaPlayerTest.java"/>
+    </issue>
+
+    <issue
+        id="BanThreadSleep"
+        message="Uses Thread.sleep()"
+        errorLine1="            Thread.sleep(SLEEP_TIME);"
+        errorLine2="                   ~~~~~">
+        <location
+            file="src/androidTest/java/androidx/media2/player/MediaPlayerTest.java"/>
+    </issue>
+
+    <issue
+        id="BanThreadSleep"
+        message="Uses Thread.sleep()"
+        errorLine1="        Thread.sleep(SLEEP_TIME);"
+        errorLine2="               ~~~~~">
+        <location
+            file="src/androidTest/java/androidx/media2/player/MediaPlayerTest.java"/>
+    </issue>
+
+    <issue
         id="BanUncheckedReflection"
         message="Calling `Method.invoke` without an SDK check"
         errorLine1="            return (FileDescriptor) method.invoke(object, fileDescriptor);"
