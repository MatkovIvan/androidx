apply plugin: 'android-library'

archivesBaseName = 'gridlayout-v7'

dependencies {
    compile project(':support-v4')
}

android {
<<<<<<< HEAD
    compileSdkVersion 'current'
    buildToolsVersion '19.0.3'
=======
    compileSdkVersion 19
>>>>>>> d1616d2c

    sourceSets {
        main.manifest.srcFile 'AndroidManifest.xml'
        main.java.srcDir 'src'
        main.res.srcDir 'res'
        main.assets.srcDir 'assets'
        main.resources.srcDir 'src'

        // this moves src/instrumentTest to tests so all folders follow:
        // tests/java, tests/res, tests/assets, ...
        // This is a *reset* so it replaces the default paths
        androidTest.setRoot('tests')
        androidTest.java.srcDir 'tests/src'
    }

    lintOptions {
        // TODO: fix errors and reenable.
        abortOnError false
    }
}<|MERGE_RESOLUTION|>--- conflicted
+++ resolved
@@ -7,12 +7,7 @@
 }
 
 android {
-<<<<<<< HEAD
     compileSdkVersion 'current'
-    buildToolsVersion '19.0.3'
-=======
-    compileSdkVersion 19
->>>>>>> d1616d2c
 
     sourceSets {
         main.manifest.srcFile 'AndroidManifest.xml'
