/*
 * Copyright 2017 The Android Open Source Project
 *
 * Licensed under the Apache License, Version 2.0 (the "License");
 * you may not use this file except in compliance with the License.
 * You may obtain a copy of the License at
 *
 *      http://www.apache.org/licenses/LICENSE-2.0
 *
 * Unless required by applicable law or agreed to in writing, software
 * distributed under the License is distributed on an "AS IS" BASIS,
 * WITHOUT WARRANTIES OR CONDITIONS OF ANY KIND, either express or implied.
 * See the License for the specific language governing permissions and
 * limitations under the License.
 */

import androidx.build.Publish

plugins {
    id("AndroidXPlugin")
    id("com.android.library")
    id("kotlin-android")
}

dependencies {
    api("androidx.annotation:annotation:1.1.0")
    api("androidx.annotation:annotation-experimental:1.3.0")
    implementation("androidx.core:core:1.3.2")
    api("androidx.fragment:fragment:1.1.0")
<<<<<<< HEAD
    api("androidx.recyclerview:recyclerview:1.2.0")
=======
    api("androidx.recyclerview:recyclerview:1.3.1-rc01")
>>>>>>> fdff00cc
    implementation("androidx.collection:collection:1.1.0")

    androidTestImplementation(libs.testUiautomator)
    androidTestImplementation(libs.testExtJunit)
    androidTestImplementation(libs.testCore)
    androidTestImplementation(libs.testRunner)
    androidTestImplementation(libs.testRules)
    androidTestImplementation(libs.espressoCore, excludes.espresso)
    androidTestImplementation(libs.mockitoCore, excludes.bytebuddy) // DexMaker has it's own MockMaker
    androidTestImplementation(libs.dexmakerMockito, excludes.bytebuddy) // DexMaker has it's own MockMaker
    androidTestImplementation(project(":internal-testutils-espresso"))
    androidTestImplementation(project(":internal-testutils-appcompat"), {
        exclude group: "androidx.viewpager2", module: "viewpager2"
        // The library depends on a specific core version above, meaning we can't use the
        // transitive AppCompat dep since that depends on ToT core:core...
        exclude group: "androidx.appcompat", module: "appcompat"
    })
    // ... therefore we manually depend on AppCompat v1.1.0
    androidTestImplementation("androidx.appcompat:appcompat:1.1.0")
    androidTestImplementation(libs.kotlinStdlib)
}

androidx {
    name = "ViewPager2"
    publish = Publish.SNAPSHOT_AND_RELEASE
    inceptionYear = "2017"
    description = "AndroidX Widget ViewPager2"
    metalavaK2UastEnabled = true
}

android {
    namespace "androidx.viewpager2"
}<|MERGE_RESOLUTION|>--- conflicted
+++ resolved
@@ -27,13 +27,10 @@
     api("androidx.annotation:annotation-experimental:1.3.0")
     implementation("androidx.core:core:1.3.2")
     api("androidx.fragment:fragment:1.1.0")
-<<<<<<< HEAD
-    api("androidx.recyclerview:recyclerview:1.2.0")
-=======
     api("androidx.recyclerview:recyclerview:1.3.1-rc01")
->>>>>>> fdff00cc
     implementation("androidx.collection:collection:1.1.0")
 
+    androidTestImplementation(libs.multidex)
     androidTestImplementation(libs.testUiautomator)
     androidTestImplementation(libs.testExtJunit)
     androidTestImplementation(libs.testCore)
@@ -64,4 +61,7 @@
 
 android {
     namespace "androidx.viewpager2"
+    defaultConfig {
+        multiDexEnabled = true
+    }
 }