/*
 * Copyright (C) 2021 The Android Open Source Project
 *
 * Licensed under the Apache License, Version 2.0 (the "License");
 * you may not use this file except in compliance with the License.
 * You may obtain a copy of the License at
 *
 *      http://www.apache.org/licenses/LICENSE-2.0
 *
 * Unless required by applicable law or agreed to in writing, software
 * distributed under the License is distributed on an "AS IS" BASIS,
 * WITHOUT WARRANTIES OR CONDITIONS OF ANY KIND, either express or implied.
 * See the License for the specific language governing permissions and
 * limitations under the License.
 */

plugins {
    id("AndroidXPlugin")
    id("com.android.application")
}

dependencies {
    implementation("androidx.appcompat:appcompat:1.3.0")
    implementation(project(":draganddrop:draganddrop"))
}

android {
    defaultConfig {
        minSdk = 24
    }
<<<<<<< HEAD
    namespace = "androidx.draganddrop.sampleapp"
=======
    namespace "androidx.draganddrop.sampleapp"
}

androidx {
    // TODO: b/326456246
    optOutJSpecify = true
>>>>>>> 81a46bc8
}<|MERGE_RESOLUTION|>--- conflicted
+++ resolved
@@ -28,14 +28,10 @@
     defaultConfig {
         minSdk = 24
     }
-<<<<<<< HEAD
     namespace = "androidx.draganddrop.sampleapp"
-=======
-    namespace "androidx.draganddrop.sampleapp"
 }
 
 androidx {
     // TODO: b/326456246
     optOutJSpecify = true
->>>>>>> 81a46bc8
 }