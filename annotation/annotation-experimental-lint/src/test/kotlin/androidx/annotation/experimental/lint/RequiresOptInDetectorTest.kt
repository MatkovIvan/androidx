/*
 * Copyright 2019 The Android Open Source Project
 *
 * Licensed under the Apache License, Version 2.0 (the "License");
 * you may not use this file except in compliance with the License.
 * You may obtain a copy of the License at
 *
 *      http://www.apache.org/licenses/LICENSE-2.0
 *
 * Unless required by applicable law or agreed to in writing, software
 * distributed under the License is distributed on an "AS IS" BASIS,
 * WITHOUT WARRANTIES OR CONDITIONS OF ANY KIND, either express or implied.
 * See the License for the specific language governing permissions and
 * limitations under the License.
 */

@file:Suppress("UnstableApiUsage")

package androidx.annotation.experimental.lint

import com.android.tools.lint.checks.infrastructure.TestFile
import com.android.tools.lint.checks.infrastructure.TestFiles.base64gzip
import com.android.tools.lint.checks.infrastructure.TestFiles.kotlin
import com.android.tools.lint.checks.infrastructure.TestLintResult
import com.android.tools.lint.checks.infrastructure.TestLintTask.lint
import org.junit.Test
import org.junit.runner.RunWith
import org.junit.runners.JUnit4

@RunWith(JUnit4::class)
class RequiresOptInDetectorTest {

    private fun check(vararg testFiles: TestFile): TestLintResult {
        return lint()
            .files(ANDROIDX_REQUIRES_OPT_IN_KT, ANDROIDX_OPT_IN_KT, *testFiles)
            .issues(*ExperimentalDetector.ISSUES.toTypedArray())
            .run()
    }

    @Test
    fun useJavaExperimentalMembersFromJava() {
        val input =
            arrayOf(
                javaSample("sample.optin.AnnotatedJavaMembers"),
                javaSample("sample.optin.ExperimentalJavaAnnotation"),
                javaSample("sample.optin.UseJavaExperimentalMembersFromJava")
            )

        val expected =
            """
src/sample/optin/UseJavaExperimentalMembersFromJava.java:30: Error: This declaration is opt-in and its usage should be marked with @sample.optin.ExperimentalJavaAnnotation or @OptIn(markerClass = sample.optin.ExperimentalJavaAnnotation.class) [UnsafeOptInUsageError]
        return stableObject.field;
                            ~~~~~
src/sample/optin/UseJavaExperimentalMembersFromJava.java:38: Error: This declaration is opt-in and its usage should be marked with @sample.optin.ExperimentalJavaAnnotation or @OptIn(markerClass = sample.optin.ExperimentalJavaAnnotation.class) [UnsafeOptInUsageError]
        return stableObject.method();
                            ~~~~~~
src/sample/optin/UseJavaExperimentalMembersFromJava.java:45: Error: This declaration is opt-in and its usage should be marked with @sample.optin.ExperimentalJavaAnnotation or @OptIn(markerClass = sample.optin.ExperimentalJavaAnnotation.class) [UnsafeOptInUsageError]
        return AnnotatedJavaMembers.FIELD_STATIC;
                                    ~~~~~~~~~~~~
src/sample/optin/UseJavaExperimentalMembersFromJava.java:52: Error: This declaration is opt-in and its usage should be marked with @sample.optin.ExperimentalJavaAnnotation or @OptIn(markerClass = sample.optin.ExperimentalJavaAnnotation.class) [UnsafeOptInUsageError]
        return AnnotatedJavaMembers.methodStatic();
                                    ~~~~~~~~~~~~
src/sample/optin/UseJavaExperimentalMembersFromJava.java:59: Error: This declaration is opt-in and its usage should be marked with @sample.optin.ExperimentalJavaAnnotation or @OptIn(markerClass = sample.optin.ExperimentalJavaAnnotation.class) [UnsafeOptInUsageError]
        new AnnotatedJavaMembers().field = -1;
                                   ~~~~~
src/sample/optin/UseJavaExperimentalMembersFromJava.java:60: Error: This declaration is opt-in and its usage should be marked with @sample.optin.ExperimentalJavaAnnotation or @OptIn(markerClass = sample.optin.ExperimentalJavaAnnotation.class) [UnsafeOptInUsageError]
        int value = new AnnotatedJavaMembers().field;
                                               ~~~~~
src/sample/optin/UseJavaExperimentalMembersFromJava.java:61: Error: This declaration is opt-in and its usage should be marked with @sample.optin.ExperimentalJavaAnnotation or @OptIn(markerClass = sample.optin.ExperimentalJavaAnnotation.class) [UnsafeOptInUsageError]
        new AnnotatedJavaMembers().setFieldWithSetMarker(-1);
                                   ~~~~~~~~~~~~~~~~~~~~~
7 errors, 0 warnings
        """
                .trimIndent()

        check(*input).expect(expected)
    }

    @Test
    fun useJavaExperimentalClassFromJava() {
        val input =
            arrayOf(
                javaSample("sample.optin.AnnotatedJavaClass"),
                javaSample("sample.optin.ExperimentalJavaAnnotation"),
                javaSample("sample.optin.UseJavaExperimentalClassFromJava")
            )

        val expected =
            """
src/sample/optin/UseJavaExperimentalClassFromJava.java:31: Error: This declaration is opt-in and its usage should be marked with @sample.optin.ExperimentalJavaAnnotation or @OptIn(markerClass = sample.optin.ExperimentalJavaAnnotation.class) [UnsafeOptInUsageError]
        AnnotatedJavaClass experimentalObject = new AnnotatedJavaClass();
        ~~~~~~~~~~~~~~~~~~
src/sample/optin/UseJavaExperimentalClassFromJava.java:31: Error: This declaration is opt-in and its usage should be marked with @sample.optin.ExperimentalJavaAnnotation or @OptIn(markerClass = sample.optin.ExperimentalJavaAnnotation.class) [UnsafeOptInUsageError]
        AnnotatedJavaClass experimentalObject = new AnnotatedJavaClass();
                                                ~~~~~~~~~~~~~~~~~~~~~~~~
src/sample/optin/UseJavaExperimentalClassFromJava.java:32: Error: This declaration is opt-in and its usage should be marked with @sample.optin.ExperimentalJavaAnnotation or @OptIn(markerClass = sample.optin.ExperimentalJavaAnnotation.class) [UnsafeOptInUsageError]
        return experimentalObject.field;
                                  ~~~~~
src/sample/optin/UseJavaExperimentalClassFromJava.java:39: Error: This declaration is opt-in and its usage should be marked with @sample.optin.ExperimentalJavaAnnotation or @OptIn(markerClass = sample.optin.ExperimentalJavaAnnotation.class) [UnsafeOptInUsageError]
        AnnotatedJavaClass experimentalObject = new AnnotatedJavaClass();
        ~~~~~~~~~~~~~~~~~~
src/sample/optin/UseJavaExperimentalClassFromJava.java:39: Error: This declaration is opt-in and its usage should be marked with @sample.optin.ExperimentalJavaAnnotation or @OptIn(markerClass = sample.optin.ExperimentalJavaAnnotation.class) [UnsafeOptInUsageError]
        AnnotatedJavaClass experimentalObject = new AnnotatedJavaClass();
                                                ~~~~~~~~~~~~~~~~~~~~~~~~
src/sample/optin/UseJavaExperimentalClassFromJava.java:40: Error: This declaration is opt-in and its usage should be marked with @sample.optin.ExperimentalJavaAnnotation or @OptIn(markerClass = sample.optin.ExperimentalJavaAnnotation.class) [UnsafeOptInUsageError]
        return experimentalObject.method();
                                  ~~~~~~
src/sample/optin/UseJavaExperimentalClassFromJava.java:47: Error: This declaration is opt-in and its usage should be marked with @sample.optin.ExperimentalJavaAnnotation or @OptIn(markerClass = sample.optin.ExperimentalJavaAnnotation.class) [UnsafeOptInUsageError]
        return AnnotatedJavaClass.FIELD_STATIC;
                                  ~~~~~~~~~~~~
src/sample/optin/UseJavaExperimentalClassFromJava.java:54: Error: This declaration is opt-in and its usage should be marked with @sample.optin.ExperimentalJavaAnnotation or @OptIn(markerClass = sample.optin.ExperimentalJavaAnnotation.class) [UnsafeOptInUsageError]
        return AnnotatedJavaClass.methodStatic();
                                  ~~~~~~~~~~~~
8 errors, 0 warnings
        """
                .trimIndent()

        check(*input).expect(expected)
    }

    @Test
    fun useJavaExperimentalMultipleMarkersFromJava() {
        val input =
            arrayOf(
                javaSample("sample.optin.AnnotatedJavaClass"),
                javaSample("sample.optin.AnnotatedJavaClass2"),
                javaSample("sample.optin.ExperimentalJavaAnnotation"),
                javaSample("sample.optin.ExperimentalJavaAnnotation2"),
                javaSample("sample.optin.UseJavaExperimentalMultipleMarkersFromJava")
            )

        val expected =
            """
src/sample/optin/UseJavaExperimentalMultipleMarkersFromJava.java:33: Error: This declaration is opt-in and its usage should be marked with @sample.optin.ExperimentalJavaAnnotation2 or @OptIn(markerClass = sample.optin.ExperimentalJavaAnnotation2.class) [UnsafeOptInUsageError]
        AnnotatedJavaClass2 experimentalObject2 = new AnnotatedJavaClass2();
        ~~~~~~~~~~~~~~~~~~~
src/sample/optin/UseJavaExperimentalMultipleMarkersFromJava.java:33: Error: This declaration is opt-in and its usage should be marked with @sample.optin.ExperimentalJavaAnnotation2 or @OptIn(markerClass = sample.optin.ExperimentalJavaAnnotation2.class) [UnsafeOptInUsageError]
        AnnotatedJavaClass2 experimentalObject2 = new AnnotatedJavaClass2();
                                                  ~~~~~~~~~~~~~~~~~~~~~~~~~
src/sample/optin/UseJavaExperimentalMultipleMarkersFromJava.java:34: Error: This declaration is opt-in and its usage should be marked with @sample.optin.ExperimentalJavaAnnotation2 or @OptIn(markerClass = sample.optin.ExperimentalJavaAnnotation2.class) [UnsafeOptInUsageError]
        return experimentalObject.method() + experimentalObject2.field;
                                                                 ~~~~~
3 errors, 0 warnings
        """
                .trimIndent()

        check(*input).expect(expected)
    }

    @Test
    fun useJavaExperimentalFromKt() {
        val input =
            arrayOf(
                javaSample("sample.optin.AnnotatedJavaClass"),
                javaSample("sample.optin.AnnotatedJavaClass2"),
                javaSample("sample.optin.AnnotatedJavaMembers"),
                javaSample("sample.optin.ExperimentalJavaAnnotation"),
                javaSample("sample.optin.ExperimentalJavaAnnotation2"),
                ktSample("sample.optin.UseJavaExperimentalFromKt")
            )

        val expected =
            """
src/sample/optin/UseJavaExperimentalFromKt.kt:26: Error: This declaration is opt-in and its usage should be marked with @sample.optin.ExperimentalJavaAnnotation or @OptIn(markerClass = sample.optin.ExperimentalJavaAnnotation.class) [UnsafeOptInUsageError]
        val experimentalObject = AnnotatedJavaClass()
            ~~~~~~~~~~~~~~~~~~
src/sample/optin/UseJavaExperimentalFromKt.kt:26: Error: This declaration is opt-in and its usage should be marked with @sample.optin.ExperimentalJavaAnnotation or @OptIn(markerClass = sample.optin.ExperimentalJavaAnnotation.class) [UnsafeOptInUsageError]
        val experimentalObject = AnnotatedJavaClass()
                                 ~~~~~~~~~~~~~~~~~~
src/sample/optin/UseJavaExperimentalFromKt.kt:27: Error: This declaration is opt-in and its usage should be marked with @sample.optin.ExperimentalJavaAnnotation or @OptIn(markerClass = sample.optin.ExperimentalJavaAnnotation.class) [UnsafeOptInUsageError]
        return experimentalObject.field
                                  ~~~~~
src/sample/optin/UseJavaExperimentalFromKt.kt:32: Error: This declaration is opt-in and its usage should be marked with @sample.optin.ExperimentalJavaAnnotation or @OptIn(markerClass = sample.optin.ExperimentalJavaAnnotation.class) [UnsafeOptInUsageError]
        val experimentalObject = AnnotatedJavaClass()
            ~~~~~~~~~~~~~~~~~~
src/sample/optin/UseJavaExperimentalFromKt.kt:32: Error: This declaration is opt-in and its usage should be marked with @sample.optin.ExperimentalJavaAnnotation or @OptIn(markerClass = sample.optin.ExperimentalJavaAnnotation.class) [UnsafeOptInUsageError]
        val experimentalObject = AnnotatedJavaClass()
                                 ~~~~~~~~~~~~~~~~~~
src/sample/optin/UseJavaExperimentalFromKt.kt:33: Error: This declaration is opt-in and its usage should be marked with @sample.optin.ExperimentalJavaAnnotation or @OptIn(markerClass = sample.optin.ExperimentalJavaAnnotation.class) [UnsafeOptInUsageError]
        return experimentalObject.method()
                                  ~~~~~~
src/sample/optin/UseJavaExperimentalFromKt.kt:38: Error: This declaration is opt-in and its usage should be marked with @sample.optin.ExperimentalJavaAnnotation or @OptIn(markerClass = sample.optin.ExperimentalJavaAnnotation.class) [UnsafeOptInUsageError]
        return AnnotatedJavaClass.FIELD_STATIC
                                  ~~~~~~~~~~~~
src/sample/optin/UseJavaExperimentalFromKt.kt:43: Error: This declaration is opt-in and its usage should be marked with @sample.optin.ExperimentalJavaAnnotation or @OptIn(markerClass = sample.optin.ExperimentalJavaAnnotation.class) [UnsafeOptInUsageError]
        return AnnotatedJavaClass.methodStatic()
                                  ~~~~~~~~~~~~
src/sample/optin/UseJavaExperimentalFromKt.kt:63: Error: This declaration is opt-in and its usage should be marked with @sample.optin.ExperimentalJavaAnnotation or @OptIn(markerClass = sample.optin.ExperimentalJavaAnnotation.class) [UnsafeOptInUsageError]
        return stableObject.field
                            ~~~~~
src/sample/optin/UseJavaExperimentalFromKt.kt:69: Error: This declaration is opt-in and its usage should be marked with @sample.optin.ExperimentalJavaAnnotation or @OptIn(markerClass = sample.optin.ExperimentalJavaAnnotation.class) [UnsafeOptInUsageError]
        return stableObject.method()
                            ~~~~~~
src/sample/optin/UseJavaExperimentalFromKt.kt:74: Error: This declaration is opt-in and its usage should be marked with @sample.optin.ExperimentalJavaAnnotation or @OptIn(markerClass = sample.optin.ExperimentalJavaAnnotation.class) [UnsafeOptInUsageError]
        return AnnotatedJavaMembers.FIELD_STATIC
                                    ~~~~~~~~~~~~
src/sample/optin/UseJavaExperimentalFromKt.kt:79: Error: This declaration is opt-in and its usage should be marked with @sample.optin.ExperimentalJavaAnnotation or @OptIn(markerClass = sample.optin.ExperimentalJavaAnnotation.class) [UnsafeOptInUsageError]
        return AnnotatedJavaMembers.methodStatic()
                                    ~~~~~~~~~~~~
src/sample/optin/UseJavaExperimentalFromKt.kt:86: Error: This declaration is opt-in and its usage should be marked with @sample.optin.ExperimentalJavaAnnotation2 or @OptIn(markerClass = sample.optin.ExperimentalJavaAnnotation2.class) [UnsafeOptInUsageError]
        return experimentalObject.method() + AnnotatedJavaClass2.FIELD_STATIC
                                                                 ~~~~~~~~~~~~
src/sample/optin/UseJavaExperimentalFromKt.kt:114: Error: This declaration is opt-in and its usage should be marked with @sample.optin.ExperimentalJavaAnnotation or @OptIn(markerClass = sample.optin.ExperimentalJavaAnnotation.class) [UnsafeOptInUsageError]
        AnnotatedJavaMembers().field = -1
                               ~~~~~
src/sample/optin/UseJavaExperimentalFromKt.kt:115: Error: This declaration is opt-in and its usage should be marked with @sample.optin.ExperimentalJavaAnnotation or @OptIn(markerClass = sample.optin.ExperimentalJavaAnnotation.class) [UnsafeOptInUsageError]
        val value = AnnotatedJavaMembers().field
                                           ~~~~~
src/sample/optin/UseJavaExperimentalFromKt.kt:116: Error: This declaration is opt-in and its usage should be marked with @sample.optin.ExperimentalJavaAnnotation or @OptIn(markerClass = sample.optin.ExperimentalJavaAnnotation.class) [UnsafeOptInUsageError]
        AnnotatedJavaMembers().fieldWithSetMarker = -1
                               ~~~~~~~~~~~~~~~~~~
16 errors, 0 warnings
        """
                .trimIndent()

        check(*input).expect(expected)
    }

    @Test
    fun useKtExperimentalFromJava() {
        val input =
            arrayOf(
                ktSample("sample.optin.AnnotatedKotlinClass"),
                ktSample("sample.optin.AnnotatedKotlinClass2"),
                ktSample("sample.optin.AnnotatedKotlinMembers"),
                ktSample("sample.optin.ExperimentalKotlinAnnotation"),
                ktSample("sample.optin.ExperimentalKotlinAnnotation2"),
                javaSample("sample.optin.ExperimentalJavaAnnotation"),
                javaSample("sample.optin.UseKtExperimentalFromJava")
            )

        // TODO(b/210881073): Access to annotated property `field` is still not detected.

        val expected =
            """
src/sample/optin/UseKtExperimentalFromJava.java:28: Error: This declaration is opt-in and its usage should be marked with @sample.optin.ExperimentalKotlinAnnotation or @OptIn(markerClass = sample.optin.ExperimentalKotlinAnnotation.class) [UnsafeOptInUsageError]
        AnnotatedKotlinClass experimentalObject = new AnnotatedKotlinClass();
        ~~~~~~~~~~~~~~~~~~~~
src/sample/optin/UseKtExperimentalFromJava.java:28: Error: This declaration is opt-in and its usage should be marked with @sample.optin.ExperimentalKotlinAnnotation or @OptIn(markerClass = sample.optin.ExperimentalKotlinAnnotation.class) [UnsafeOptInUsageError]
        AnnotatedKotlinClass experimentalObject = new AnnotatedKotlinClass();
                                                  ~~~~~~~~~~~~~~~~~~~~~~~~~~
src/sample/optin/UseKtExperimentalFromJava.java:29: Error: This declaration is opt-in and its usage should be marked with @sample.optin.ExperimentalKotlinAnnotation or @OptIn(markerClass = sample.optin.ExperimentalKotlinAnnotation.class) [UnsafeOptInUsageError]
        return experimentalObject.method();
                                  ~~~~~~
src/sample/optin/UseKtExperimentalFromJava.java:56: Error: This declaration is opt-in and its usage should be marked with @sample.optin.ExperimentalKotlinAnnotation2 or @OptIn(markerClass = sample.optin.ExperimentalKotlinAnnotation2.class) [UnsafeOptInUsageError]
        return experimentalObject.method() + AnnotatedKotlinClass2.fieldStatic;
                                                                   ~~~~~~~~~~~
src/sample/optin/UseKtExperimentalFromJava.java:97: Error: This declaration is opt-in and its usage should be marked with @sample.optin.ExperimentalKotlinAnnotation or @OptIn(markerClass = sample.optin.ExperimentalKotlinAnnotation.class) [UnsafeOptInUsageError]
        AnnotatedKotlinMembers.methodStatic();
                               ~~~~~~~~~~~~
src/sample/optin/UseKtExperimentalFromJava.java:98: Error: This declaration is opt-in and its usage should be marked with @sample.optin.ExperimentalKotlinAnnotation or @OptIn(markerClass = sample.optin.ExperimentalKotlinAnnotation.class) [UnsafeOptInUsageError]
        AnnotatedKotlinMembers.Companion.methodStatic();
                                         ~~~~~~~~~~~~
src/sample/optin/UseKtExperimentalFromJava.java:107: Error: This declaration is opt-in and its usage should be marked with @sample.optin.ExperimentalKotlinAnnotation or @OptIn(markerClass = sample.optin.ExperimentalKotlinAnnotation.class) [UnsafeOptInUsageError]
        new AnnotatedKotlinMembers().method();
                                     ~~~~~~
src/sample/optin/UseKtExperimentalFromJava.java:108: Error: This declaration is opt-in and its usage should be marked with @sample.optin.ExperimentalJavaAnnotation or @OptIn(markerClass = sample.optin.ExperimentalJavaAnnotation.class) [UnsafeOptInUsageError]
        new AnnotatedKotlinMembers().methodWithJavaMarker();
                                     ~~~~~~~~~~~~~~~~~~~~
src/sample/optin/UseKtExperimentalFromJava.java:115: Error: This declaration is opt-in and its usage should be marked with @sample.optin.ExperimentalKotlinAnnotation or @OptIn(markerClass = sample.optin.ExperimentalKotlinAnnotation.class) [UnsafeOptInUsageError]
        new AnnotatedKotlinMembers().setField(-1);
                                     ~~~~~~~~
src/sample/optin/UseKtExperimentalFromJava.java:116: Error: This declaration is opt-in and its usage should be marked with @sample.optin.ExperimentalKotlinAnnotation or @OptIn(markerClass = sample.optin.ExperimentalKotlinAnnotation.class) [UnsafeOptInUsageError]
        int value = new AnnotatedKotlinMembers().getField();
                                                 ~~~~~~~~
src/sample/optin/UseKtExperimentalFromJava.java:117: Error: This declaration is opt-in and its usage should be marked with @sample.optin.ExperimentalKotlinAnnotation or @OptIn(markerClass = sample.optin.ExperimentalKotlinAnnotation.class) [UnsafeOptInUsageError]
        new AnnotatedKotlinMembers().setFieldWithSetMarker(-1);
                                     ~~~~~~~~~~~~~~~~~~~~~
11 errors, 0 warnings
        """
                .trimIndent()

        check(*input).expect(expected)
    }

    @Test
    fun useJavaPackageFromJava() {
        val input =
            arrayOf(
                SAMPLE_FOO_PACKAGE_INFO,
                javaSample("sample.optin.foo.AnnotatedJavaPackage"),
                javaSample("sample.optin.ExperimentalJavaAnnotation"),
                javaSample("sample.optin.UseJavaPackageFromJava")
            )

        val expected =
            """
src/sample/optin/UseJavaPackageFromJava.java:33: Error: This declaration is opt-in and its usage should be marked with @sample.optin.ExperimentalJavaAnnotation or @OptIn(markerClass = sample.optin.ExperimentalJavaAnnotation.class) [UnsafeOptInUsageError]
        AnnotatedJavaPackage experimentalObject = new AnnotatedJavaPackage();
        ~~~~~~~~~~~~~~~~~~~~
src/sample/optin/UseJavaPackageFromJava.java:33: Error: This declaration is opt-in and its usage should be marked with @sample.optin.ExperimentalJavaAnnotation or @OptIn(markerClass = sample.optin.ExperimentalJavaAnnotation.class) [UnsafeOptInUsageError]
        AnnotatedJavaPackage experimentalObject = new AnnotatedJavaPackage();
                                                  ~~~~~~~~~~~~~~~~~~~~~~~~~~
src/sample/optin/UseJavaPackageFromJava.java:34: Error: This declaration is opt-in and its usage should be marked with @sample.optin.ExperimentalJavaAnnotation or @OptIn(markerClass = sample.optin.ExperimentalJavaAnnotation.class) [UnsafeOptInUsageError]
        experimentalObject.method();
                           ~~~~~~
src/sample/optin/UseJavaPackageFromJava.java:67: Error: This declaration is opt-in and its usage should be marked with @sample.optin.ExperimentalJavaAnnotation or @OptIn(markerClass = sample.optin.ExperimentalJavaAnnotation.class) [UnsafeOptInUsageError]
        safePropagateMarker();
        ~~~~~~~~~~~~~~~~~~~
4 errors, 0 warnings
        """
                .trimIndent()

        check(*input).expect(expected)
    }

    /**
     * Regression test for b/218798815 where the lint check yields false positives on usages within
     * an annotated package.
     */
    @Test
    fun regressionTestJava218798815() {
        val input =
            arrayOf(
                SAMPLE_FOO_PACKAGE_INFO,
                javaSample("sample.optin.foo.AnnotatedJavaPackage"),
                javaSample("sample.optin.ExperimentalJavaAnnotation"),
                javaSample("sample.optin.foo.RegressionTestJava218798815")
            )

        val expected =
            """
No warnings.
        """
                .trimIndent()

        check(*input).expect(expected)
    }

    @Test
    fun useJavaPackageFromKt() {
        val input =
            arrayOf(
                SAMPLE_FOO_PACKAGE_INFO,
                javaSample("sample.optin.foo.AnnotatedJavaPackage"),
                javaSample("sample.optin.ExperimentalJavaAnnotation"),
                ktSample("sample.optin.UseJavaPackageFromKt")
            )

        val expected =
            """
src/sample/optin/UseJavaPackageFromKt.kt:27: Error: This declaration is opt-in and its usage should be marked with @sample.optin.ExperimentalJavaAnnotation or @OptIn(markerClass = sample.optin.ExperimentalJavaAnnotation.class) [UnsafeOptInUsageError]
        val experimentalObject = AnnotatedJavaPackage()
            ~~~~~~~~~~~~~~~~~~
src/sample/optin/UseJavaPackageFromKt.kt:27: Error: This declaration is opt-in and its usage should be marked with @sample.optin.ExperimentalJavaAnnotation or @OptIn(markerClass = sample.optin.ExperimentalJavaAnnotation.class) [UnsafeOptInUsageError]
        val experimentalObject = AnnotatedJavaPackage()
                                 ~~~~~~~~~~~~~~~~~~~~
src/sample/optin/UseJavaPackageFromKt.kt:28: Error: This declaration is opt-in and its usage should be marked with @sample.optin.ExperimentalJavaAnnotation or @OptIn(markerClass = sample.optin.ExperimentalJavaAnnotation.class) [UnsafeOptInUsageError]
        experimentalObject.method()
                           ~~~~~~
src/sample/optin/UseJavaPackageFromKt.kt:55: Error: This declaration is opt-in and its usage should be marked with @sample.optin.ExperimentalJavaAnnotation or @OptIn(markerClass = sample.optin.ExperimentalJavaAnnotation.class) [UnsafeOptInUsageError]
        callPackageExperimental()
        ~~~~~~~~~~~~~~~~~~~~~~~
4 errors, 0 warnings
        """
                .trimIndent()

        check(*input).expect(expected)
    }

    @Test
    fun regressionTestJava193110413() {
        val input =
            arrayOf(
                javaSample("sample.optin.ExperimentalJavaAnnotation"),
                javaSample("sample.optin.RegressionTestJava193110413"),
            )

        val expected =
            """
src/sample/optin/RegressionTestJava193110413.java:92: Error: This declaration is opt-in and its usage should be marked with @sample.optin.ExperimentalJavaAnnotation or @OptIn(markerClass = sample.optin.ExperimentalJavaAnnotation.class) [UnsafeOptInUsageError]
        foo.defaultExperimentalMethod(); // unsafe in Java but safe in Kotlin
            ~~~~~~~~~~~~~~~~~~~~~~~~~
src/sample/optin/RegressionTestJava193110413.java:93: Error: This declaration is opt-in and its usage should be marked with @sample.optin.ExperimentalJavaAnnotation or @OptIn(markerClass = sample.optin.ExperimentalJavaAnnotation.class) [UnsafeOptInUsageError]
        foo.experimentalMethod(); // unsafe
            ~~~~~~~~~~~~~~~~~~
src/sample/optin/RegressionTestJava193110413.java:95: Error: This declaration is opt-in and its usage should be marked with @sample.optin.ExperimentalJavaAnnotation or @OptIn(markerClass = sample.optin.ExperimentalJavaAnnotation.class) [UnsafeOptInUsageError]
        Bar bar = new Bar(); // unsafe
        ~~~
src/sample/optin/RegressionTestJava193110413.java:95: Error: This declaration is opt-in and its usage should be marked with @sample.optin.ExperimentalJavaAnnotation or @OptIn(markerClass = sample.optin.ExperimentalJavaAnnotation.class) [UnsafeOptInUsageError]
        Bar bar = new Bar(); // unsafe
                  ~~~~~~~~~
src/sample/optin/RegressionTestJava193110413.java:96: Error: This declaration is opt-in and its usage should be marked with @sample.optin.ExperimentalJavaAnnotation or @OptIn(markerClass = sample.optin.ExperimentalJavaAnnotation.class) [UnsafeOptInUsageError]
        bar.stableMethodLevelOptIn(); // unsafe due to experimental class scope
            ~~~~~~~~~~~~~~~~~~~~~~
src/sample/optin/RegressionTestJava193110413.java:97: Error: This declaration is opt-in and its usage should be marked with @sample.optin.ExperimentalJavaAnnotation or @OptIn(markerClass = sample.optin.ExperimentalJavaAnnotation.class) [UnsafeOptInUsageError]
        bar.experimentalMethod(); // unsafe
            ~~~~~~~~~~~~~~~~~~
6 errors, 0 warnings
        """
                .trimIndent()

        check(*input).expect(expected)
    }

    @Test
    fun regressionTestJava192562469() {
        val input =
            arrayOf(
                javaSample("sample.optin.ExperimentalJavaAnnotation"),
                javaSample("sample.optin.RegressionTestJava192562469"),
            )

        val expected =
            """
src/sample/optin/RegressionTestJava192562469.java:34: Error: This declaration is opt-in and its usage should be marked with @sample.optin.ExperimentalJavaAnnotation or @OptIn(markerClass = sample.optin.ExperimentalJavaAnnotation.class) [UnsafeOptInUsageError]
    static class ConcreteExperimentalInterface implements ExperimentalInterface { // unsafe
                                                          ~~~~~~~~~~~~~~~~~~~~~
src/sample/optin/RegressionTestJava192562469.java:36: Error: This declaration is opt-in and its usage should be marked with @sample.optin.ExperimentalJavaAnnotation or @OptIn(markerClass = sample.optin.ExperimentalJavaAnnotation.class) [UnsafeOptInUsageError]
        public void experimentalMethod() {} // unsafe override
                    ~~~~~~~~~~~~~~~~~~
src/sample/optin/RegressionTestJava192562469.java:62: Error: This declaration is opt-in and its usage should be marked with @sample.optin.ExperimentalJavaAnnotation or @OptIn(markerClass = sample.optin.ExperimentalJavaAnnotation.class) [UnsafeOptInUsageError]
        ExperimentalInterface anonymous = new ExperimentalInterface() { // unsafe
        ~~~~~~~~~~~~~~~~~~~~~
src/sample/optin/RegressionTestJava192562469.java:62: Error: This declaration is opt-in and its usage should be marked with @sample.optin.ExperimentalJavaAnnotation or @OptIn(markerClass = sample.optin.ExperimentalJavaAnnotation.class) [UnsafeOptInUsageError]
        ExperimentalInterface anonymous = new ExperimentalInterface() { // unsafe
                                              ~~~~~~~~~~~~~~~~~~~~~
src/sample/optin/RegressionTestJava192562469.java:64: Error: This declaration is opt-in and its usage should be marked with @sample.optin.ExperimentalJavaAnnotation or @OptIn(markerClass = sample.optin.ExperimentalJavaAnnotation.class) [UnsafeOptInUsageError]
            public void experimentalMethod() {} // unsafe override
                        ~~~~~~~~~~~~~~~~~~
src/sample/optin/RegressionTestJava192562469.java:67: Error: This declaration is opt-in and its usage should be marked with @sample.optin.ExperimentalJavaAnnotation or @OptIn(markerClass = sample.optin.ExperimentalJavaAnnotation.class) [UnsafeOptInUsageError]
        ExperimentalInterface lambda = () -> {}; // unsafe
        ~~~~~~~~~~~~~~~~~~~~~
src/sample/optin/RegressionTestJava192562469.java:67: Error: This declaration is opt-in and its usage should be marked with @sample.optin.ExperimentalJavaAnnotation or @OptIn(markerClass = sample.optin.ExperimentalJavaAnnotation.class) [UnsafeOptInUsageError]
        ExperimentalInterface lambda = () -> {}; // unsafe
                                       ~~~~~~~~
7 errors, 0 warnings
        """
                .trimIndent()

        check(*input).expect(expected)
    }

    @Test
    fun regressionTestJava192562926() {
        val input =
            arrayOf(
                javaSample("sample.optin.ExperimentalJavaAnnotation"),
                javaSample("sample.optin.RegressionTestJava192562926"),
            )

        val expected =
            """
src/sample/optin/RegressionTestJava192562926.java:39: Error: This declaration is opt-in and its usage should be marked with @sample.optin.ExperimentalJavaAnnotation or @OptIn(markerClass = sample.optin.ExperimentalJavaAnnotation.class) [UnsafeOptInUsageError]
        public void experimentalMethod() {} // unsafe override
                    ~~~~~~~~~~~~~~~~~~
src/sample/optin/RegressionTestJava192562926.java:49: Error: This declaration is opt-in and its usage should be marked with @sample.optin.ExperimentalJavaAnnotation or @OptIn(markerClass = sample.optin.ExperimentalJavaAnnotation.class) [UnsafeOptInUsageError]
            public void experimentalMethod() {} // unsafe override
                        ~~~~~~~~~~~~~~~~~~
src/sample/optin/RegressionTestJava192562926.java:52: Error: This declaration is opt-in and its usage should be marked with @sample.optin.ExperimentalJavaAnnotation or @OptIn(markerClass = sample.optin.ExperimentalJavaAnnotation.class) [UnsafeOptInUsageError]
        StableInterface lambda = () -> {}; // unsafe override
                                 ~~~~~~~~
3 errors, 0 warnings
        """
                .trimIndent()

        check(*input).expect(expected)
    }

    /** Regression test for b/219525415 where the @OptIn annotation did not target packages. */
    @Test
    fun regressionTestJava219525415() {
        val input =
            arrayOf(
                SAMPLE_FOO_PACKAGE_INFO,
                SAMPLE_BAR_PACKAGE_INFO,
                javaSample("sample.optin.AnnotatedJavaClass"),
                javaSample("sample.optin.ExperimentalJavaAnnotation"),
                javaSample("sample.optin.bar.RegressionTestJava219525415"),
                javaSample("sample.optin.foo.AnnotatedJavaPackage")
            )

        val expected =
            """
No warnings.
        """
                .trimIndent()

        check(*input).expect(expected)
    }

    @Test
    fun regressionTestKotlin298322402() {
        val input =
            arrayOf(
                javaSample("sample.optin.ExperimentalJavaAnnotation"),
                javaSample("sample.optin.AnnotatedJavaMembers"),
                ktSample("sample.optin.RegressionTestKotlin298322402")
            )

        val expected =
            """
src/sample/optin/RegressionTestKotlin298322402.kt:22: Error: This declaration is opt-in and its usage should be marked with @sample.optin.ExperimentalJavaAnnotation or @OptIn(markerClass = sample.optin.ExperimentalJavaAnnotation.class) [UnsafeOptInUsageError]
        player.accessor
               ~~~~~~~~
1 errors, 0 warnings
        """
                .trimIndent()

        val expectedFix =
            """
Fix for src/sample/optin/RegressionTestKotlin298322402.kt line 22: Add '@androidx.annotation.OptIn(sample.optin.ExperimentalJavaAnnotation::class)' annotation to 'testMethod':
@@ -19 +19
+ import androidx.annotation.OptIn
@@ -21 +22
+     @OptIn(ExperimentalJavaAnnotation::class)
Fix for src/sample/optin/RegressionTestKotlin298322402.kt line 22: Add '@sample.optin.ExperimentalJavaAnnotation' annotation to 'testMethod':
@@ -21 +21
+     @ExperimentalJavaAnnotation
        """
                .trimIndent()

        check(*input).expectFixDiffs(expectedFix).expect(expected)
    }

    @Test
    fun useJavaExperimentalWithMessageFromJava() {
        val input =
            arrayOf(
                javaSample("sample.optin.AnnotatedJavaClassWithMessage"),
                javaSample("sample.optin.ExperimentalJavaAnnotationWithMessage"),
                javaSample("sample.optin.UseJavaExperimentalWithMessageFromJava")
            )

        val expected =
            """
src/sample/optin/UseJavaExperimentalWithMessageFromJava.java:28: Error: Don't use this API, it's experimental [UnsafeOptInUsageError]
        AnnotatedJavaClassWithMessage experimentalObject = new AnnotatedJavaClassWithMessage();
        ~~~~~~~~~~~~~~~~~~~~~~~~~~~~~
src/sample/optin/UseJavaExperimentalWithMessageFromJava.java:28: Error: Don't use this API, it's experimental [UnsafeOptInUsageError]
        AnnotatedJavaClassWithMessage experimentalObject = new AnnotatedJavaClassWithMessage();
                                                           ~~~~~~~~~~~~~~~~~~~~~~~~~~~~~~~~~~~
src/sample/optin/UseJavaExperimentalWithMessageFromJava.java:29: Error: Don't use this API, it's experimental [UnsafeOptInUsageError]
        return experimentalObject.field;
                                  ~~~~~
src/sample/optin/UseJavaExperimentalWithMessageFromJava.java:36: Error: Don't use this API, it's experimental [UnsafeOptInUsageError]
        AnnotatedJavaClassWithMessage experimentalObject = new AnnotatedJavaClassWithMessage();
        ~~~~~~~~~~~~~~~~~~~~~~~~~~~~~
src/sample/optin/UseJavaExperimentalWithMessageFromJava.java:36: Error: Don't use this API, it's experimental [UnsafeOptInUsageError]
        AnnotatedJavaClassWithMessage experimentalObject = new AnnotatedJavaClassWithMessage();
                                                           ~~~~~~~~~~~~~~~~~~~~~~~~~~~~~~~~~~~
src/sample/optin/UseJavaExperimentalWithMessageFromJava.java:37: Error: Don't use this API, it's experimental [UnsafeOptInUsageError]
        return experimentalObject.method();
                                  ~~~~~~
src/sample/optin/UseJavaExperimentalWithMessageFromJava.java:44: Error: Don't use this API, it's experimental [UnsafeOptInUsageError]
        return AnnotatedJavaClassWithMessage.FIELD_STATIC;
                                             ~~~~~~~~~~~~
src/sample/optin/UseJavaExperimentalWithMessageFromJava.java:51: Error: Don't use this API, it's experimental [UnsafeOptInUsageError]
        return AnnotatedJavaClassWithMessage.methodStatic();
                                             ~~~~~~~~~~~~
8 errors, 0 warnings
        """
                .trimIndent()

        check(*input).expect(expected)
    }

    /**
     * Regression test for b/313686921 where warnings were not shown for usages of
     * experimentally-annotated annotations.
     */
    @Test
    fun regressionTestJava313686921() {
        val input =
            arrayOf(
                javaSample("sample.optin.ExperimentalJavaAnnotation"),
                javaSample("sample.optin.RegressionTestJava313686921")
            )

        val expected =
            """
src/sample/optin/RegressionTestJava313686921.java:30: Error: This declaration is opt-in and its usage should be marked with @sample.optin.ExperimentalJavaAnnotation or @OptIn(markerClass = sample.optin.ExperimentalJavaAnnotation.class) [UnsafeOptInUsageError]
    public void unsafeAnnotatedAnnotationUsageOnParam(@AnnotatedJavaAnnotation Object param) {
                                                                                      ~~~~~
1 errors, 0 warnings
        """
                .trimIndent()

        check(*input).expect(expected)
    }

    /**
     * Regression test for b/313686921 where warnings were not shown for usages of
     * experimentally-annotated annotations.
     */
    @Test
    fun regressionTestKotlin313686921() {
        val input =
            arrayOf(
                javaSample("sample.optin.ExperimentalJavaAnnotation"),
                ktSample("sample.optin.RegressionTestKotlin313686921")
            )

        val expected =
            """
src/sample/optin/AnnotatedKotlinAnnotation.kt:21: Error: This declaration is opt-in and its usage should be marked with @sample.optin.ExperimentalJavaAnnotation or @OptIn(markerClass = sample.optin.ExperimentalJavaAnnotation.class) [UnsafeOptInUsageError]
fun unsafeAnnotatedAnnotationUsage(@AnnotatedKotlinAnnotation param: Any): Any {
                                                              ~~~~~
1 errors, 0 warnings
        """
                .trimIndent()

        check(*input).expect(expected)
    }

<<<<<<< HEAD
=======
    /** Regression test for b/344616929 that shows where to put @OptIn: use-site! */
    @Test
    fun regressionTestJava344616929() {
        val input =
            arrayOf(
                javaSample("sample.optin.ExperimentalJavaAnnotation"),
                javaSample("sample.optin.RegressionTestJava344616929")
            )
        check(*input).expectClean()
    }

>>>>>>> 56579bc3
    companion object {
        /**
         * [TestFile] containing RequiresOptIn.kt from the experimental annotation library.
         *
         * This is a workaround for IntelliJ failing to recognize source files if they are also
         * included as resources.
         */
        val ANDROIDX_REQUIRES_OPT_IN_KT: TestFile =
            kotlin(
                """
            package androidx.annotation

            import kotlin.annotation.Retention
            import kotlin.annotation.Target

            @Retention(AnnotationRetention.BINARY)
            @Target(AnnotationTarget.ANNOTATION_CLASS)
            annotation class RequiresOptIn(
                val level: Level = Level.ERROR
            ) {
                enum class Level {
                    WARNING,
                    ERROR
                }
            }
            """
                    .trimIndent()
            )

        /**
         * [TestFile] containing OptIn.kt from the experimental annotation library.
         *
         * This is a workaround for IntelliJ failing to recognize source files if they are also
         * included as resources.
         */
        val ANDROIDX_OPT_IN_KT: TestFile =
            kotlin(
                """
            package androidx.annotation

            import kotlin.annotation.Retention
            import kotlin.annotation.Target
            import kotlin.reflect.KClass

            @Retention(AnnotationRetention.BINARY)
            @Target(
                AnnotationTarget.CLASS,
                AnnotationTarget.PROPERTY,
                AnnotationTarget.LOCAL_VARIABLE,
                AnnotationTarget.VALUE_PARAMETER,
                AnnotationTarget.CONSTRUCTOR,
                AnnotationTarget.FUNCTION,
                AnnotationTarget.PROPERTY_GETTER,
                AnnotationTarget.PROPERTY_SETTER,
                AnnotationTarget.FILE,
                AnnotationTarget.TYPEALIAS
            )
            annotation class OptIn(
                vararg val markerClass: KClass<out Annotation>
            )
            """
                    .trimIndent()
            )

        /**
         * [TestFile] containing the package-level annotation for the sample.optin.foo package.
         *
         * This is a workaround for b/136184987 where package-level annotations cannot be loaded
         * from source code. This is generated from a single-class JAR using toBase64gzip(File).
         *
         * To re-generate this: (if linux). alias pbcopy='xclip -selection clipboard'
         * 1. ./gradlew :annotation:annotation-experimental-lint-integration-tests:assemble
         * 2. mkdir -p temp/sample/optin/foo/
         * 3. cp
         *    ../../out/androidx/annotation/annotation-experimental-lint-integration-tests/build/intermediates/javac/debug/classes/sample/optin/foo/package-info.class
         *    temp/sample/optin/foo/
         * 4. jar -c -f sample.optin.foo.package-info.jar -C temp . | openssl base64 <
         *    sample.optin.foo.package-info.jar | tr -d '\n' | pbcopy
         * 5. Paste below
         * 6. rm -rf temp sample.optin.foo.package-info.jar
         */
        val SAMPLE_FOO_PACKAGE_INFO: TestFile =
            base64gzip(
                "libs/sample.optin.foo.package-info.jar",
                "H4sIAAAAAAAA/wvwZmYRYeDg4GAQiegNYkACnAwsDL6uIY66nn5u+v9OMTAw" +
                    "MwR4s3OApJigSgJwahYBYrhmX0c/TzfX4BA9X7fPvmdO+3jr6l3k9dbVOnfm" +
                    "/OYggyvGD54W6Xn56nj6XixdxcLF4PrFR8TkT7fQ5OIg0Tmfu7k+dQt5N3SZ" +
                    "Vu6s2Al2wVS2bcscgOY7QV3AxcAAdJVlOKoL2IG4ODG3ICdVH7ciXoSi/IKS" +
                    "zDwkpdZoSgXRlabl5+sjAgBduTI25QWJydmJ6am6mXlp+XrJOYnFxaG9B/kO" +
                    "Oki0pHeLqevpPWKUudE9ezIz50SPiqbczbnbtv3Pu5X7+KaMTUO7UDfzM4Pi" +
                    "GflG349/ZUtojGvRcJq+sN6odOaJ3kuTEjNci8RmztH0Omsj3psgIZ9dtGpC" +
                    "dFbI0iTdcJdjnMt5Qnku16pyrVY1v6b56HX31KXtJzn3fv6svztlxp+FKw3/" +
                    "fO9L/GD1JCrgGH+hnrA5kwRTjciCr9/MrOyc77ccEAaF+b1A20tLgF66AA5z" +
                    "RiYRBtR4h6UIUKJBBShJCF0rclSKoGizxZGAQCZwMeCOcgTYj5wAcGviRdH0" +
                    "BDNBILRiSxIIwM+INYEgPAzSjhyOyija7bBpx0wwAd6sbCDlbEBYC9RiDA55" +
                    "AGF9KXfGAwAA"
            )

        /**
         * [TestFile] containing the package-level annotation for the sample.optin.bar package.
         *
         * See [SAMPLE_FOO_PACKAGE_INFO] for details on how to re-generate this data.
         */
        val SAMPLE_BAR_PACKAGE_INFO: TestFile =
            base64gzip(
                "libs/sample.optin.bar.package-info.jar",
                "H4sIAAAAAAAA/wvwZmYRYeDg4GBwyysMYUACnAwsDL6uIY66nn5u+v9OMTAw" +
                    "MwR4s3OApJigSgJwahYBYrhmX0c/TzfX4BA9X7fPvmdO+3jr6l3k9dbVOnfm" +
                    "/OYggyvGD54W6Xn56nj6XixdxcLF4PqFp1fE5M7nz5eLg0RtPk/6alK5s2In" +
                    "2PLT/worrIFG20At52JgADpILxrVcnYgLk7MLchJ1cetiBehKL+gJDMPj1JB" +
                    "dKVJiUX6CL+bovldGZvygsTk7MT0VN3MvLR8veScxOLiUD/vLCZHgdpcO2HR" +
                    "pps7OC0dxDaa30wVPdLgKFAyM/SsT+qLjct3vcw8ujl1IvOTgKTVApObVjVV" +
                    "za+y370+n+H8i/QXaS80v0zLk+WqM54m+s5GVHvVj5Mnlktf3aLY+vto1KLM" +
                    "Ci3py7PufFrd0S3SO9lsofEkI4vgPNO/977eOb5yj8YXaS5tvmTv3Ed256Ky" +
                    "9qS+rTFZpB59XlHSW+X3vLi5tZM/PZQ3Xb7gv1uwhMyhTO+gl5VxxYLtDU7s" +
                    "y189eGShXzj1W67TuuB0+QDWvG+gmHlzKTkYmEYYWBhBMcPIJMKAmjBgSQaU" +
                    "qlABShpD14oc4SIo2mxxpDCQCVwMuBMGAuxCTia4NfGiaLqPmWxwaxVE0crF" +
                    "iDUZITwMSkjI4aiMot0Sm3bMZBXgzcoGUs4GhLVALSHgkAcAwvFVfOcDAAA="
            )
    }
}<|MERGE_RESOLUTION|>--- conflicted
+++ resolved
@@ -603,8 +603,6 @@
         check(*input).expect(expected)
     }
 
-<<<<<<< HEAD
-=======
     /** Regression test for b/344616929 that shows where to put @OptIn: use-site! */
     @Test
     fun regressionTestJava344616929() {
@@ -616,7 +614,6 @@
         check(*input).expectClean()
     }
 
->>>>>>> 56579bc3
     companion object {
         /**
          * [TestFile] containing RequiresOptIn.kt from the experimental annotation library.
