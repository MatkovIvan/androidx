/*
 * Copyright 2022 The Android Open Source Project
 *
 * Licensed under the Apache License, Version 2.0 (the "License");
 * you may not use this file except in compliance with the License.
 * You may obtain a copy of the License at
 *
 *      http://www.apache.org/licenses/LICENSE-2.0
 *
 * Unless required by applicable law or agreed to in writing, software
 * distributed under the License is distributed on an "AS IS" BASIS,
 * WITHOUT WARRANTIES OR CONDITIONS OF ANY KIND, either express or implied.
 * See the License for the specific language governing permissions and
 * limitations under the License.
 */

package androidx.graphics.lowlatency

import android.app.UiAutomation
import android.graphics.Color
import android.hardware.HardwareBuffer
import android.opengl.EGL14
import android.opengl.GLES20
import android.opengl.GLES30
import android.opengl.Matrix
import android.os.Build
import android.view.SurfaceHolder
import android.view.SurfaceView
import androidx.annotation.RequiresApi
import androidx.graphics.opengl.GLRenderer
import androidx.graphics.opengl.SurfaceViewTestActivity
import androidx.graphics.opengl.egl.EGLConfigAttributes
import androidx.graphics.opengl.egl.EGLManager
import androidx.graphics.surface.SurfaceControlCompat
import androidx.graphics.surface.SurfaceControlUtils
import androidx.lifecycle.Lifecycle
import androidx.opengl.EGLExt
import androidx.test.core.app.ActivityScenario
import androidx.test.ext.junit.runners.AndroidJUnit4
import androidx.test.filters.SdkSuppress
import androidx.test.filters.SmallTest
import androidx.test.platform.app.InstrumentationRegistry
import java.util.concurrent.CountDownLatch
import java.util.concurrent.Executor
import java.util.concurrent.Executors
import java.util.concurrent.TimeUnit
import java.util.concurrent.atomic.AtomicReference
import kotlin.math.roundToInt
import org.junit.Assert
import org.junit.Assert.assertEquals
import org.junit.Assert.assertNotEquals
import org.junit.Assert.assertThrows
import org.junit.Assert.assertTrue
import org.junit.Assert.fail
import org.junit.Test
import org.junit.runner.RunWith

@RunWith(AndroidJUnit4::class)
@SmallTest
class GLFrontBufferedRendererTest {

    private val executor: Executor = Executors.newSingleThreadExecutor()

    companion object {
        val TAG = "GLFrontBufferedRenderer"
    }

    @SdkSuppress(minSdkVersion = Build.VERSION_CODES.Q)
    @Test
    fun testFrontBufferedLayerRender() {
        val renderLatch = CountDownLatch(1)
        val callbacks = object : GLFrontBufferedRenderer.Callback<Any> {

            val mProjectionMatrix = FloatArray(16)
            val mOrthoMatrix = FloatArray(16)

            override fun onDrawFrontBufferedLayer(
                eglManager: EGLManager,
                width: Int,
                height: Int,
                bufferInfo: BufferInfo,
                transform: FloatArray,
                param: Any
            ) {
                GLES20.glViewport(0, 0, bufferInfo.width, bufferInfo.height)
                Matrix.orthoM(
                    mOrthoMatrix,
                    0,
                    0f,
                    bufferInfo.width.toFloat(),
                    0f,
                    bufferInfo.height.toFloat(),
                    -1f,
                    1f
                )
                Matrix.multiplyMM(mProjectionMatrix, 0, mOrthoMatrix, 0, transform, 0)
                Rectangle().draw(mProjectionMatrix, Color.RED, 0f, 0f, 100f, 100f)
            }

            override fun onDrawDoubleBufferedLayer(
                eglManager: EGLManager,
                width: Int,
                height: Int,
                bufferInfo: BufferInfo,
                transform: FloatArray,
                params: Collection<Any>
            ) {
                GLES20.glViewport(0, 0, bufferInfo.width, bufferInfo.height)
                Matrix.orthoM(
                    mOrthoMatrix,
                    0,
                    0f,
                    bufferInfo.width.toFloat(),
                    0f,
                    bufferInfo.height.toFloat(),
                    -1f,
                    1f
                )
                Matrix.multiplyMM(mProjectionMatrix, 0, mOrthoMatrix, 0, transform, 0)
                Rectangle().draw(mProjectionMatrix, Color.BLUE, 0f, 0f, 100f, 100f)
            }

            override fun onFrontBufferedLayerRenderComplete(
                frontBufferedLayerSurfaceControl: SurfaceControlCompat,
                transaction: SurfaceControlCompat.Transaction
            ) {
                if (Build.VERSION.SDK_INT >= Build.VERSION_CODES.S) {
                    transaction.addTransactionCommittedListener(
                        executor,
                        object : SurfaceControlCompat.TransactionCommittedListener {
                            override fun onTransactionCommitted() {
                                renderLatch.countDown()
                            }
                        }
                    )
                } else {
                    renderLatch.countDown()
                }
            }
        }
        verifyGLFrontBufferedRenderer(callbacks) {
            _, renderer, surfaceView ->

            renderer.renderFrontBufferedLayer(Any())
            assertTrue(renderLatch.await(3000, TimeUnit.MILLISECONDS))

            val coords = IntArray(2)
            val width: Int
            val height: Int
            with(surfaceView) {
                getLocationOnScreen(coords)
                width = this.width
                height = this.height
            }

            SurfaceControlUtils.validateOutput { bitmap ->
                Color.RED ==
                    bitmap.getPixel(coords[0] + width / 2, coords[1] + height / 2)
            }
        }
    }

    @SdkSuppress(minSdkVersion = Build.VERSION_CODES.Q)
    @Test
    fun testDoubleBufferedLayerRender() {
        val commitLatch = AtomicReference<CountDownLatch?>()
        val callbacks = object : GLFrontBufferedRenderer.Callback<Any> {

            private val mOrthoMatrix = FloatArray(16)
            private val mProjectionMatrix = FloatArray(16)

            override fun onDrawFrontBufferedLayer(
                eglManager: EGLManager,
                width: Int,
                height: Int,
                bufferInfo: BufferInfo,
                transform: FloatArray,
                param: Any
            ) {
                GLES20.glViewport(0, 0, bufferInfo.width, bufferInfo.height)
                Matrix.orthoM(
                    mOrthoMatrix,
                    0,
                    0f,
                    bufferInfo.width.toFloat(),
                    0f,
                    bufferInfo.height.toFloat(),
                    -1f,
                    1f
                )
                Matrix.multiplyMM(mProjectionMatrix, 0, mOrthoMatrix, 0, transform, 0)
                Rectangle().draw(mProjectionMatrix, Color.RED, 0f, 0f, 100f, 100f)
            }

            override fun onDrawDoubleBufferedLayer(
                eglManager: EGLManager,
                width: Int,
                height: Int,
                bufferInfo: BufferInfo,
                transform: FloatArray,
                params: Collection<Any>
            ) {
                GLES20.glViewport(0, 0, bufferInfo.width, bufferInfo.height)
                Matrix.orthoM(
                    mOrthoMatrix,
                    0,
                    0f,
                    bufferInfo.width.toFloat(),
                    0f,
                    bufferInfo.height.toFloat(),
                    -1f,
                    1f
                )
                Matrix.multiplyMM(mProjectionMatrix, 0, mOrthoMatrix, 0, transform, 0)
                Rectangle().draw(mProjectionMatrix, Color.BLUE, 0f, 0f, 100f, 100f)
            }

            override fun onDoubleBufferedLayerRenderComplete(
                frontBufferedLayerSurfaceControl: SurfaceControlCompat,
                multiBufferedLayerSurfaceControl: SurfaceControlCompat,
                transaction: SurfaceControlCompat.Transaction
            ) {
                if (Build.VERSION.SDK_INT >= Build.VERSION_CODES.S) {
                    transaction.addTransactionCommittedListener(
                        executor,
                        object : SurfaceControlCompat.TransactionCommittedListener {
                            override fun onTransactionCommitted() {
                                commitLatch.get()?.countDown()
                            }
                        })
                } else {
                    commitLatch.get()?.countDown()
                }
            }
        }
        verifyGLFrontBufferedRenderer(callbacks) {
            scenario, renderer, surfaceView ->
            scenario.moveToState(Lifecycle.State.RESUMED)

            renderer.renderFrontBufferedLayer(Any())
            commitLatch.set(CountDownLatch(1))
            renderer.commit()

            assertTrue(commitLatch.get()!!.await(300, TimeUnit.MILLISECONDS))

            val coords = IntArray(2)
            val width: Int
            val height: Int
            with(surfaceView) {
                getLocationOnScreen(coords)
                width = this.width
                height = this.height
            }

            SurfaceControlUtils.validateOutput { bitmap ->
                (Math.abs(
                    Color.red(Color.BLUE) - Color.red(
                        bitmap.getPixel(
                            coords[0] + width / 2,
                            coords[1] + height / 2
                        )
                    )
                ) < 2) &&
                    (Math.abs(
                        Color.green(Color.BLUE) - Color.green(
                            bitmap.getPixel(
                                coords[0] + width / 2,
                                coords[1] + height / 2
                            )
                        )
                    ) < 2) &&
                    (Math.abs(
                        Color.blue(Color.BLUE) - Color.blue(
                            bitmap.getPixel(
                                coords[0] + width / 2,
                                coords[1] + height / 2
                            )
                        )
                    ) < 2)
            }
        }
    }

    @SdkSuppress(minSdkVersion = Build.VERSION_CODES.Q)
    @Test
    fun testRenderDoubleBufferLayer() {
        val squareSize = 100f
        val renderLatch = AtomicReference<CountDownLatch?>()
        val callbacks = object : GLFrontBufferedRenderer.Callback<Int> {

            private val mOrthoMatrix = FloatArray(16)
            private val mProjectionMatrix = FloatArray(16)

            override fun onDrawFrontBufferedLayer(
                eglManager: EGLManager,
                width: Int,
                height: Int,
                bufferInfo: BufferInfo,
                transform: FloatArray,
                param: Int
            ) {
                // NO-OP we do not render to the front buffered layer in this test case
            }

            override fun onDrawDoubleBufferedLayer(
                eglManager: EGLManager,
                width: Int,
                height: Int,
                bufferInfo: BufferInfo,
                transform: FloatArray,
                params: Collection<Int>
            ) {

                GLES20.glViewport(0, 0, bufferInfo.width, bufferInfo.height)
                if (params.isEmpty()) {
                    // We will receive no inputs on the first render so just render black.
                    // This will be in response to surfaceRedrawNeeded
                    GLES20.glClearColor(0f, 0f, 0f, 1f)
                    GLES20.glClear(GLES20.GL_COLOR_BUFFER_BIT)
                    GLES20.glFlush()
                    return
                }
                Matrix.orthoM(
                    mOrthoMatrix,
                    0,
                    0f,
                    bufferInfo.width.toFloat(),
                    0f,
                    bufferInfo.height.toFloat(),
                    -1f,
                    1f
                )
                Matrix.multiplyMM(mProjectionMatrix, 0, mOrthoMatrix, 0, transform, 0)
                assertEquals(params.size, 4)
                with(Rectangle()) {
                    draw(mProjectionMatrix, params.elementAt(0),
                        0f, 0f, squareSize / 2f, squareSize / 2f)
                    draw(mProjectionMatrix, params.elementAt(1),
                        squareSize / 2f, 0f, squareSize, squareSize / 2f)
                    draw(mProjectionMatrix, params.elementAt(2),
                        0f, squareSize / 2f, squareSize / 2f, squareSize)
                    draw(mProjectionMatrix, params.elementAt(3),
                        squareSize / 2f, squareSize / 2f, squareSize, squareSize)
                }
            }

            override fun onDoubleBufferedLayerRenderComplete(
                frontBufferedLayerSurfaceControl: SurfaceControlCompat,
                multiBufferedLayerSurfaceControl: SurfaceControlCompat,
                transaction: SurfaceControlCompat.Transaction
            ) {
                if (Build.VERSION.SDK_INT >= Build.VERSION_CODES.S) {
                    transaction.addTransactionCommittedListener(
                        executor,
                        object : SurfaceControlCompat.TransactionCommittedListener {
                            override fun onTransactionCommitted() {
                                renderLatch.get()?.countDown()
                            }
                        })
                } else {
                    renderLatch.get()?.countDown()
                }
            }
        }
        verifyGLFrontBufferedRenderer(callbacks) {
            _, renderer, surfaceView ->

<<<<<<< HEAD
            scenario.moveToState(Lifecycle.State.RESUMED).onActivity {
                val colors = listOf(Color.RED, Color.BLACK, Color.YELLOW, Color.BLUE)
                renderer?.renderDoubleBufferedLayer(colors)
            }
            assertTrue(renderLatch.await(3000, TimeUnit.MILLISECONDS))
=======
            renderLatch.set(CountDownLatch(1))
            val colors = listOf(Color.RED, Color.BLACK, Color.YELLOW, Color.BLUE)
            renderer.renderMultiBufferedLayer(colors)

            assertTrue(renderLatch.get()!!.await(3000, TimeUnit.MILLISECONDS))
>>>>>>> fdff00cc

            val coords = IntArray(2)
            surfaceView.getLocationOnScreen(coords)

            SurfaceControlUtils.validateOutput { bitmap ->
                val topLeft = bitmap.getPixel(
                    coords[0] + (squareSize / 4).toInt(),
                    coords[1] + (squareSize / 4).toInt()
                )
                val topRight = bitmap.getPixel(
                    coords[0] + (squareSize * 3f / 4f).roundToInt(),
                    coords[1] + (squareSize / 4).toInt()
                )
                val bottomLeft = bitmap.getPixel(
                    coords[0] + (squareSize / 4f).toInt(),
                    coords[1] + (squareSize * 3f / 4f).roundToInt()
                )
                val bottomRight = bitmap.getPixel(
                    coords[0] + (squareSize * 3f / 4f).roundToInt(),
                    coords[1] + (squareSize * 3f / 4f).roundToInt()
                )
                Color.RED == topLeft &&
                    Color.BLACK == topRight &&
                    Color.YELLOW == bottomLeft &&
                    Color.BLUE == bottomRight
            }
        }
    }

    @SdkSuppress(minSdkVersion = Build.VERSION_CODES.Q)
    @Test
    fun testBufferRetargetingFrontBufferLayer() {
        val squareSize = 100f
        val renderLatch = CountDownLatch(1)
        val callbacks = object : GLFrontBufferedRenderer.Callback<Int> {

            private val mOrthoMatrix = FloatArray(16)
            private val mProjectionMatrix = FloatArray(16)

            override fun onDrawFrontBufferedLayer(
                eglManager: EGLManager,
                width: Int,
                height: Int,
                bufferInfo: BufferInfo,
                transform: FloatArray,
                param: Int
            ) {
                GLES20.glViewport(0, 0, bufferInfo.width, bufferInfo.height)
                Matrix.orthoM(
                    mOrthoMatrix,
                    0,
                    0f,
                    bufferInfo.width.toFloat(),
                    0f,
                    bufferInfo.height.toFloat(),
                    -1f,
                    1f
                )
                Matrix.multiplyMM(mProjectionMatrix, 0, mOrthoMatrix, 0, transform, 0)
                val buffer = IntArray(1)
                GLES20.glGenTextures(1, buffer, 0)
                val textureId = buffer[0]
                GLES20.glBindTexture(GLES20.GL_TEXTURE_2D, textureId)

                GLES20.glTexImage2D(
                    GLES20.GL_TEXTURE_2D,
                    0,
                    GLES20.GL_RGBA,
                    width,
                    height,
                    0,
                    GLES20.GL_RGBA,
                    GLES20.GL_UNSIGNED_BYTE,
                    null
                )
                GLES20.glTexParameteri(
                    GLES20.GL_TEXTURE_2D,
                    GLES20.GL_TEXTURE_MIN_FILTER,
                    GLES20.GL_NEAREST
                )
                GLES20.glTexParameteri(
                    GLES20.GL_TEXTURE_2D,
                    GLES20.GL_TEXTURE_MAG_FILTER,
                    GLES20.GL_NEAREST
                )
                GLES20.glTexParameteri(
                    GLES20.GL_TEXTURE_2D,
                    GLES20.GL_TEXTURE_WRAP_S,
                    GLES20.GL_CLAMP_TO_EDGE
                )
                GLES20.glTexParameteri(
                    GLES20.GL_TEXTURE_2D,
                    GLES20.GL_TEXTURE_WRAP_T,
                    GLES20.GL_CLAMP_TO_EDGE
                )

                GLES20.glGenFramebuffers(1, buffer, 0)
                val frameBufferId = buffer[0]
                GLES20.glBindFramebuffer(GLES20.GL_FRAMEBUFFER, frameBufferId)
                GLES20.glFramebufferTexture2D(
                    GLES20.GL_FRAMEBUFFER,
                    GLES20.GL_COLOR_ATTACHMENT0,
                    GLES20.GL_TEXTURE_2D,
                    textureId,
                    0
                )

                val framebufferStatus = GLES20.glCheckFramebufferStatus(GLES20.GL_FRAMEBUFFER)
                assertEquals(
                    "Invalid framebufferstatus: $framebufferStatus",
                    GLES20.GL_FRAMEBUFFER_COMPLETE,
                    framebufferStatus
                )
                Rectangle().draw(transform, Color.RED, 0f, 0f, squareSize, squareSize)

                GLES20.glBindFramebuffer(GLES20.GL_FRAMEBUFFER, bufferInfo.frameBufferId)
                Rectangle().draw(mProjectionMatrix, param, 0f, 0f, squareSize, squareSize)
            }

            override fun onFrontBufferedLayerRenderComplete(
                frontBufferedLayerSurfaceControl: SurfaceControlCompat,
                transaction: SurfaceControlCompat.Transaction
            ) {
                if (Build.VERSION.SDK_INT >= Build.VERSION_CODES.S) {
                    transaction.addTransactionCommittedListener(
                        executor,
                        object : SurfaceControlCompat.TransactionCommittedListener {
                            override fun onTransactionCommitted() {
                                renderLatch.countDown()
                            }
                        })
                } else {
                    renderLatch.countDown()
                }
            }

            override fun onDrawDoubleBufferedLayer(
                eglManager: EGLManager,
                width: Int,
                height: Int,
                bufferInfo: BufferInfo,
                transform: FloatArray,
                params: Collection<Int>
            ) {
                // NO-OP
            }
        }
        verifyGLFrontBufferedRenderer(callbacks) {
            _, renderer, surfaceView ->

            renderer.renderFrontBufferedLayer(Color.BLUE)
            assertTrue(renderLatch.await(3000, TimeUnit.MILLISECONDS))

            val coords = IntArray(2)
            surfaceView.getLocationOnScreen(coords)

            SurfaceControlUtils.validateOutput { bitmap ->
                val center = bitmap.getPixel(
                    coords[0] + (squareSize / 2).toInt(),
                    coords[1] + (squareSize / 2).toInt()
                )
                Color.BLUE == center
            }
        }
    }

    @SdkSuppress(minSdkVersion = Build.VERSION_CODES.Q)
    @Test
    fun testBufferRetargetingDoubleBufferedLayer() {
        val commitLatch = AtomicReference<CountDownLatch?>()
        val squareSize = 100f
        val callbacks = object : GLFrontBufferedRenderer.Callback<Int> {

            private val mOrthoMatrix = FloatArray(16)
            private val mProjectionMatrix = FloatArray(16)

            override fun onDrawFrontBufferedLayer(
                eglManager: EGLManager,
                width: Int,
                height: Int,
                bufferInfo: BufferInfo,
                transform: FloatArray,
                param: Int
            ) {
                // NO-OP
            }

            override fun onDrawDoubleBufferedLayer(
                eglManager: EGLManager,
                width: Int,
                height: Int,
                bufferInfo: BufferInfo,
                transform: FloatArray,
                params: Collection<Int>
            ) {
                GLES20.glViewport(0, 0, bufferInfo.width, bufferInfo.height)
                Matrix.orthoM(
                    mOrthoMatrix,
                    0,
                    0f,
                    bufferInfo.width.toFloat(),
                    0f,
                    bufferInfo.height.toFloat(),
                    -1f,
                    1f
                )
                Matrix.multiplyMM(mProjectionMatrix, 0, mOrthoMatrix, 0, transform, 0)
                val buffer = IntArray(1)

                GLES20.glGenTextures(1, buffer, 0)
                val textureId = buffer[0]
                GLES20.glBindTexture(GLES20.GL_TEXTURE_2D, textureId)

                GLES20.glTexImage2D(
                    GLES20.GL_TEXTURE_2D,
                    0,
                    GLES20.GL_RGBA,
                    width,
                    height,
                    0,
                    GLES20.GL_RGBA,
                    GLES20.GL_UNSIGNED_BYTE,
                    null
                )
                GLES20.glTexParameteri(
                    GLES20.GL_TEXTURE_2D,
                    GLES20.GL_TEXTURE_MIN_FILTER,
                    GLES20.GL_NEAREST
                )
                GLES20.glTexParameteri(
                    GLES20.GL_TEXTURE_2D,
                    GLES20.GL_TEXTURE_MAG_FILTER,
                    GLES20.GL_NEAREST
                )
                GLES20.glTexParameteri(
                    GLES20.GL_TEXTURE_2D,
                    GLES20.GL_TEXTURE_WRAP_S,
                    GLES20.GL_CLAMP_TO_EDGE
                )
                GLES20.glTexParameteri(
                    GLES20.GL_TEXTURE_2D,
                    GLES20.GL_TEXTURE_WRAP_T,
                    GLES20.GL_CLAMP_TO_EDGE
                )

                GLES20.glGenFramebuffers(1, buffer, 0)
                val frameBufferId = buffer[0]
                GLES20.glBindFramebuffer(GLES20.GL_FRAMEBUFFER, frameBufferId)
                GLES20.glFramebufferTexture2D(
                    GLES20.GL_FRAMEBUFFER,
                    GLES20.GL_COLOR_ATTACHMENT0,
                    GLES20.GL_TEXTURE_2D,
                    textureId,
                    0
                )

                val framebufferStatus = GLES20.glCheckFramebufferStatus(GLES20.GL_FRAMEBUFFER)
                assertEquals(
                    "Invalid framebufferstatus: $framebufferStatus",
                    GLES20.GL_FRAMEBUFFER_COMPLETE,
                    framebufferStatus
                )

                Rectangle().draw(transform, Color.RED, 0f, 0f, squareSize, squareSize)

                val eglSpec = eglManager.eglSpec
                val sync = eglSpec.eglCreateSyncKHR(EGLExt.EGL_SYNC_FENCE_KHR, null)
                Assert.assertNotNull(sync)

                assertEquals("eglCreateSync failed: " + GLES20.GL_INVALID_OPERATION,
                    EGL14.EGL_SUCCESS, eglSpec.eglGetError())

                GLES20.glFlush()
                assertEquals("glFlush failed", GLES20.GL_NO_ERROR, GLES20.glGetError())

                val status = eglSpec.eglClientWaitSyncKHR(
                    sync!!,
                    0,
                    EGLExt.EGL_FOREVER_KHR
                )

                assertEquals("eglClientWaitSync failed",
                    EGLExt.EGL_CONDITION_SATISFIED_KHR, status)

                GLES20.glBindFramebuffer(GLES20.GL_FRAMEBUFFER, bufferInfo.frameBufferId)
                for (param in params) {
                    Rectangle().draw(mProjectionMatrix, param, 0f, 0f, squareSize, squareSize)
                }
            }

            override fun onDoubleBufferedLayerRenderComplete(
                frontBufferedLayerSurfaceControl: SurfaceControlCompat,
                multiBufferedLayerSurfaceControl: SurfaceControlCompat,
                transaction: SurfaceControlCompat.Transaction
            ) {
                if (Build.VERSION.SDK_INT >= Build.VERSION_CODES.S) {
                    transaction.addTransactionCommittedListener(
                        executor,
                        object : SurfaceControlCompat.TransactionCommittedListener {
                            override fun onTransactionCommitted() {
                                commitLatch.get()?.countDown()
                            }
                        })
                } else {
                    commitLatch.get()?.countDown()
                }
            }
        }

        verifyGLFrontBufferedRenderer(callbacks) {
            _, renderer, surfaceView ->

            renderer.renderFrontBufferedLayer(Color.BLUE)
            commitLatch.set(CountDownLatch(1))
            renderer.commit()

            assertTrue(commitLatch.get()!!.await(3000, TimeUnit.MILLISECONDS))

            val coords = IntArray(2)
            surfaceView.getLocationOnScreen(coords)

            SurfaceControlUtils.validateOutput { bitmap ->
                val center = bitmap.getPixel(
                    coords[0] + (squareSize / 2).toInt(),
                    coords[1] + (squareSize / 2).toInt()
                )
                Color.BLUE == center
            }
        }
    }

    @SdkSuppress(minSdkVersion = Build.VERSION_CODES.Q)
    @Test
    fun testCancelFrontBufferLayerRender() {
        val squareSize = 100f
        val commitLatch = AtomicReference<CountDownLatch?>()
        val cancelLatch = AtomicReference<CountDownLatch?>()
        val callbacks = object : GLFrontBufferedRenderer.Callback<Int> {

            private val mOrthoMatrix = FloatArray(16)
            private val mProjectionMatrix = FloatArray(16)

            override fun onDrawFrontBufferedLayer(
                eglManager: EGLManager,
                width: Int,
                height: Int,
                bufferInfo: BufferInfo,
                transform: FloatArray,
                param: Int
            ) {
                GLES20.glViewport(0, 0, bufferInfo.width, bufferInfo.height)
                Matrix.orthoM(
                    mOrthoMatrix,
                    0,
                    0f,
                    bufferInfo.width.toFloat(),
                    0f,
                    bufferInfo.height.toFloat(),
                    -1f,
                    1f
                )
                Matrix.multiplyMM(mProjectionMatrix, 0, mOrthoMatrix, 0, transform, 0)
                Rectangle().draw(mProjectionMatrix, param, 0f, 0f, squareSize, squareSize)
            }

            override fun onDrawDoubleBufferedLayer(
                eglManager: EGLManager,
                width: Int,
                height: Int,
                bufferInfo: BufferInfo,
                transform: FloatArray,
                params: Collection<Int>
            ) {

                GLES20.glViewport(0, 0, bufferInfo.width, bufferInfo.height)
                Matrix.orthoM(
                    mOrthoMatrix,
                    0,
                    0f,
                    bufferInfo.width.toFloat(),
                    0f,
                    bufferInfo.height.toFloat(),
                    -1f,
                    1f
                )
                Matrix.multiplyMM(mProjectionMatrix, 0, mOrthoMatrix, 0, transform, 0)
                for (p in params) {
                    Rectangle().draw(mProjectionMatrix, p, 0f, 0f, squareSize, squareSize)
                }
            }

<<<<<<< HEAD
            override fun onDoubleBufferedLayerRenderComplete(
=======
            override fun onFrontBufferedLayerRenderComplete(
>>>>>>> fdff00cc
                frontBufferedLayerSurfaceControl: SurfaceControlCompat,
                transaction: SurfaceControlCompat.Transaction
            ) {
                if (Build.VERSION.SDK_INT >= Build.VERSION_CODES.S) {
                    transaction.addTransactionCommittedListener(
                        executor,
                        object : SurfaceControlCompat.TransactionCommittedListener {
                            override fun onTransactionCommitted() {
                                cancelLatch.get()?.countDown()
                            }
                        })
                } else {
                    cancelLatch.get()?.countDown()
                }
            }

            override fun onMultiBufferedLayerRenderComplete(
                frontBufferedLayerSurfaceControl: SurfaceControlCompat,
                multiBufferedLayerSurfaceControl: SurfaceControlCompat,
                transaction: SurfaceControlCompat.Transaction
            ) {
                if (Build.VERSION.SDK_INT >= Build.VERSION_CODES.S) {
                    transaction.addTransactionCommittedListener(
                        executor,
                        object : SurfaceControlCompat.TransactionCommittedListener {
                            override fun onTransactionCommitted() {
                                commitLatch.get()?.countDown()
                            }
                        })
                } else {
                    commitLatch.get()?.countDown()
                }
            }
        }
        verifyGLFrontBufferedRenderer(callbacks) {
            _, renderer, surfaceView ->

            renderer.renderFrontBufferedLayer(Color.BLUE)
            commitLatch.set(CountDownLatch(1))
            renderer.commit()

            assertTrue(commitLatch.get()!!.await(3000, TimeUnit.MILLISECONDS))

            cancelLatch.set(CountDownLatch(1))
            renderer.renderFrontBufferedLayer(Color.RED)
            renderer.cancel()

            val coords = IntArray(2)
            surfaceView.getLocationOnScreen(coords)

            SurfaceControlUtils.validateOutput { bitmap ->
                val pixel = bitmap.getPixel(
                    coords[0] + (squareSize / 2).toInt(),
                    coords[1] + (squareSize / 2).toInt()
                )
                // After cancel is invoked the front buffered layer should not be visible
                Color.BLUE == pixel
            }
        }
    }

    @SdkSuppress(minSdkVersion = Build.VERSION_CODES.Q)
    @Test
    fun testExecute() {
        val executeLatch = CountDownLatch(1)
        val callbacks = object : GLFrontBufferedRenderer.Callback<Int> {

            override fun onDrawFrontBufferedLayer(
                eglManager: EGLManager,
                width: Int,
                height: Int,
                bufferInfo: BufferInfo,
                transform: FloatArray,
                param: Int
            ) {
                // NO-OP
            }

            override fun onDrawDoubleBufferedLayer(
                eglManager: EGLManager,
                width: Int,
                height: Int,
                bufferInfo: BufferInfo,
                transform: FloatArray,
                params: Collection<Int>
            ) {
                // NO-OP
            }
        }
        verifyGLFrontBufferedRenderer(callbacks) {
            _, renderer, _ ->
            renderer.execute {
                executeLatch.countDown()
            }

            assertTrue(executeLatch.await(3000, TimeUnit.MILLISECONDS))
        }
    }

    @Test
    @SdkSuppress(minSdkVersion = Build.VERSION_CODES.TIRAMISU)
    fun testUsageFlagContainsFrontBufferUsage() {
        val usageFlags = GLFrontBufferedRenderer.obtainHardwareBufferUsageFlags()
        if (UsageFlagsVerificationHelper.isSupported(HardwareBuffer.USAGE_FRONT_BUFFER)) {
            assertNotEquals(0, usageFlags and HardwareBuffer.USAGE_FRONT_BUFFER)
        } else {
            assertEquals(0, usageFlags and HardwareBuffer.USAGE_FRONT_BUFFER)
        }
    }

    @Test
    @SdkSuppress(minSdkVersion = Build.VERSION_CODES.TIRAMISU)
    fun testUsageFlagContainsComposerOverlay() {
        val usageFlags = GLFrontBufferedRenderer.obtainHardwareBufferUsageFlags()
        if (UsageFlagsVerificationHelper.isSupported(HardwareBuffer.USAGE_COMPOSER_OVERLAY)) {
            assertNotEquals(
                0,
                usageFlags and HardwareBuffer.USAGE_COMPOSER_OVERLAY
            )
        } else {
            assertEquals(0, usageFlags and HardwareBuffer.USAGE_COMPOSER_OVERLAY)
        }
    }

    @Test
    @SdkSuppress(minSdkVersion = Build.VERSION_CODES.Q)
    fun testBaseFlags() {
        assertNotEquals(
            0, GLFrontBufferedRenderer.BaseFlags and
                HardwareBuffer.USAGE_GPU_SAMPLED_IMAGE
        )
        assertNotEquals(
            0, GLFrontBufferedRenderer.BaseFlags and
                HardwareBuffer.USAGE_GPU_COLOR_OUTPUT
        )
    }

    @Test
    @SdkSuppress(minSdkVersion = Build.VERSION_CODES.Q)
    fun testRenderFrontBufferSeveralTimes() {
        val callbacks = object : GLFrontBufferedRenderer.Callback<Any> {

            var red = 1f
            var blue = 0f
            val mOrthoMatrix = FloatArray(16)
            val mProjectionMatrix = FloatArray(16)
            var mRectangle: Rectangle? = null

            private fun getSquare(): Rectangle = mRectangle ?: Rectangle().also { mRectangle = it }

            override fun onDrawFrontBufferedLayer(
                eglManager: EGLManager,
                width: Int,
                height: Int,
                bufferInfo: BufferInfo,
                transform: FloatArray,
                param: Any
            ) {
                GLES20.glViewport(0, 0, bufferInfo.width, bufferInfo.height)
                Matrix.orthoM(
                    mOrthoMatrix,
                    0,
                    0f,
                    bufferInfo.width.toFloat(),
                    0f,
                    bufferInfo.height.toFloat(),
                    -1f,
                    1f
                )
                val color = Color.argb(1f, red, 0f, blue)
                Matrix.multiplyMM(mProjectionMatrix, 0, mOrthoMatrix, 0, transform, 0)
                getSquare().draw(mProjectionMatrix, color, 0f, 0f, 100f, 100f)

                val tmp = red
                red = blue
                blue = tmp
            }

            override fun onDrawDoubleBufferedLayer(
                eglManager: EGLManager,
                width: Int,
                height: Int,
                bufferInfo: BufferInfo,
                transform: FloatArray,
                params: Collection<Any>
            ) {
                GLES20.glViewport(0, 0, bufferInfo.width, bufferInfo.height)
                Matrix.orthoM(
                    mOrthoMatrix,
                    0,
                    0f,
                    bufferInfo.width.toFloat(),
                    0f,
                    bufferInfo.height.toFloat(),
                    -1f,
                    1f
                )
                val color = Color.argb(1f, red, 0f, blue)
                Matrix.multiplyMM(mProjectionMatrix, 0, mOrthoMatrix, 0, transform, 0)
                getSquare().draw(mProjectionMatrix, color, 0f, 0f, 100f, 100f)
            }
        }
        verifyGLFrontBufferedRenderer(callbacks) {
            _, renderer, _ ->
            val param = Any()
            repeat(500) {
                renderer.renderFrontBufferedLayer(param)
            }
        }
    }

    @SdkSuppress(minSdkVersion = Build.VERSION_CODES.Q)
    @Test
    fun testDoubleBufferedContentsNotPersisted() {
        val mOrthoMatrix = FloatArray(16)
        val mProjectionMatrix = FloatArray(16)
        val screenWidth = SurfaceViewTestActivity.WIDTH
        val rectWidth = 10f

        var renderLatch = AtomicReference<CountDownLatch?>()
        val callbacks = object : GLFrontBufferedRenderer.Callback<Any> {
            override fun onDrawFrontBufferedLayer(
                eglManager: EGLManager,
                width: Int,
                height: Int,
                bufferInfo: BufferInfo,
                transform: FloatArray,
                param: Any
            ) {
                // NO-OP
            }

            override fun onDrawDoubleBufferedLayer(
                eglManager: EGLManager,
                width: Int,
                height: Int,
                bufferInfo: BufferInfo,
                transform: FloatArray,
                params: Collection<Any>
            ) {
                GLES20.glViewport(0, 0, bufferInfo.width, bufferInfo.height)
                Matrix.orthoM(
                    mOrthoMatrix,
                    0,
                    0f,
                    bufferInfo.width.toFloat(),
                    0f,
                    bufferInfo.height.toFloat(),
                    -1f,
                    1f
                )
                Matrix.multiplyMM(mProjectionMatrix, 0, mOrthoMatrix, 0, transform, 0)
                for (param in params) {
                    val left = screenWidth / 4 + (param as Float) - rectWidth / 2
                    val top = 0f
                    val right = left + rectWidth / 2
                    val bottom = 100f

                    Rectangle().draw(mProjectionMatrix, Color.RED, left, top, right, bottom)
                    assertEquals(GLES20.GL_NO_ERROR, GLES20.glGetError())
                }
            }

            override fun onDoubleBufferedLayerRenderComplete(
                frontBufferedLayerSurfaceControl: SurfaceControlCompat,
                multiBufferedLayerSurfaceControl: SurfaceControlCompat,
                transaction: SurfaceControlCompat.Transaction
            ) {
                if (Build.VERSION.SDK_INT >= Build.VERSION_CODES.S) {
                    transaction.addTransactionCommittedListener(
                        executor,
                        object : SurfaceControlCompat.TransactionCommittedListener {
                            override fun onTransactionCommitted() {
                                renderLatch.get()?.countDown()
                            }
                        })
                } else {
                    renderLatch.get()?.countDown()
                }
            }
        }
        verifyGLFrontBufferedRenderer(
            callbacks,
            { surfaceView -> surfaceView.setZOrderOnTop(true) }
        ) {
            _, renderer, surfaceView ->

            renderer.renderFrontBufferedLayer(0f)
            renderLatch.set(CountDownLatch(1))
            renderer.commit()
            assertTrue(renderLatch.get()!!.await(3000, TimeUnit.MILLISECONDS))

            renderer.renderFrontBufferedLayer(screenWidth / 2f)
            renderLatch.set(CountDownLatch(1))
            renderer.commit()
            assertTrue(renderLatch.get()!!.await(3000, TimeUnit.MILLISECONDS))

            val coords = IntArray(2)
            val width: Int
            val height: Int
            with(surfaceView) {
                getLocationOnScreen(coords)
                width = this.width
                height = this.height
            }

            SurfaceControlUtils.validateOutput { bitmap ->
                (bitmap.getPixel(
                    coords[0] + width / 4, coords[1] + height / 2
                ) == Color.WHITE) &&
                    (bitmap.getPixel(
                        coords[0] + 3 * width / 4 - 1,
                        coords[1] + height / 2
                    ) == Color.RED)
            }
        }
    }

    @SdkSuppress(minSdkVersion = Build.VERSION_CODES.Q)
    @Test
    fun testRenderAfterPauseAndResume() {
        val renderLatch = CountDownLatch(2)
        val callbacks = object : GLFrontBufferedRenderer.Callback<Any> {

            val mProjectionMatrix = FloatArray(16)
            val mOrthoMatrix = FloatArray(16)

            override fun onDrawFrontBufferedLayer(
                eglManager: EGLManager,
                width: Int,
                height: Int,
                bufferInfo: BufferInfo,
                transform: FloatArray,
                param: Any
            ) {
                GLES20.glViewport(0, 0, bufferInfo.width, bufferInfo.height)
                Matrix.orthoM(
                    mOrthoMatrix,
                    0,
                    0f,
                    bufferInfo.width.toFloat(),
                    0f,
                    bufferInfo.height.toFloat(),
                    -1f,
                    1f
                )
                Matrix.multiplyMM(mProjectionMatrix, 0, mOrthoMatrix, 0, transform, 0)
                Rectangle().draw(mProjectionMatrix, Color.RED, 0f, 0f, 100f, 100f)
            }

            override fun onDrawDoubleBufferedLayer(
                eglManager: EGLManager,
                width: Int,
                height: Int,
                bufferInfo: BufferInfo,
                transform: FloatArray,
                params: Collection<Any>
            ) {
                GLES20.glViewport(0, 0, bufferInfo.width, bufferInfo.height)
                Matrix.orthoM(
                    mOrthoMatrix,
                    0,
                    0f,
                    bufferInfo.width.toFloat(),
                    0f,
                    bufferInfo.height.toFloat(),
                    -1f,
                    1f
                )
                Matrix.multiplyMM(mProjectionMatrix, 0, mOrthoMatrix, 0, transform, 0)
                Rectangle().draw(mProjectionMatrix, Color.BLUE, 0f, 0f, 100f, 100f)
            }

            override fun onFrontBufferedLayerRenderComplete(
                frontBufferedLayerSurfaceControl: SurfaceControlCompat,
                transaction: SurfaceControlCompat.Transaction
            ) {
                if (Build.VERSION.SDK_INT >= Build.VERSION_CODES.S) {
                    transaction.addTransactionCommittedListener(
                        executor,
                        object : SurfaceControlCompat.TransactionCommittedListener {
                            override fun onTransactionCommitted() {
                                renderLatch.countDown()
                            }
                        }
                    )
                } else {
                    renderLatch.countDown()
                }
            }
        }
        verifyGLFrontBufferedRenderer(callbacks) {
            scenario, renderer, surfaceView ->

            renderer.renderFrontBufferedLayer(Any())
            // Navigate to stopped and resumed state to simulate returning to the application
            scenario.moveToState(Lifecycle.State.CREATED)
                .moveToState(Lifecycle.State.RESUMED)
                .onActivity {
                    renderer.renderFrontBufferedLayer(Any())
                }
            assertTrue(renderLatch.await(3000, TimeUnit.MILLISECONDS))

            val coords = IntArray(2)
            val width: Int
            val height: Int
            with(surfaceView) {
                getLocationOnScreen(coords)
                width = this.width
                height = this.height
            }

            SurfaceControlUtils.validateOutput { bitmap ->
                Color.RED ==
                    bitmap.getPixel(coords[0] + width / 2, coords[1] + height / 2)
            }
        }
    }

    @Test
    @SdkSuppress(minSdkVersion = Build.VERSION_CODES.Q)
    fun test180DegreeRotationBufferTransform() {
        val initialFrontBufferLatch = CountDownLatch(1)
        val secondFrontBufferLatch = CountDownLatch(1)
        var bufferTransform = BufferTransformHintResolver.UNKNOWN_TRANSFORM
        var surfaceView: SurfaceView? = null
        var surfaceWidth = 0
        var surfaceHeight = 0
        val surfaceHolderCallbacks = object : SurfaceHolder.Callback {
            override fun surfaceCreated(p0: SurfaceHolder) {
                // NO-OP
            }

            override fun surfaceChanged(p0: SurfaceHolder, format: Int, width: Int, height: Int) {
                bufferTransform =
                    BufferTransformHintResolver().getBufferTransformHint(surfaceView!!)
                surfaceWidth = width
                surfaceHeight = height
            }

            override fun surfaceDestroyed(p0: SurfaceHolder) {
                // NO-OP
            }
        }
        var configuredBufferTransform = BufferTransformHintResolver.UNKNOWN_TRANSFORM
        val callbacks = object : GLFrontBufferedRenderer.Callback<Any> {

            val mOrthoMatrix = FloatArray(16)
            val mProjectionMatrix = FloatArray(16)
            var mRectangle: Rectangle? = null

            private fun getSquare(): Rectangle = mRectangle ?: Rectangle().also { mRectangle = it }

            override fun onDrawFrontBufferedLayer(
                eglManager: EGLManager,
                width: Int,
                height: Int,
                bufferInfo: BufferInfo,
                transform: FloatArray,
                param: Any
            ) {
                assertEquals(surfaceWidth, width)
                assertEquals(surfaceHeight, height)
                GLES20.glViewport(0, 0, bufferInfo.width, bufferInfo.height)
                Matrix.orthoM(
                    mOrthoMatrix,
                    0,
                    0f,
                    bufferInfo.width.toFloat(),
                    0f,
                    bufferInfo.height.toFloat(),
                    -1f,
                    1f
                )
                Matrix.multiplyMM(mProjectionMatrix, 0, mOrthoMatrix, 0, transform, 0)
                getSquare().draw(mProjectionMatrix, Color.RED, 0f, 0f, 100f, 100f)
            }

            override fun onDrawDoubleBufferedLayer(
                eglManager: EGLManager,
                width: Int,
                height: Int,
                bufferInfo: BufferInfo,
                transform: FloatArray,
                params: Collection<Any>
            ) {
                assertEquals(surfaceWidth, width)
                assertEquals(surfaceHeight, height)
                GLES20.glViewport(0, 0, bufferInfo.width, bufferInfo.height)
                Matrix.orthoM(
                    mOrthoMatrix,
                    0,
                    0f,
                    bufferInfo.width.toFloat(),
                    0f,
                    bufferInfo.height.toFloat(),
                    -1f,
                    1f
                )
                Matrix.multiplyMM(mProjectionMatrix, 0, mOrthoMatrix, 0, transform, 0)
                getSquare().draw(mProjectionMatrix, Color.RED, 0f, 0f, 100f, 100f)
            }

            override fun onFrontBufferedLayerRenderComplete(
                frontBufferedLayerSurfaceControl: SurfaceControlCompat,
                transaction: SurfaceControlCompat.Transaction
            ) {
                configuredBufferTransform =
                    transaction.mBufferTransforms[frontBufferedLayerSurfaceControl]
                        ?: BufferTransformHintResolver.UNKNOWN_TRANSFORM
                if (initialFrontBufferLatch.count == 0L) {
                    secondFrontBufferLatch.countDown()
                }
                initialFrontBufferLatch.countDown()
            }
        }
        verifyGLFrontBufferedRenderer(
            callbacks,
            { targetSurfaceView ->
                targetSurfaceView.holder.addCallback(surfaceHolderCallbacks)
                surfaceView = targetSurfaceView
            }
        ) {
            _, renderer, _ ->

            renderer.renderFrontBufferedLayer(Any())

            assertTrue(initialFrontBufferLatch.await(3000, TimeUnit.MILLISECONDS))

            val automation = InstrumentationRegistry.getInstrumentation().uiAutomation
            assertTrue(automation.setRotation(UiAutomation.ROTATION_FREEZE_180))
            automation.waitForIdle(1000, 3000)

            renderer.renderFrontBufferedLayer(Any())

            assertTrue(secondFrontBufferLatch.await(3000, TimeUnit.MILLISECONDS))

            assertEquals(
                BufferTransformer().invertBufferTransform(bufferTransform),
                configuredBufferTransform
            )
        }
    }

    @SdkSuppress(minSdkVersion = Build.VERSION_CODES.Q)
    @Test
    fun testReleaseRemovedSurfaceCallbacks() {
        val callbacks = object : GLFrontBufferedRenderer.Callback<Any> {
            override fun onDrawFrontBufferedLayer(
                eglManager: EGLManager,
                width: Int,
                height: Int,
                bufferInfo: BufferInfo,
                transform: FloatArray,
                param: Any
            ) {
                // NO-OP
            }

            override fun onDrawMultiBufferedLayer(
                eglManager: EGLManager,
                width: Int,
                height: Int,
                bufferInfo: BufferInfo,
                transform: FloatArray,
                params: Collection<Any>
            ) {
                // NO-OP
            }
        }
        var renderer: GLFrontBufferedRenderer<Any>? = null
        var surfaceView: SurfaceViewTestActivity.TestSurfaceView? = null
        val createLatch = CountDownLatch(1)
        val destroyLatch = CountDownLatch(1)
        val scenario = ActivityScenario.launch(SurfaceViewTestActivity::class.java)
            .moveToState(Lifecycle.State.CREATED)
            .onActivity {
                surfaceView = it.getSurfaceView()
                renderer = GLFrontBufferedRenderer(surfaceView!!, callbacks)
                it.setOnDestroyCallback { destroyLatch.countDown() }
                createLatch.countDown()
            }

        assertTrue(createLatch.await(3000, TimeUnit.MILLISECONDS))
        // Capture surfaceView with local val to avoid Kotlin warnings regarding the surfaceView
        // parameter changing potentially
        val resolvedSurfaceView = surfaceView
        try {
            if (resolvedSurfaceView != null) {
                assertEquals(1, resolvedSurfaceView.getCallbackCount())
                val releaseLatch = CountDownLatch(1)
                renderer!!.release(true) {
                    releaseLatch.countDown()
                }
                assertTrue(releaseLatch.await(3000, TimeUnit.MILLISECONDS))
                assertEquals(0, resolvedSurfaceView.getCallbackCount())
                renderer = null
            } else {
                fail("Unable to resolve SurfaceView, was the test Activity created?")
            }
        } finally {
            renderer?.blockingRelease()
            scenario.moveToState(Lifecycle.State.DESTROYED)
            assertTrue(destroyLatch.await(3000, TimeUnit.MILLISECONDS))
        }
    }

    @SdkSuppress(minSdkVersion = Build.VERSION_CODES.Q)
    @Test
    fun testSurfaceCallbackPreservedAfterResume() {
        val callbacks = object : GLFrontBufferedRenderer.Callback<Any> {
            override fun onDrawFrontBufferedLayer(
                eglManager: EGLManager,
                width: Int,
                height: Int,
                bufferInfo: BufferInfo,
                transform: FloatArray,
                param: Any
            ) {
                // NO-OP
            }

            override fun onDrawMultiBufferedLayer(
                eglManager: EGLManager,
                width: Int,
                height: Int,
                bufferInfo: BufferInfo,
                transform: FloatArray,
                params: Collection<Any>
            ) {
                // NO-OP
            }
        }
        var renderer: GLFrontBufferedRenderer<Any>? = null
        var surfaceView: SurfaceViewTestActivity.TestSurfaceView? = null
        val createLatch = CountDownLatch(1)
        val destroyLatch = CountDownLatch(1)
        val scenario = ActivityScenario.launch(SurfaceViewTestActivity::class.java)
            .moveToState(Lifecycle.State.CREATED)
            .onActivity {
                surfaceView = it.getSurfaceView()
                renderer = GLFrontBufferedRenderer(surfaceView!!, callbacks)
                it.setOnDestroyCallback { destroyLatch.countDown() }
                createLatch.countDown()
            }
        assertTrue(createLatch.await(3000, TimeUnit.MILLISECONDS))

        val resumeLatch = CountDownLatch(1)
        var callbackCount = 0
        scenario.moveToState(Lifecycle.State.RESUMED).onActivity {
            callbackCount = it.getSurfaceView().getCallbackCount()
            resumeLatch.countDown()
        }
        assertTrue(resumeLatch.await(3000, TimeUnit.MILLISECONDS))

        val pauseLatch = CountDownLatch(1)
        scenario.moveToState(Lifecycle.State.CREATED).onActivity {
            pauseLatch.countDown()
        }

        val returnToResumeLatch = CountDownLatch(1)
        scenario.moveToState(Lifecycle.State.RESUMED).onActivity {
            returnToResumeLatch.countDown()
        }
        assertTrue(returnToResumeLatch.await(3000, TimeUnit.MILLISECONDS))

        // Capture surfaceView with local val to avoid Kotlin warnings regarding the surfaceView
        // parameter changing potentially
        val resolvedSurfaceView = surfaceView
        try {
            if (resolvedSurfaceView != null) {

                assertEquals(callbackCount, resolvedSurfaceView.getCallbackCount())
                val releaseLatch = CountDownLatch(1)
                renderer!!.release(true) {
                    releaseLatch.countDown()
                }
                assertTrue(releaseLatch.await(3000, TimeUnit.MILLISECONDS))
                assertEquals(0, resolvedSurfaceView.getCallbackCount())
                renderer = null
            } else {
                fail("Unable to resolve SurfaceView, was the test Activity created?")
            }
        } finally {
            renderer?.blockingRelease()
            scenario.moveToState(Lifecycle.State.DESTROYED)
            assertTrue(destroyLatch.await(3000, TimeUnit.MILLISECONDS))
        }
    }

    @SdkSuppress(minSdkVersion = Build.VERSION_CODES.Q)
    @Test
    fun testGLFrontBufferedRendererCreationFromUnstartedGLRenderer() {
        val callbacks = object : GLFrontBufferedRenderer.Callback<Any> {
            override fun onDrawFrontBufferedLayer(
                eglManager: EGLManager,
                width: Int,
                height: Int,
                bufferInfo: BufferInfo,
                transform: FloatArray,
                param: Any
            ) {
                // NO-OP
            }

            override fun onDrawMultiBufferedLayer(
                eglManager: EGLManager,
                width: Int,
                height: Int,
                bufferInfo: BufferInfo,
                transform: FloatArray,
                params: Collection<Any>
            ) {
                // NO-OP
            }
        }
        val destroyLatch = CountDownLatch(1)
        val scenario = ActivityScenario.launch(SurfaceViewTestActivity::class.java)
            .moveToState(Lifecycle.State.CREATED)
            .onActivity {
                assertThrows(IllegalStateException::class.java) {
                    GLFrontBufferedRenderer(it.getSurfaceView(), callbacks, GLRenderer())
                }
                it.setOnDestroyCallback { destroyLatch.countDown() }
            }
        scenario.moveToState(Lifecycle.State.DESTROYED)
        assertTrue(destroyLatch.await(3000, TimeUnit.MILLISECONDS))
    }

    @SdkSuppress(minSdkVersion = Build.VERSION_CODES.Q)
    @Test
    fun testMultiBufferedLayerRenderedOnSurfaceRedraw() {
        val renderLatch = CountDownLatch(1)
        val callbacks = object : GLFrontBufferedRenderer.Callback<Any> {

            override fun onDrawFrontBufferedLayer(
                eglManager: EGLManager,
                width: Int,
                height: Int,
                bufferInfo: BufferInfo,
                transform: FloatArray,
                param: Any
            ) {
                // NO-OP
            }

            override fun onDrawMultiBufferedLayer(
                eglManager: EGLManager,
                width: Int,
                height: Int,
                bufferInfo: BufferInfo,
                transform: FloatArray,
                params: Collection<Any>
            ) {
                renderLatch.countDown()
            }
        }
        verifyGLFrontBufferedRenderer(callbacks) {
            scenario, _, _ ->
            scenario.moveToState(Lifecycle.State.RESUMED)
            assertTrue(renderLatch.await(3000, TimeUnit.MILLISECONDS))
        }
    }

    @SdkSuppress(minSdkVersion = Build.VERSION_CODES.Q)
    @Test
    fun testFrontBufferClearAfterRender() {
        val frontLatch = AtomicReference<CountDownLatch?>()
        val commitLatch = AtomicReference<CountDownLatch?>()
        verifyGLFrontBufferedRenderer(object : GLFrontBufferedRenderer.Callback<Any> {

            private val mOrthoMatrix = FloatArray(16)
            private val mProjectionMatrix = FloatArray(16)

            // Should only render once
            private var mShouldRender = true

            override fun onDrawFrontBufferedLayer(
                eglManager: EGLManager,
                width: Int,
                height: Int,
                bufferInfo: BufferInfo,
                transform: FloatArray,
                param: Any
            ) {
                if (mShouldRender) {
                    GLES20.glViewport(0, 0, bufferInfo.width, bufferInfo.height)
                    Matrix.orthoM(
                        mOrthoMatrix,
                        0,
                        0f,
                        bufferInfo.width.toFloat(),
                        0f,
                        bufferInfo.height.toFloat(),
                        -1f,
                        1f
                    )
                    Matrix.multiplyMM(mProjectionMatrix, 0, mOrthoMatrix, 0, transform, 0)
                    Rectangle().draw(mProjectionMatrix, Color.RED, 0f, 0f, 100f, 100f)
                    mShouldRender = false
                }
            }

            override fun onDrawMultiBufferedLayer(
                eglManager: EGLManager,
                width: Int,
                height: Int,
                bufferInfo: BufferInfo,
                transform: FloatArray,
                params: Collection<Any>
            ) {
                GLES20.glViewport(0, 0, bufferInfo.width, bufferInfo.height)
                Matrix.orthoM(
                    mOrthoMatrix,
                    0,
                    0f,
                    bufferInfo.width.toFloat(),
                    0f,
                    bufferInfo.height.toFloat(),
                    -1f,
                    1f
                )
                Matrix.multiplyMM(mProjectionMatrix, 0, mOrthoMatrix, 0, transform, 0)
                Rectangle().draw(mProjectionMatrix, Color.BLUE, 0f, 0f, 100f, 100f)
            }

            override fun onMultiBufferedLayerRenderComplete(
                frontBufferedLayerSurfaceControl: SurfaceControlCompat,
                multiBufferedLayerSurfaceControl: SurfaceControlCompat,
                transaction: SurfaceControlCompat.Transaction
            ) {
                if (Build.VERSION.SDK_INT >= Build.VERSION_CODES.S) {
                    transaction.addTransactionCommittedListener(
                        executor,
                        object : SurfaceControlCompat.TransactionCommittedListener {
                            override fun onTransactionCommitted() {
                                commitLatch.get()?.countDown()
                            }
                        })
                } else {
                    commitLatch.get()?.countDown()
                }
            }

            override fun onFrontBufferedLayerRenderComplete(
                frontBufferedLayerSurfaceControl: SurfaceControlCompat,
                transaction: SurfaceControlCompat.Transaction
            ) {
                if (Build.VERSION.SDK_INT >= Build.VERSION_CODES.S) {
                    transaction.addTransactionCommittedListener(
                        executor,
                        object : SurfaceControlCompat.TransactionCommittedListener {
                            override fun onTransactionCommitted() {
                                frontLatch.get()?.countDown()
                            }
                        })
                } else {
                    frontLatch.get()?.countDown()
                }
            }
        }) { _, renderer, surfaceView ->

            frontLatch.set(CountDownLatch(1))

            renderer.renderFrontBufferedLayer(1)

            assertTrue(frontLatch.get()!!.await(3000, TimeUnit.MILLISECONDS))

            commitLatch.set(CountDownLatch(1))

            renderer.commit()

            assertTrue(commitLatch.get()!!.await(3000, TimeUnit.MILLISECONDS))

            // Contents should be cleared and the front buffer should be visible but transparent
            frontLatch.set(CountDownLatch(1))

            renderer.renderFrontBufferedLayer(2)

            assertTrue(frontLatch.get()!!.await(3000, TimeUnit.MILLISECONDS))

            val coords = IntArray(2)
            val width: Int
            val height: Int
            with(surfaceView) {
                getLocationOnScreen(coords)
                width = this.width
                height = this.height
            }

            SurfaceControlUtils.validateOutput { bitmap ->
                (Math.abs(
                    Color.red(Color.BLUE) - Color.red(
                        bitmap.getPixel(
                            coords[0] + width / 2,
                            coords[1] + height / 2
                        )
                    )
                ) < 2) &&
                    (Math.abs(
                        Color.green(Color.BLUE) - Color.green(
                            bitmap.getPixel(
                                coords[0] + width / 2,
                                coords[1] + height / 2
                            )
                        )
                    ) < 2) &&
                    (Math.abs(
                        Color.blue(Color.BLUE) - Color.blue(
                            bitmap.getPixel(
                                coords[0] + width / 2,
                                coords[1] + height / 2
                            )
                        )
                    ) < 2)
            }
        }
    }

    @SdkSuppress(minSdkVersion = Build.VERSION_CODES.Q)
    @Test
    fun testSetPixelFormat() {
        val flags = HardwareBuffer.USAGE_GPU_SAMPLED_IMAGE or
            HardwareBuffer.USAGE_GPU_COLOR_OUTPUT
        // First verify if another format other than RGBA_8888 is supported
        if (!HardwareBuffer.isSupported(
                1, // width
                1, // height
                HardwareBuffer.RGBA_FP16, // format
                1, // layers
                flags // flags
            )) {
            return
        }

        var configLoaded = false
        val configLatch = CountDownLatch(1)
        val glRenderer = GLRenderer(eglConfigFactory = {
            val config = loadConfig(EGLConfigAttributes.RGBA_F16)
            configLoaded = config != null
            configLatch.countDown()
            config ?: loadConfig(EGLConfigAttributes.RGBA_8888)!!
        }).apply {
            start("glRenderer")
        }

        data class ColorDepths(val red: Int, val green: Int, val blue: Int, val alpha: Int)

        fun obtainColorDepths(): ColorDepths {
            val result = IntArray(1)
            GLES20.glGetFramebufferAttachmentParameteriv(
                GLES20.GL_FRAMEBUFFER,
                GLES20.GL_COLOR_ATTACHMENT0,
                GLES30.GL_FRAMEBUFFER_ATTACHMENT_ALPHA_SIZE,
                result,
                0
            )
            val alpha = result[0]
            GLES20.glGetFramebufferAttachmentParameteriv(
                GLES20.GL_FRAMEBUFFER,
                GLES20.GL_COLOR_ATTACHMENT0,
                GLES30.GL_FRAMEBUFFER_ATTACHMENT_RED_SIZE,
                result,
                0
            )
            val red = result[0]
            GLES20.glGetFramebufferAttachmentParameteriv(
                GLES20.GL_FRAMEBUFFER,
                GLES20.GL_COLOR_ATTACHMENT0,
                GLES30.GL_FRAMEBUFFER_ATTACHMENT_GREEN_SIZE,
                result,
                0
            )
            val green = result[0]
            GLES20.glGetFramebufferAttachmentParameteriv(
                GLES20.GL_FRAMEBUFFER,
                GLES20.GL_COLOR_ATTACHMENT0,
                GLES30.GL_FRAMEBUFFER_ATTACHMENT_BLUE_SIZE,
                result,
                0
            )
            val blue = result[0]
            return ColorDepths(red, green, blue, alpha)
        }

        var frontBufferColorDepth: ColorDepths? = null
        var multiBufferedColorDepth: ColorDepths? = null
        val latch = CountDownLatch(2)

        val callbacks = object : GLFrontBufferedRenderer.Callback<Any> {

            override fun onDrawFrontBufferedLayer(
                eglManager: EGLManager,
                width: Int,
                height: Int,
                bufferInfo: BufferInfo,
                transform: FloatArray,
                param: Any
            ) {
                frontBufferColorDepth = obtainColorDepths()
            }

            override fun onDrawMultiBufferedLayer(
                eglManager: EGLManager,
                width: Int,
                height: Int,
                bufferInfo: BufferInfo,
                transform: FloatArray,
                params: Collection<Any>
            ) {
                multiBufferedColorDepth = obtainColorDepths()
            }

            override fun onFrontBufferedLayerRenderComplete(
                frontBufferedLayerSurfaceControl: SurfaceControlCompat,
                transaction: SurfaceControlCompat.Transaction
            ) {
                latch.countDown()
            }

            override fun onMultiBufferedLayerRenderComplete(
                frontBufferedLayerSurfaceControl: SurfaceControlCompat,
                multiBufferedLayerSurfaceControl: SurfaceControlCompat,
                transaction: SurfaceControlCompat.Transaction
            ) {
                latch.countDown()
            }
        }
        var renderer: GLFrontBufferedRenderer<Any>? = null
        var surfaceView: SurfaceView?
        val rendererCreatedLatch = CountDownLatch(1)
        val destroyLatch = CountDownLatch(1)
        var scenario: ActivityScenario<SurfaceViewTestActivity>? = null
        try {
            scenario = ActivityScenario.launch(SurfaceViewTestActivity::class.java)
                .moveToState(Lifecycle.State.CREATED)
                .onActivity {
                    surfaceView = it.getSurfaceView()
                    renderer = GLFrontBufferedRenderer(
                        surfaceView!!,
                        callbacks,
                        glRenderer,
                        bufferFormat = HardwareBuffer.RGBA_FP16
                    )
                    it.setOnDestroyCallback { destroyLatch.countDown() }
                    rendererCreatedLatch.countDown()
                }
            scenario.moveToState(Lifecycle.State.RESUMED)

            configLatch.await(3000, TimeUnit.MILLISECONDS)
            if (!configLoaded) {
                // RBGAF16 not supported
                return
            }

            assertTrue(rendererCreatedLatch.await(3000, TimeUnit.MILLISECONDS))
            renderer!!.renderFrontBufferedLayer(Any())

            assertTrue(latch.await(3000, TimeUnit.MILLISECONDS))
            Assert.assertNotNull(renderer)
            assertTrue(renderer!!.isValid())
            assertEquals(HardwareBuffer.RGBA_FP16, renderer?.bufferFormat)
            val rgb16 = ColorDepths(16, 16, 16, 16)
            assertEquals(rgb16, frontBufferColorDepth)
            assertEquals(rgb16, multiBufferedColorDepth)
        } finally {
            renderer.blockingRelease()
            glRenderer.stop(true)
            if (scenario != null) {
                scenario.moveToState(Lifecycle.State.DESTROYED)
                assertTrue(destroyLatch.await(3000, TimeUnit.MILLISECONDS))
            }
        }
    }

    @RequiresApi(Build.VERSION_CODES.Q)
    private fun GLFrontBufferedRenderer<*>?.blockingRelease(timeoutMillis: Long = 3000) {
        if (this != null) {
            val destroyLatch = CountDownLatch(1)
            release(false) {
                destroyLatch.countDown()
            }
            assertTrue(destroyLatch.await(timeoutMillis, TimeUnit.MILLISECONDS))
        } else {
            fail("GLFrontBufferedRenderer is not initialized")
        }
    }

    @RequiresApi(Build.VERSION_CODES.Q)
    private fun <T> verifyGLFrontBufferedRenderer(
        callbacks: GLFrontBufferedRenderer.Callback<T>,
        configureSurfaceView: (SurfaceView) -> Unit = {},
        block: FrontBufferTestCallback<T>
    ) {
        val firstRenderLatch = CountDownLatch(1)
        val wrappedCallbacks = object : GLFrontBufferedRenderer.Callback<T> {
            override fun onDrawFrontBufferedLayer(
                eglManager: EGLManager,
                width: Int,
                height: Int,
                bufferInfo: BufferInfo,
                transform: FloatArray,
                param: T
            ) {
                callbacks.onDrawFrontBufferedLayer(
                    eglManager,
                    width,
                    height,
                    bufferInfo,
                    transform,
                    param
                )
            }

            override fun onDrawMultiBufferedLayer(
                eglManager: EGLManager,
                width: Int,
                height: Int,
                bufferInfo: BufferInfo,
                transform: FloatArray,
                params: Collection<T>
            ) {
                callbacks.onDrawMultiBufferedLayer(
                    eglManager,
                    width,
                    height,
                    bufferInfo,
                    transform,
                    params
                )
            }

            override fun onFrontBufferedLayerRenderComplete(
                frontBufferedLayerSurfaceControl: SurfaceControlCompat,
                transaction: SurfaceControlCompat.Transaction
            ) {
                callbacks.onFrontBufferedLayerRenderComplete(
                    frontBufferedLayerSurfaceControl,
                    transaction
                )
            }

            override fun onMultiBufferedLayerRenderComplete(
                frontBufferedLayerSurfaceControl: SurfaceControlCompat,
                multiBufferedLayerSurfaceControl: SurfaceControlCompat,
                transaction: SurfaceControlCompat.Transaction
            ) {
                callbacks.onMultiBufferedLayerRenderComplete(
                    frontBufferedLayerSurfaceControl,
                    multiBufferedLayerSurfaceControl,
                    transaction
                )
                if (Build.VERSION.SDK_INT >= Build.VERSION_CODES.S) {
                    transaction.addTransactionCommittedListener(
                        executor,
                        object : SurfaceControlCompat.TransactionCommittedListener {
                            override fun onTransactionCommitted() {
                                firstRenderLatch.countDown()
                            }
                        })
                } else {
                    firstRenderLatch.countDown()
                }
            }
        }
        var renderer: GLFrontBufferedRenderer<T>? = null
        var surfaceView: SurfaceView? = null
        val destroyLatch = CountDownLatch(1)
        var scenario: ActivityScenario<SurfaceViewTestActivity>? = null
        try {
            scenario = ActivityScenario.launch(SurfaceViewTestActivity::class.java)
                .moveToState(Lifecycle.State.CREATED)
                .onActivity {
                    surfaceView = it.getSurfaceView()
                    configureSurfaceView(surfaceView!!)
                    renderer = GLFrontBufferedRenderer<T>(surfaceView!!, wrappedCallbacks)
                    it.setOnDestroyCallback { destroyLatch.countDown() }
                }

            scenario.moveToState(Lifecycle.State.RESUMED)
            assertTrue(firstRenderLatch.await(3000, TimeUnit.MILLISECONDS))

            block(scenario, renderer!!, surfaceView!!)
        } finally {
            renderer.blockingRelease()
            if (scenario != null) {
                scenario.moveToState(Lifecycle.State.DESTROYED)
                assertTrue(destroyLatch.await(3000, TimeUnit.MILLISECONDS))
            }
        }
    }
}

typealias FrontBufferTestCallback<T> = (
    scenario: ActivityScenario<SurfaceViewTestActivity>,
    renderer: GLFrontBufferedRenderer<T>,
    surfaceView: SurfaceView
) -> Unit<|MERGE_RESOLUTION|>--- conflicted
+++ resolved
@@ -97,7 +97,7 @@
                 Rectangle().draw(mProjectionMatrix, Color.RED, 0f, 0f, 100f, 100f)
             }
 
-            override fun onDrawDoubleBufferedLayer(
+            override fun onDrawMultiBufferedLayer(
                 eglManager: EGLManager,
                 width: Int,
                 height: Int,
@@ -192,7 +192,7 @@
                 Rectangle().draw(mProjectionMatrix, Color.RED, 0f, 0f, 100f, 100f)
             }
 
-            override fun onDrawDoubleBufferedLayer(
+            override fun onDrawMultiBufferedLayer(
                 eglManager: EGLManager,
                 width: Int,
                 height: Int,
@@ -215,7 +215,7 @@
                 Rectangle().draw(mProjectionMatrix, Color.BLUE, 0f, 0f, 100f, 100f)
             }
 
-            override fun onDoubleBufferedLayerRenderComplete(
+            override fun onMultiBufferedLayerRenderComplete(
                 frontBufferedLayerSurfaceControl: SurfaceControlCompat,
                 multiBufferedLayerSurfaceControl: SurfaceControlCompat,
                 transaction: SurfaceControlCompat.Transaction
@@ -302,7 +302,7 @@
                 // NO-OP we do not render to the front buffered layer in this test case
             }
 
-            override fun onDrawDoubleBufferedLayer(
+            override fun onDrawMultiBufferedLayer(
                 eglManager: EGLManager,
                 width: Int,
                 height: Int,
@@ -344,7 +344,7 @@
                 }
             }
 
-            override fun onDoubleBufferedLayerRenderComplete(
+            override fun onMultiBufferedLayerRenderComplete(
                 frontBufferedLayerSurfaceControl: SurfaceControlCompat,
                 multiBufferedLayerSurfaceControl: SurfaceControlCompat,
                 transaction: SurfaceControlCompat.Transaction
@@ -365,19 +365,11 @@
         verifyGLFrontBufferedRenderer(callbacks) {
             _, renderer, surfaceView ->
 
-<<<<<<< HEAD
-            scenario.moveToState(Lifecycle.State.RESUMED).onActivity {
-                val colors = listOf(Color.RED, Color.BLACK, Color.YELLOW, Color.BLUE)
-                renderer?.renderDoubleBufferedLayer(colors)
-            }
-            assertTrue(renderLatch.await(3000, TimeUnit.MILLISECONDS))
-=======
             renderLatch.set(CountDownLatch(1))
             val colors = listOf(Color.RED, Color.BLACK, Color.YELLOW, Color.BLUE)
             renderer.renderMultiBufferedLayer(colors)
 
             assertTrue(renderLatch.get()!!.await(3000, TimeUnit.MILLISECONDS))
->>>>>>> fdff00cc
 
             val coords = IntArray(2)
             surfaceView.getLocationOnScreen(coords)
@@ -514,7 +506,7 @@
                 }
             }
 
-            override fun onDrawDoubleBufferedLayer(
+            override fun onDrawMultiBufferedLayer(
                 eglManager: EGLManager,
                 width: Int,
                 height: Int,
@@ -565,7 +557,7 @@
                 // NO-OP
             }
 
-            override fun onDrawDoubleBufferedLayer(
+            override fun onDrawMultiBufferedLayer(
                 eglManager: EGLManager,
                 width: Int,
                 height: Int,
@@ -668,7 +660,7 @@
                 }
             }
 
-            override fun onDoubleBufferedLayerRenderComplete(
+            override fun onMultiBufferedLayerRenderComplete(
                 frontBufferedLayerSurfaceControl: SurfaceControlCompat,
                 multiBufferedLayerSurfaceControl: SurfaceControlCompat,
                 transaction: SurfaceControlCompat.Transaction
@@ -743,7 +735,7 @@
                 Rectangle().draw(mProjectionMatrix, param, 0f, 0f, squareSize, squareSize)
             }
 
-            override fun onDrawDoubleBufferedLayer(
+            override fun onDrawMultiBufferedLayer(
                 eglManager: EGLManager,
                 width: Int,
                 height: Int,
@@ -769,11 +761,7 @@
                 }
             }
 
-<<<<<<< HEAD
-            override fun onDoubleBufferedLayerRenderComplete(
-=======
             override fun onFrontBufferedLayerRenderComplete(
->>>>>>> fdff00cc
                 frontBufferedLayerSurfaceControl: SurfaceControlCompat,
                 transaction: SurfaceControlCompat.Transaction
             ) {
@@ -852,7 +840,7 @@
                 // NO-OP
             }
 
-            override fun onDrawDoubleBufferedLayer(
+            override fun onDrawMultiBufferedLayer(
                 eglManager: EGLManager,
                 width: Int,
                 height: Int,
@@ -876,7 +864,7 @@
     @Test
     @SdkSuppress(minSdkVersion = Build.VERSION_CODES.TIRAMISU)
     fun testUsageFlagContainsFrontBufferUsage() {
-        val usageFlags = GLFrontBufferedRenderer.obtainHardwareBufferUsageFlags()
+        val usageFlags = FrontBufferUtils.obtainHardwareBufferUsageFlags()
         if (UsageFlagsVerificationHelper.isSupported(HardwareBuffer.USAGE_FRONT_BUFFER)) {
             assertNotEquals(0, usageFlags and HardwareBuffer.USAGE_FRONT_BUFFER)
         } else {
@@ -887,7 +875,7 @@
     @Test
     @SdkSuppress(minSdkVersion = Build.VERSION_CODES.TIRAMISU)
     fun testUsageFlagContainsComposerOverlay() {
-        val usageFlags = GLFrontBufferedRenderer.obtainHardwareBufferUsageFlags()
+        val usageFlags = FrontBufferUtils.obtainHardwareBufferUsageFlags()
         if (UsageFlagsVerificationHelper.isSupported(HardwareBuffer.USAGE_COMPOSER_OVERLAY)) {
             assertNotEquals(
                 0,
@@ -902,11 +890,11 @@
     @SdkSuppress(minSdkVersion = Build.VERSION_CODES.Q)
     fun testBaseFlags() {
         assertNotEquals(
-            0, GLFrontBufferedRenderer.BaseFlags and
+            0, FrontBufferUtils.BaseFlags and
                 HardwareBuffer.USAGE_GPU_SAMPLED_IMAGE
         )
         assertNotEquals(
-            0, GLFrontBufferedRenderer.BaseFlags and
+            0, FrontBufferUtils.BaseFlags and
                 HardwareBuffer.USAGE_GPU_COLOR_OUTPUT
         )
     }
@@ -952,7 +940,7 @@
                 blue = tmp
             }
 
-            override fun onDrawDoubleBufferedLayer(
+            override fun onDrawMultiBufferedLayer(
                 eglManager: EGLManager,
                 width: Int,
                 height: Int,
@@ -1006,7 +994,7 @@
                 // NO-OP
             }
 
-            override fun onDrawDoubleBufferedLayer(
+            override fun onDrawMultiBufferedLayer(
                 eglManager: EGLManager,
                 width: Int,
                 height: Int,
@@ -1037,7 +1025,7 @@
                 }
             }
 
-            override fun onDoubleBufferedLayerRenderComplete(
+            override fun onMultiBufferedLayerRenderComplete(
                 frontBufferedLayerSurfaceControl: SurfaceControlCompat,
                 multiBufferedLayerSurfaceControl: SurfaceControlCompat,
                 transaction: SurfaceControlCompat.Transaction
@@ -1124,7 +1112,7 @@
                 Rectangle().draw(mProjectionMatrix, Color.RED, 0f, 0f, 100f, 100f)
             }
 
-            override fun onDrawDoubleBufferedLayer(
+            override fun onDrawMultiBufferedLayer(
                 eglManager: EGLManager,
                 width: Int,
                 height: Int,
@@ -1252,7 +1240,7 @@
                 getSquare().draw(mProjectionMatrix, Color.RED, 0f, 0f, 100f, 100f)
             }
 
-            override fun onDrawDoubleBufferedLayer(
+            override fun onDrawMultiBufferedLayer(
                 eglManager: EGLManager,
                 width: Int,
                 height: Int,
