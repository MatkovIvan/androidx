/*
 * Copyright (C) 2022 The Android Open Source Project
 *
 * Licensed under the Apache License, Version 2.0 (the "License");
 * you may not use this file except in compliance with the License.
 * You may obtain a copy of the License at
 *
 *      http://www.apache.org/licenses/LICENSE-2.0
 *
 * Unless required by applicable law or agreed to in writing, software
 * distributed under the License is distributed on an "AS IS" BASIS,
 * WITHOUT WARRANTIES OR CONDITIONS OF ANY KIND, either express or implied.
 * See the License for the specific language governing permissions and
 * limitations under the License.
 */

import androidx.build.LibraryType

plugins {
    id("AndroidXPlugin")
    id("com.android.library")
    id("org.jetbrains.kotlin.android")
}

dependencies {
    api(libs.kotlinStdlib)
<<<<<<< HEAD
=======
    api("androidx.annotation:annotation:1.6.0")

    implementation("androidx.core:core:1.12.0-alpha05")
    implementation("androidx.activity:activity:1.8.0-alpha06")

    // TODO(b/249982004): cleanup dependencies
    androidTestImplementation(libs.testCore)
    androidTestImplementation(libs.testExtJunit)
    androidTestImplementation(libs.testRunner)
    androidTestImplementation(libs.testRules)
    androidTestImplementation(libs.truth)
    androidTestImplementation(libs.junit)

    androidTestImplementation(libs.mockitoCore, excludes.bytebuddy) // DexMaker has it"s own MockMaker
    androidTestImplementation(libs.dexmakerMockitoInline, excludes.bytebuddy) // DexMaker has it"s own MockMaker
>>>>>>> fdff00cc
}

android {
    namespace "androidx.privacysandbox.sdkruntime.core"
    compileSdkVersion = "android-34-ext8"
}

androidx {
    name = "SdkRuntime Core"
    type = LibraryType.PUBLISHED_LIBRARY
    inceptionYear = "2022"
    description = "Provides shared components for SdkRuntime libraries"
    metalavaK2UastEnabled = true
}<|MERGE_RESOLUTION|>--- conflicted
+++ resolved
@@ -24,8 +24,6 @@
 
 dependencies {
     api(libs.kotlinStdlib)
-<<<<<<< HEAD
-=======
     api("androidx.annotation:annotation:1.6.0")
 
     implementation("androidx.core:core:1.12.0-alpha05")
@@ -41,10 +39,14 @@
 
     androidTestImplementation(libs.mockitoCore, excludes.bytebuddy) // DexMaker has it"s own MockMaker
     androidTestImplementation(libs.dexmakerMockitoInline, excludes.bytebuddy) // DexMaker has it"s own MockMaker
->>>>>>> fdff00cc
 }
 
 android {
+    lintOptions {
+        // All components could be loaded from another app via client library
+        disable("BanKeepAnnotation")
+    }
+
     namespace "androidx.privacysandbox.sdkruntime.core"
     compileSdkVersion = "android-34-ext8"
 }
