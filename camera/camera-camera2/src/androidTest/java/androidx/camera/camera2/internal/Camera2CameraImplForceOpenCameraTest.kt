--- conflicted
+++ resolved
@@ -27,18 +27,14 @@
 import androidx.camera.camera2.internal.compat.CameraManagerCompat
 import androidx.camera.core.CameraSelector
 import androidx.camera.core.Logger
+import androidx.camera.core.concurrent.CameraCoordinator
 import androidx.camera.core.impl.CameraInternal.State
 import androidx.camera.core.impl.CameraStateRegistry
 import androidx.camera.core.impl.Observable.Observer
 import androidx.camera.core.impl.utils.executor.CameraXExecutors
-<<<<<<< HEAD
-import androidx.camera.testing.CameraUtil
-import androidx.camera.testing.CameraUtil.PreTestCameraIdList
-=======
 import androidx.camera.testing.impl.CameraUtil
 import androidx.camera.testing.impl.CameraUtil.PreTestCameraIdList
 import androidx.camera.testing.impl.fakes.FakeCameraCoordinator
->>>>>>> fdff00cc
 import androidx.core.os.HandlerCompat
 import androidx.test.core.app.ApplicationProvider
 import androidx.test.ext.junit.runners.AndroidJUnit4
@@ -161,12 +157,15 @@
             cameraManagerCompat
         )
 
+        val cameraCoordinator = FakeCameraCoordinator()
+
         // Initialize camera instance
         val camera = Camera2CameraImpl(
             ApplicationProvider.getApplicationContext(),
             cameraManagerCompat,
             camId,
             camera2CameraInfo,
+            cameraCoordinator,
             cameraRegistry,
             cameraExecutor,
             cameraHandler,
@@ -216,7 +215,9 @@
         private lateinit var cameraHandlerThread: HandlerThread
         private lateinit var cameraHandler: Handler
         private lateinit var cameraExecutor: ExecutorService
-        private val cameraRegistry: CameraStateRegistry by lazy { CameraStateRegistry(1) }
+        private lateinit var cameraCoordinator: CameraCoordinator
+        private val cameraRegistry: CameraStateRegistry by lazy { CameraStateRegistry(
+            cameraCoordinator, 1) }
 
         @BeforeClass
         @JvmStatic
@@ -225,6 +226,7 @@
             cameraHandlerThread.start()
             cameraHandler = HandlerCompat.createAsync(cameraHandlerThread.looper)
             cameraExecutor = CameraXExecutors.newHandlerExecutor(cameraHandler)
+            cameraCoordinator = FakeCameraCoordinator()
         }
 
         @AfterClass
