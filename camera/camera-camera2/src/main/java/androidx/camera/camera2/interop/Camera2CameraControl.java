--- conflicted
+++ resolved
@@ -52,13 +52,6 @@
 @RequiresApi(21) // TODO(b/200306659): Remove and replace with annotation on package-info.java
 public final class Camera2CameraControl {
 
-<<<<<<< HEAD
-    /** @hide */
-    @RestrictTo(Scope.LIBRARY)
-    public static final String TAG_KEY = "Camera2CameraControl";
-
-=======
->>>>>>> fdff00cc
     private boolean mIsActive = false;
     private boolean mPendingUpdate = false;
     private final Camera2CameraControlImpl mCamera2CameraControlImpl;
@@ -77,7 +70,6 @@
      *
      * @param camera2CameraControlImpl the camera control this Camera2CameraControl belongs.
      * @param executor                 the camera executor used to run camera task.
-     * @hide
      */
     @RestrictTo(Scope.LIBRARY)
     public Camera2CameraControl(@NonNull Camera2CameraControlImpl camera2CameraControlImpl,
@@ -86,16 +78,6 @@
         mExecutor = executor;
     }
 
-<<<<<<< HEAD
-    /** @hide */
-    @RestrictTo(Scope.LIBRARY)
-    @NonNull
-    public Camera2CameraControlImpl.CaptureResultListener getCaptureRequestListener() {
-        return mCaptureResultListener;
-    }
-
-=======
->>>>>>> fdff00cc
     /**
      * Gets the {@link Camera2CameraControl} from a {@link CameraControl}.
      *
@@ -218,14 +200,7 @@
     }
 
     /**
-<<<<<<< HEAD
-     * Gets the {@link Camera2ImplConfig} that is currently applied by the
-     * {@link Camera2CameraControl}.
-     *
-     * @hide
-=======
      * Gets the {@link Camera2ImplConfig} that contains the existing capture request options.
->>>>>>> fdff00cc
      */
     @RestrictTo(Scope.LIBRARY)
     @NonNull
@@ -289,7 +264,6 @@
      * When the state changes from inactive to active, a session update will be issued if there's
      * Camera2 options set while inactive.
      *
-     * @hide
      */
     @RestrictTo(Scope.LIBRARY)
     public void setActive(boolean isActive) {
