/*
 * Copyright 2019 The Android Open Source Project
 *
 * Licensed under the Apache License, Version 2.0 (the "License");
 * you may not use this file except in compliance with the License.
 * You may obtain a copy of the License at
 *
 *      http://www.apache.org/licenses/LICENSE-2.0
 *
 * Unless required by applicable law or agreed to in writing, software
 * distributed under the License is distributed on an "AS IS" BASIS,
 * WITHOUT WARRANTIES OR CONDITIONS OF ANY KIND, either express or implied.
 * See the License for the specific language governing permissions and
 * limitations under the License.
 */

package androidx.camera.extensions.impl;

import android.graphics.ImageFormat;
import android.hardware.camera2.CameraCharacteristics;
import android.hardware.camera2.CaptureRequest;
import android.hardware.camera2.CaptureResult;
import android.hardware.camera2.params.StreamConfigurationMap;
import android.util.Pair;
import android.util.Range;
import android.util.Size;

import androidx.annotation.NonNull;
import androidx.annotation.Nullable;

import java.util.List;

/**
 * Provides abstract methods that the OEM needs to implement to enable extensions for image capture.
 *
 * @since 1.0
 */
public interface ImageCaptureExtenderImpl extends ExtenderStateListener {
    /**
     * Indicates whether the extension is supported on the device.
     *
     * @param cameraId The camera2 id string of the camera.
     * @param cameraCharacteristics The {@link CameraCharacteristics} of the camera.
     * @return true if the extension is supported, otherwise false
     */
    boolean isExtensionAvailable(@NonNull String cameraId,
            @NonNull CameraCharacteristics cameraCharacteristics);

    /**
     * Initializes the extender to be used with the specified camera.
     *
     * <p>This should be called before any other method on the extender. The exception is {@link
     * #isExtensionAvailable(String, CameraCharacteristics)}.
     *
     * @param cameraId The camera2 id string of the camera.
     * @param cameraCharacteristics The {@link CameraCharacteristics} of the camera.
     */
    void init(@NonNull String cameraId, @NonNull CameraCharacteristics cameraCharacteristics);

    /**
     * The processing that will be done on a set of captures to create and image with the effect.
     */
    @Nullable
    CaptureProcessorImpl getCaptureProcessor();

    /** The set of captures that are needed to create an image with the effect. */
    @Nullable
    List<CaptureStageImpl> getCaptureStages();

    /**
     * Returns the maximum size of the list returned by {@link #getCaptureStages()}.
     * @return the maximum count.
     */
    int getMaxCaptureStage();

    /**
     * Returns the customized supported resolutions.
     *
     * <p>Pair list composed with {@link ImageFormat} and {@link Size} array will be returned.
     *
     * <p>The returned resolutions should be subset of the supported sizes retrieved from
     * {@link StreamConfigurationMap} for the camera device. If the
     * returned list is not null, it will be used to find the best resolutions combination for
     * the bound use cases.
     *
     * @return the customized supported resolutions, or null to support all sizes retrieved from
     * {@link StreamConfigurationMap}.
     * @since 1.1
     */
    @Nullable
    List<Pair<Integer, Size[]>> getSupportedResolutions();

    /**
<<<<<<< HEAD
=======
     * Returns supported output format/size map for postview image. OEM is required to support
     * both JPEG and YUV_420_888 format output.
     *
     * <p>Pair list composed with {@link ImageFormat} and {@link Size} array will be returned.
     * The sizes must be smaller than or equal to the provided capture size and have the same
     * aspect ratio as the given capture size.
     *
     * @since 1.4
     */
    @Nullable
    List<Pair<Integer, Size[]>> getSupportedPostviewResolutions(@NonNull Size captureSize);

    /**
>>>>>>> fdff00cc
     * Returns the estimated capture latency range in milliseconds for the target capture
     * resolution.
     *
     * <p>This includes the time spent processing the multi-frame capture request along with any
     * additional time for encoding of the processed buffer in the framework if necessary.</p>
     *
     * @param captureOutputSize size of the capture output surface. If it is null or not in the
     *                          supported output sizes, maximum capture output size is used for
     *                          the estimation.
     * @return the range of estimated minimal and maximal capture latency in milliseconds, or
     * null if no capture latency info can be provided.
     * @since 1.2
     */
    @Nullable
    Range<Long> getEstimatedCaptureLatencyRange(@Nullable Size captureOutputSize);

    /**
     * Return a list of orthogonal capture request keys.
     *
     * <p>Any keys included in the list will be configurable by clients of the extension and will
     * affect the extension functionality.</p>
     *
     * <p>Do note that the list of keys applies to {@link PreviewExtenderImpl} as well.</p>
     *
     * <p>Also note that the keys {@link CaptureRequest#JPEG_QUALITY} and
     * {@link CaptureRequest#JPEG_ORIENTATION} are always supported regardless being added in the
     * list or not. To support common camera operations like zoom, tap-to-focus, flash and
     * exposure compensation, we recommend supporting the following keys if possible.
     * <pre>
     *  zoom:  {@link CaptureRequest#CONTROL_ZOOM_RATIO}
     *         {@link CaptureRequest#SCALER_CROP_REGION}
     *  tap-to-focus:
     *         {@link CaptureRequest#CONTROL_AF_MODE}
     *         {@link CaptureRequest#CONTROL_AF_TRIGGER}
     *         {@link CaptureRequest#CONTROL_AF_REGIONS}
     *         {@link CaptureRequest#CONTROL_AE_REGIONS}
     *         {@link CaptureRequest#CONTROL_AWB_REGIONS}
     *  flash:
     *         {@link CaptureRequest#CONTROL_AE_MODE}
     *         {@link CaptureRequest#CONTROL_AE_PRECAPTURE_TRIGGER}
     *         {@link CaptureRequest#FLASH_MODE}
     *  exposure compensation:
     *         {@link CaptureRequest#CONTROL_AE_EXPOSURE_COMPENSATION}
     * </pre>
     * On basic extensions that implement 1.2 or prior version, the above keys are all supported
     * explicitly. When migrating from 1.2 or prior to 1.3, please note that both CameraX and
     * Camera2 will honor the returned list and support only the keys contained in it. For
     * example, if OEM decides to return only {@link CaptureRequest#CONTROL_ZOOM_RATIO} and
     * {@link CaptureRequest#SCALER_CROP_REGION} in the 1.3 implementation, it means only zoom is
     * supported for the app while tap-to-focus , flash and exposure compensation are not allowed.
     *
     * @return List of supported orthogonal capture keys, or an empty list if no capture settings
     * are not supported.
     * @since 1.3
     */
    @NonNull
    List<CaptureRequest.Key> getAvailableCaptureRequestKeys();

    /**
     * Return a list of supported capture result keys.
     *
     * <p>Any keys included in this list must be available as part of the registered
     * {@link ProcessResultImpl} callback. In case frame processing is not supported,
     * then the Camera2/CameraX framework will use the list to filter and notify camera clients
     * using the respective camera results.</p>
     *
     * <p>At the very minimum, it is expected that the result key list is a superset of the
     * capture request keys.</p>
     *
     * <p>Do note that the list of keys applies to {@link PreviewExtenderImpl} as well.</p>
     *
     * @return List of supported capture result keys, or an empty list if capture results are not
     * supported.
     * @since 1.3
     */
    @NonNull
    List<CaptureResult.Key> getAvailableCaptureResultKeys();
}<|MERGE_RESOLUTION|>--- conflicted
+++ resolved
@@ -20,7 +20,6 @@
 import android.hardware.camera2.CameraCharacteristics;
 import android.hardware.camera2.CaptureRequest;
 import android.hardware.camera2.CaptureResult;
-import android.hardware.camera2.params.StreamConfigurationMap;
 import android.util.Pair;
 import android.util.Range;
 import android.util.Size;
@@ -64,7 +63,7 @@
     CaptureProcessorImpl getCaptureProcessor();
 
     /** The set of captures that are needed to create an image with the effect. */
-    @Nullable
+    @NonNull
     List<CaptureStageImpl> getCaptureStages();
 
     /**
@@ -79,20 +78,18 @@
      * <p>Pair list composed with {@link ImageFormat} and {@link Size} array will be returned.
      *
      * <p>The returned resolutions should be subset of the supported sizes retrieved from
-     * {@link StreamConfigurationMap} for the camera device. If the
+     * {@link android.hardware.camera2.params.StreamConfigurationMap} for the camera device. If the
      * returned list is not null, it will be used to find the best resolutions combination for
      * the bound use cases.
      *
      * @return the customized supported resolutions, or null to support all sizes retrieved from
-     * {@link StreamConfigurationMap}.
+     *         {@link android.hardware.camera2.params.StreamConfigurationMap}.
      * @since 1.1
      */
     @Nullable
     List<Pair<Integer, Size[]>> getSupportedResolutions();
 
     /**
-<<<<<<< HEAD
-=======
      * Returns supported output format/size map for postview image. OEM is required to support
      * both JPEG and YUV_420_888 format output.
      *
@@ -106,7 +103,6 @@
     List<Pair<Integer, Size[]>> getSupportedPostviewResolutions(@NonNull Size captureSize);
 
     /**
->>>>>>> fdff00cc
      * Returns the estimated capture latency range in milliseconds for the target capture
      * resolution.
      *
@@ -184,4 +180,45 @@
      */
     @NonNull
     List<CaptureResult.Key> getAvailableCaptureResultKeys();
+
+    /**
+     * Advertise support for {@link ProcessResultImpl#onCaptureProcessProgressed}.
+     *
+     * @return {@code true} in case the process progress callback is supported and is expected to
+     * be triggered, {@code false} otherwise.
+     * @since 1.4
+     */
+    boolean isCaptureProcessProgressAvailable();
+
+    /**
+     * Returns the dynamically calculated capture latency pair in milliseconds.
+     *
+     * <p>In contrast to {@link #getEstimatedCaptureLatencyRange} this method is guaranteed to be
+     * called after the camera capture session is initialized and camera preview is enabled.
+     * The measurement is expected to take in to account dynamic parameters such as the current
+     * scene, the state of 3A algorithms, the state of internal HW modules and return a more
+     * accurate assessment of the still capture latency.</p>
+     *
+     * @return pair that includes the estimated input frame/frames camera capture latency as the
+     * first field and the estimated post-processing latency {@link CaptureProcessorImpl#process}
+     * as the second pair field. Both first and second fields will be in milliseconds. The total
+     * still capture latency will be the sum of both the first and second values.
+     * The pair is expected to be null if the dynamic latency estimation is not supported.
+     * If clients have not configured a still capture output, then this method can also return a
+     * null pair.
+     * @since 1.4
+     */
+    @Nullable
+    Pair<Long, Long> getRealtimeCaptureLatency();
+
+    /**
+     * Indicates whether the extension supports the postview for still capture feature.
+     * If the extension is using HAL processing, false should be returned since the
+     * postview feature is not currently supported for this case.
+     *
+     * @return {@code true} in case postview for still capture is supported
+     * {@code false} otherwise.
+     * @since 1.4
+     */
+    boolean isPostviewAvailable();
 }