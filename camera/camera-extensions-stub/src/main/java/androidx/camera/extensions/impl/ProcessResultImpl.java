/*
 * Copyright 2022 The Android Open Source Project
 *
 * Licensed under the Apache License, Version 2.0 (the "License");
 * you may not use this file except in compliance with the License.
 * You may obtain a copy of the License at
 *
 *      http://www.apache.org/licenses/LICENSE-2.0
 *
 * Unless required by applicable law or agreed to in writing, software
 * distributed under the License is distributed on an "AS IS" BASIS,
 * WITHOUT WARRANTIES OR CONDITIONS OF ANY KIND, either express or implied.
 * See the License for the specific language governing permissions and
 * limitations under the License.
 */

package androidx.camera.extensions.impl;

import android.annotation.SuppressLint;
import android.hardware.camera2.CaptureResult;
import android.util.Pair;

import java.util.List;

/**
 * Allows clients to receive information about the capture result values of processed frames.
 *
 * @since 1.3
 */
@SuppressLint("UnknownNullness")
public interface ProcessResultImpl {
    /**
     * Capture result callback that needs to be called when the process capture results are
     * ready as part of frame post-processing.
     *
     * @param shutterTimestamp     The shutter time stamp of the processed frame.
     * @param result               Key value pairs for all supported capture results. Do note that
     *                             if results 'android.jpeg.quality' and 'android.jpeg.orientation'
     *                             are present in the process capture input results, then the values
     *                             must also be passed as part of this callback. Both Camera2 and
     *                             CameraX guarantee that those two settings and results are always
     *                             supported and applied by the corresponding framework.
     */
<<<<<<< HEAD
    void onCaptureCompleted(long shutterTimestamp, List<Pair<CaptureResult.Key, Object>> result);
=======
    default void onCaptureProcessProgressed(int progress) {}
>>>>>>> fdff00cc
}<|MERGE_RESOLUTION|>--- conflicted
+++ resolved
@@ -16,18 +16,17 @@
 
 package androidx.camera.extensions.impl;
 
-import android.annotation.SuppressLint;
 import android.hardware.camera2.CaptureResult;
 import android.util.Pair;
+
+import androidx.annotation.NonNull;
 
 import java.util.List;
 
 /**
  * Allows clients to receive information about the capture result values of processed frames.
  *
- * @since 1.3
  */
-@SuppressLint("UnknownNullness")
 public interface ProcessResultImpl {
     /**
      * Capture result callback that needs to be called when the process capture results are
@@ -40,10 +39,23 @@
      *                             must also be passed as part of this callback. Both Camera2 and
      *                             CameraX guarantee that those two settings and results are always
      *                             supported and applied by the corresponding framework.
+     * @since 1.3
      */
-<<<<<<< HEAD
-    void onCaptureCompleted(long shutterTimestamp, List<Pair<CaptureResult.Key, Object>> result);
-=======
+    void onCaptureCompleted(long shutterTimestamp,
+            @NonNull List<Pair<CaptureResult.Key, Object>> result);
+
+    /**
+     * Capture progress callback that needs to be called when the process capture is
+     * ongoing and includes the estimated progress of the processing.
+     *
+     * <p>Extensions must ensure that they always call this callback with monotonically increasing
+     * values.</p>
+     *
+     * <p>Extensions are allowed to trigger this callback multiple times but at the minimum the
+     * callback is expected to be called once when processing is done with value 100.</p>
+     *
+     * @param progress             Value between 0 and 100.
+     * @since 1.4
+     */
     default void onCaptureProcessProgressed(int progress) {}
->>>>>>> fdff00cc
 }