/*
 * Copyright 2022 The Android Open Source Project
 *
 * Licensed under the Apache License, Version 2.0 (the "License");
 * you may not use this file except in compliance with the License.
 * You may obtain a copy of the License at
 *
 *      http://www.apache.org/licenses/LICENSE-2.0
 *
 * Unless required by applicable law or agreed to in writing, software
 * distributed under the License is distributed on an "AS IS" BASIS,
 * WITHOUT WARRANTIES OR CONDITIONS OF ANY KIND, either express or implied.
 * See the License for the specific language governing permissions and
 * limitations under the License.
 */

package androidx.camera.core.impl;

import android.util.Range;
import android.util.Size;

import androidx.annotation.NonNull;
import androidx.annotation.Nullable;
import androidx.annotation.RequiresApi;

import com.google.auto.value.AutoValue;

import java.util.List;

/**
 * Container object for holding {@link SurfaceConfig} and its attributed ImageFormat,
 * {@link Size}, and target Frame Rate {@link Range}
 *
 */
@RequiresApi(21) // TODO(b/200306659): Remove and replace with annotation on package-info.java
@AutoValue
public abstract class AttachedSurfaceInfo {
    /** Prevent subclassing */
    AttachedSurfaceInfo() {
    }

    /**
     * Creates a new instance of SurfaceConfig with the given parameters.
     */
    @NonNull
    public static AttachedSurfaceInfo create(@NonNull SurfaceConfig surfaceConfig,
            int imageFormat,
            @NonNull Size size,
<<<<<<< HEAD
            @Nullable Range<Integer> targetFrameRate) {
        return new AutoValue_AttachedSurfaceInfo(surfaceConfig, imageFormat, size, targetFrameRate);
=======
            @NonNull DynamicRange dynamicRange,
            @NonNull List<UseCaseConfigFactory.CaptureType> captureTypes,
            @Nullable Config implementationOptions,
            @Nullable Range<Integer> targetFrameRate) {
        return new AutoValue_AttachedSurfaceInfo(surfaceConfig, imageFormat, size,
                dynamicRange, captureTypes, implementationOptions, targetFrameRate);
    }

    /**
     * Obtains the StreamSpec from the given AttachedSurfaceInfo with the given
     * implementationOptions.
     */
    @NonNull
    public StreamSpec toStreamSpec(
            @NonNull Config implementationOptions) {
        StreamSpec.Builder streamSpecBuilder =
                StreamSpec.builder(getSize())
                        .setDynamicRange(getDynamicRange())
                        .setImplementationOptions(implementationOptions);
        if (getTargetFrameRate() != null) {
            streamSpecBuilder.setExpectedFrameRateRange(getTargetFrameRate());
        }
        return streamSpecBuilder.build();
>>>>>>> fdff00cc
    }

    /** Returns the SurfaceConfig. */
    @NonNull
    public abstract SurfaceConfig getSurfaceConfig();

    /** Returns the configuration image format. */
    public abstract int getImageFormat();

    /** Returns the configuration size. */
    @NonNull
    public abstract Size getSize();

<<<<<<< HEAD
=======
    /** Returns the dynamic range of this surface. */
    @NonNull
    public abstract DynamicRange getDynamicRange();

    /** Returns the capture types of this surface. Multiple capture types represent a
     *  {@link androidx.camera.core.streamsharing.StreamSharing} and its children.*/
    @SuppressWarnings("AutoValueImmutableFields")
    @NonNull
    public abstract List<UseCaseConfigFactory.CaptureType> getCaptureTypes();

    /** Returns the implementations of this surface. */
    @Nullable
    public abstract Config getImplementationOptions();

>>>>>>> fdff00cc
    /** Returns the configuration target frame rate. */
    @Nullable
    public abstract Range<Integer> getTargetFrameRate();
}

<|MERGE_RESOLUTION|>--- conflicted
+++ resolved
@@ -22,6 +22,7 @@
 import androidx.annotation.NonNull;
 import androidx.annotation.Nullable;
 import androidx.annotation.RequiresApi;
+import androidx.camera.core.DynamicRange;
 
 import com.google.auto.value.AutoValue;
 
@@ -46,10 +47,6 @@
     public static AttachedSurfaceInfo create(@NonNull SurfaceConfig surfaceConfig,
             int imageFormat,
             @NonNull Size size,
-<<<<<<< HEAD
-            @Nullable Range<Integer> targetFrameRate) {
-        return new AutoValue_AttachedSurfaceInfo(surfaceConfig, imageFormat, size, targetFrameRate);
-=======
             @NonNull DynamicRange dynamicRange,
             @NonNull List<UseCaseConfigFactory.CaptureType> captureTypes,
             @Nullable Config implementationOptions,
@@ -73,7 +70,6 @@
             streamSpecBuilder.setExpectedFrameRateRange(getTargetFrameRate());
         }
         return streamSpecBuilder.build();
->>>>>>> fdff00cc
     }
 
     /** Returns the SurfaceConfig. */
@@ -87,8 +83,6 @@
     @NonNull
     public abstract Size getSize();
 
-<<<<<<< HEAD
-=======
     /** Returns the dynamic range of this surface. */
     @NonNull
     public abstract DynamicRange getDynamicRange();
@@ -103,7 +97,6 @@
     @Nullable
     public abstract Config getImplementationOptions();
 
->>>>>>> fdff00cc
     /** Returns the configuration target frame rate. */
     @Nullable
     public abstract Range<Integer> getTargetFrameRate();
