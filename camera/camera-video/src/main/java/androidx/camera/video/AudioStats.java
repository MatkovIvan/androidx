--- conflicted
+++ resolved
@@ -95,9 +95,6 @@
      */
     public static final int AUDIO_STATE_SOURCE_ERROR = 4;
 
-<<<<<<< HEAD
-    /** @hide */
-=======
     /**
      * The recording is muted by {@link Recording#mute(boolean)}.
      */
@@ -109,9 +106,8 @@
      */
     public static final double AUDIO_AMPLITUDE_NONE = 0;
 
->>>>>>> fdff00cc
     @IntDef({AUDIO_STATE_ACTIVE, AUDIO_STATE_DISABLED, AUDIO_STATE_SOURCE_SILENCED,
-            AUDIO_STATE_ENCODER_ERROR, AUDIO_STATE_SOURCE_ERROR})
+            AUDIO_STATE_ENCODER_ERROR, AUDIO_STATE_SOURCE_ERROR, AUDIO_STATE_MUTED})
     @Retention(RetentionPolicy.SOURCE)
     @RestrictTo(RestrictTo.Scope.LIBRARY)
     public @interface AudioState {
