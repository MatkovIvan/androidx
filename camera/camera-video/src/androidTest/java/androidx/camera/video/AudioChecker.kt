--- conflicted
+++ resolved
@@ -58,14 +58,9 @@
             // Get audio source settings from EncoderProfiles
             val cameraInfo =
                 CameraUtil.createCameraUseCaseAdapter(context, cameraSelector).cameraInfo
-<<<<<<< HEAD
-            val videoCapabilities = VideoCapabilities.from(cameraInfo)
-            val quality = qualitySelector.getPrioritizedQualities(cameraInfo).first()
-=======
             val videoCapabilities = Recorder.getVideoCapabilities(cameraInfo)
             val supportedQualities = videoCapabilities.getSupportedQualities(sdr)
             val quality = qualitySelector.getPrioritizedQualities(supportedQualities).first()
->>>>>>> fdff00cc
             // Get a config using the default audio spec.
             val audioSettings =
                 AudioSettingsAudioProfileResolver(
