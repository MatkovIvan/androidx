--- conflicted
+++ resolved
@@ -38,18 +38,15 @@
 import androidx.camera.core.impl.ImageAnalysisConfig
 import androidx.camera.core.impl.ImageCaptureConfig
 import androidx.camera.core.impl.ImageOutputConfig
+import androidx.camera.core.impl.utils.executor.CameraXExecutors.directExecutor
 import androidx.camera.core.impl.utils.executor.CameraXExecutors.mainThreadExecutor
 import androidx.camera.core.resolutionselector.AspectRatioStrategy
 import androidx.camera.core.resolutionselector.ResolutionSelector
 import androidx.camera.testing.fakes.FakeCamera
 import androidx.camera.testing.fakes.FakeCameraControl
-<<<<<<< HEAD
-import androidx.camera.testing.fakes.FakeLifecycleOwner
-=======
 import androidx.camera.testing.impl.fakes.FakeLifecycleOwner
 import androidx.camera.testing.impl.fakes.FakeSurfaceEffect
 import androidx.camera.testing.impl.fakes.FakeSurfaceProcessor
->>>>>>> fdff00cc
 import androidx.camera.video.Quality
 import androidx.camera.video.QualitySelector
 import androidx.camera.view.CameraController.COORDINATE_SYSTEM_VIEW_REFERENCED
@@ -113,6 +110,35 @@
     }
 
     @Test
+    fun setEffects_unbindInvoked() {
+        // Arrange.
+        completeCameraInitialization()
+        assertThat(processCameraProviderWrapper.unbindInvoked()).isFalse()
+        // Act.
+        controller.setEffects(
+            setOf(
+                FakeSurfaceEffect(
+                    directExecutor(),
+                    FakeSurfaceProcessor(directExecutor())
+                )
+            )
+        )
+        // Assert.
+        assertThat(processCameraProviderWrapper.unbindInvoked()).isTrue()
+    }
+
+    @Test
+    fun clearEffects_unbindInvoked() {
+        // Arrange.
+        completeCameraInitialization()
+        assertThat(processCameraProviderWrapper.unbindInvoked()).isFalse()
+        // Act.
+        controller.clearEffects()
+        // Assert.
+        assertThat(processCameraProviderWrapper.unbindInvoked()).isTrue()
+    }
+
+    @Test
     fun setPendingValues_valuesPropagateAfterInit() {
         // Arrange: set pending values
         val linearZoomFuture = controller.setLinearZoom(LINEAR_ZOOM)
