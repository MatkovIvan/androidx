/*
 * Copyright 2022 The Android Open Source Project
 *
 * Licensed under the Apache License, Version 2.0 (the "License");
 * you may not use this file except in compliance with the License.
 * You may obtain a copy of the License at
 *
 *      http://www.apache.org/licenses/LICENSE-2.0
 *
 * Unless required by applicable law or agreed to in writing, software
 * distributed under the License is distributed on an "AS IS" BASIS,
 * WITHOUT WARRANTIES OR CONDITIONS OF ANY KIND, either express or implied.
 * See the License for the specific language governing permissions and
 * limitations under the License.
 */

package androidx.camera.extensions.internal.sessionprocessor;

import android.graphics.ImageFormat;
import android.hardware.camera2.CaptureResult;
import android.hardware.camera2.TotalCaptureResult;
import android.media.Image;
import android.util.Pair;
import android.util.Size;
import android.view.Surface;

import androidx.annotation.GuardedBy;
import androidx.annotation.IntRange;
import androidx.annotation.NonNull;
import androidx.annotation.Nullable;
import androidx.camera.core.ImageProxy;
import androidx.camera.core.ImageReaderProxys;
import androidx.camera.core.Logger;
import androidx.camera.core.SettableImageProxy;
import androidx.camera.core.impl.ImageOutputConfig;
import androidx.camera.core.impl.ImageReaderProxy;
import androidx.camera.core.impl.OutputSurface;
import androidx.camera.core.impl.utils.executor.CameraXExecutors;
import androidx.camera.core.internal.CameraCaptureResultImageInfo;
import androidx.camera.extensions.impl.CaptureProcessorImpl;
import androidx.camera.extensions.impl.ProcessResultImpl;
import androidx.camera.extensions.internal.Camera2CameraCaptureResult;
import androidx.camera.extensions.internal.ClientVersion;
import androidx.camera.extensions.internal.ExtensionVersion;
import androidx.camera.extensions.internal.Version;
import androidx.camera.extensions.internal.compat.workaround.CaptureOutputSurfaceForCaptureProcessor;
import androidx.core.util.Preconditions;

import org.jetbrains.annotations.TestOnly;

import java.util.HashMap;
import java.util.List;
import java.util.Map;

/**
 * A processor that is responsible for invoking OEM's CaptureProcessorImpl and converting the
 * processed YUV images into JPEG images. The JPEG images are written to the given output surface.
 *
 * <p> It only outputs JPEG format images, meaning that the given output surface must be of JPEG
 * format. To use this processor, follow the steps below:
 * <pre>
 * 1. Invoke start() with the required capture stage id list. A listener is given to
 *     be invoked when the processing is done and the resulting image is ready to appear in the
 *     output surface.
 * 2. When input images from camera and TotalCaptureResult arrives, notify the processor by
 *   {@link #notifyImage(ImageReference)} and {@link #notifyCaptureResult(TotalCaptureResult, int)}.
 * 3. Invoke {@link #setJpegQuality(int)} to adjust the jpeg quality and invoke
 *    {@link #setRotationDegrees(int)} if the device rotation changes.
 * 4. When camera session is finishing, invoke {@link #close()} to reclaim the resources.
 *    Please note that the output JPEG surface should be closed AFTER this processor is closed().
 * </pre>
 */
class StillCaptureProcessor {
    private static final String TAG = "StillCaptureProcessor";
<<<<<<< HEAD
    private static final int MAX_IMAGES = 2;
=======
    private static final long UNSPECIFIED_TIMESTAMP = -1;
>>>>>>> 56579bc3
    @NonNull
    final CaptureProcessorImpl mCaptureProcessorImpl;
    @NonNull
    final CaptureResultImageMatcher mCaptureResultImageMatcher = new CaptureResultImageMatcher();
    @NonNull
    final ImageReaderProxy mProcessedYuvImageReader;
    private boolean mIsPostviewConfigured;
    @NonNull
    YuvToJpegConverter mYuvToJpegConverter;
    final Object mLock = new Object();
    @GuardedBy("mLock")
    @NonNull
    HashMap<Integer, Pair<ImageReference, TotalCaptureResult>> mCaptureResults =
            new HashMap<>();

    @GuardedBy("mLock")
    OnCaptureResultCallback mOnCaptureResultCallback = null;
    // Stores the first capture result for injecting into the output JPEG ImageProxy.
    @GuardedBy("mLock")
    TotalCaptureResult mSourceCaptureResult = null;
    CaptureOutputSurfaceForCaptureProcessor mCaptureOutputSurface;
    @GuardedBy("mLock")
    boolean mIsClosed = false;
    long mTimeStampForOutputImage = UNSPECIFIED_TIMESTAMP;

    StillCaptureProcessor(@NonNull CaptureProcessorImpl captureProcessorImpl,
            @NonNull Surface outputSurface,
            @NonNull Size surfaceSize,
            @Nullable OutputSurface postviewOutputSurface,
            boolean needOverrideTimestamp) {
        mCaptureProcessorImpl = captureProcessorImpl;
<<<<<<< HEAD
        /*
           Processing flow:
           --> Collecting YUV images (from camera) via notifyImage and TotalCaptureResults
               via notifyCaptureResult
           --> mCaptureProcessorImpl.process (OEM process)
           --> mProcessedYuvImageReader
           --> mYuvToJpegProcessor (written to captureOutputSurface)
         */
        mProcessedYuvImageReader = ImageReaderProxys.createIsolatedReader(
                surfaceSize.getWidth(),
                surfaceSize.getHeight(),
                ImageFormat.YUV_420_888, MAX_IMAGES);

        mYuvToJpegConverter = new YuvToJpegConverter(100, captureOutputSurface);
        mProcessedYuvImageReader.setOnImageAvailableListener(
                imageReader -> {
                    OnCaptureResultCallback onCaptureResultCallback = null;
                    Exception errorException = null;
                    synchronized (mLock) {
                        if (mIsClosed) {
                            Logger.d(TAG, "Ignore JPEG processing in closed state");
                            return;
                        }
                        ImageProxy imageProxy = imageReader.acquireNextImage();
                        if (mSourceCaptureResult != null) {
                            imageProxy = new SettableImageProxy(imageProxy, null,
                                    new CameraCaptureResultImageInfo(
                                            new Camera2CameraCaptureResult(mSourceCaptureResult)));
                            mSourceCaptureResult = null;
                        }
                        Logger.d(TAG, "Start converting YUV to JPEG");
                        if (imageProxy != null) {
                            try {
                                mYuvToJpegConverter.writeYuvImage(imageProxy);
                            } catch (YuvToJpegConverter.ConversionFailedException e) {
                                errorException = e;
                            }

                            if (mOnCaptureResultCallback != null) {
                                onCaptureResultCallback = mOnCaptureResultCallback;
                                mOnCaptureResultCallback = null;
                            }
                        }
                    }

                    if (onCaptureResultCallback != null) {
                        if (errorException != null) {
                            onCaptureResultCallback.onError(errorException);
                        } else {
                            onCaptureResultCallback.onCompleted();
                        }
                    }
                }, CameraXExecutors.ioExecutor());

        mCaptureProcessorImpl.onOutputSurface(mProcessedYuvImageReader.getSurface(),
                ImageFormat.YUV_420_888);
=======

        mCaptureOutputSurface = new CaptureOutputSurfaceForCaptureProcessor(
                outputSurface, surfaceSize, needOverrideTimestamp);

        mCaptureProcessorImpl.onOutputSurface(
                mCaptureOutputSurface.getSurface(), ImageFormat.YUV_420_888);
>>>>>>> 56579bc3
        mCaptureProcessorImpl.onImageFormatUpdate(ImageFormat.YUV_420_888);

        mIsPostviewConfigured = (postviewOutputSurface != null);
        if (postviewOutputSurface != null
                && ClientVersion.isMinimumCompatibleVersion(Version.VERSION_1_4)
                && ExtensionVersion.isMinimumCompatibleVersion(Version.VERSION_1_4)) {
            Preconditions.checkArgument(
                    postviewOutputSurface.getImageFormat() == ImageFormat.YUV_420_888);
            mCaptureProcessorImpl.onResolutionUpdate(surfaceSize, postviewOutputSurface.getSize());
            mCaptureProcessorImpl.onPostviewOutputSurface(postviewOutputSurface.getSurface());

        } else {
            mCaptureProcessorImpl.onResolutionUpdate(surfaceSize);
        }
    }

    @TestOnly
    StillCaptureProcessor(@NonNull CaptureProcessorImpl captureProcessorImpl,
            @NonNull Surface captureOutputSurface,
            @NonNull Size surfaceSize,
            @Nullable OutputSurface postviewOutputSurface,
            @NonNull YuvToJpegConverter yuvToJpegConverter) {
        this(captureProcessorImpl, captureOutputSurface, surfaceSize, postviewOutputSurface);
        mYuvToJpegConverter = yuvToJpegConverter;
    }

    interface OnCaptureResultCallback {
        void onCompleted();

        void onCaptureResult(long shutterTimestamp,
                @NonNull List<Pair<CaptureResult.Key, Object>> result);

        void onError(@NonNull Exception e);

        void onCaptureProcessProgressed(int progress);
    }

    void clearCaptureResults() {
        synchronized (mLock) {
            for (Pair<ImageReference, TotalCaptureResult> value :
                    mCaptureResults.values()) {
                value.first.decrement();
            }
            mCaptureResults.clear();
        }
    }

    void startCapture(boolean enablePostview, @NonNull List<Integer> captureIdList,
            @NonNull OnCaptureResultCallback onCaptureResultCallback) {
        Logger.d(TAG, "Start the capture: enablePostview=" + enablePostview);
        mTimeStampForOutputImage = UNSPECIFIED_TIMESTAMP;
        synchronized (mLock) {
            Preconditions.checkState(!mIsClosed, "StillCaptureProcessor is closed. Can't invoke "
                    + "startCapture()");
            mOnCaptureResultCallback = onCaptureResultCallback;
            clearCaptureResults();
        }

        mCaptureResultImageMatcher.clear();
        mCaptureResultImageMatcher.setImageReferenceListener(
                (imageReference, totalCaptureResult, captureStageId) -> {
                    synchronized (mLock) {
                        if (mIsClosed) {
                            imageReference.decrement();
                            Logger.d(TAG, "Ignore image in closed state");
                            return;
                        }
                        Logger.d(TAG,
                                "onImageReferenceIncoming  captureStageId=" + captureStageId);

                        mCaptureResults.put(captureStageId, new Pair<>(imageReference,
                                totalCaptureResult));

                        Logger.d(TAG, "mCaptureResult has capture stage Id: "
                                + mCaptureResults.keySet());
                        if (mCaptureResults.keySet().containsAll(captureIdList)) {
                            process(mCaptureResults, onCaptureResultCallback, enablePostview);
                        }
                    }
                });
    }

    void process(@NonNull Map<Integer, Pair<ImageReference, TotalCaptureResult>> results,
            @NonNull OnCaptureResultCallback onCaptureResultCallback,
            boolean enablePostview) {
        HashMap<Integer, Pair<Image, TotalCaptureResult>> convertedResult =
                new HashMap<>();
        synchronized (mLock) {
            for (Integer id : results.keySet()) {
                Pair<ImageReference, TotalCaptureResult> pair =
                        results.get(id);
                convertedResult.put(id,
                        new Pair<>(pair.first.get(), pair.second));
            }
        }

        // Run OEM's process in another thread to avoid blocking the camera thread.
        CameraXExecutors.ioExecutor().execute(() -> {
            synchronized (mLock) {
                try {
                    if (mIsClosed) {
                        Logger.d(TAG, "Ignore process() in closed state.");
                        return;
                    }
                    Logger.d(TAG, "CaptureProcessorImpl.process() begin");
                    if (ExtensionVersion.isMinimumCompatibleVersion(Version.VERSION_1_4)
                            && ClientVersion.isMinimumCompatibleVersion(
                            Version.VERSION_1_4)
                            && enablePostview && mIsPostviewConfigured) {
                        mCaptureProcessorImpl.processWithPostview(convertedResult,
                                new ProcessResultImpl() {
                                    @Override
                                    public void onCaptureCompleted(
                                            long shutterTimestamp,
                                            @NonNull List<Pair<CaptureResult.Key,
                                                    Object>> result) {
                                        onCaptureResultCallback.onCaptureResult(
                                                shutterTimestamp, result);
                                    }

                                    @Override
                                    public void onCaptureProcessProgressed(
                                            int progress) {
                                        onCaptureResultCallback
                                                .onCaptureProcessProgressed(
                                                        progress);
                                    }

                                }, CameraXExecutors.directExecutor());
                    } else if (ExtensionVersion.isMinimumCompatibleVersion(
                            Version.VERSION_1_3)
                            && ClientVersion.isMinimumCompatibleVersion(
                            Version.VERSION_1_3)) {
                        mCaptureProcessorImpl.process(convertedResult,
                                new ProcessResultImpl() {
                                    @Override
                                    public void onCaptureCompleted(
                                            long shutterTimestamp,
                                            @NonNull List<Pair<CaptureResult.Key,
                                                    Object>> result) {
                                        onCaptureResultCallback.onCaptureResult(
                                                shutterTimestamp, result);
                                    }

                                    @Override
                                    public void onCaptureProcessProgressed(
                                            int progress) {
                                        onCaptureResultCallback
                                                .onCaptureProcessProgressed(progress);
                                    }
                                }, CameraXExecutors.directExecutor());
                    } else {
                        mCaptureProcessorImpl.process(convertedResult);
                    }
                } catch (Exception e) {
                    Logger.e(TAG, "mCaptureProcessorImpl.process exception ", e);
                    mOnCaptureResultCallback = null;
                    if (onCaptureResultCallback != null) {
                        onCaptureResultCallback.onError(e);
                    }
                } finally {
                    Logger.d(TAG, "CaptureProcessorImpl.process() finish");
                    clearCaptureResults();
                }
            }
        });
    }

    void notifyCaptureResult(@NonNull TotalCaptureResult captureResult,
            int captureStageId) {
        mCaptureResultImageMatcher.captureResultIncoming(captureResult,
                captureStageId);
        // Fetch the timestamp for the 1st captureResult received.
        if (mTimeStampForOutputImage == UNSPECIFIED_TIMESTAMP) {
            Long timestamp = captureResult.get(CaptureResult.SENSOR_TIMESTAMP);
            if (timestamp != null) {
                mTimeStampForOutputImage = timestamp;
                mCaptureOutputSurface.setOutputImageTimestamp(mTimeStampForOutputImage);
            }
        }

        synchronized (mLock) {
            if (mSourceCaptureResult == null) {
                mSourceCaptureResult = captureResult;
            }
        }
    }

    void notifyImage(@NonNull ImageReference imageReference) {
        mCaptureResultImageMatcher.imageIncoming(imageReference);
    }

    void setJpegQuality(@IntRange(from = 0, to = 100) int quality) {
        mYuvToJpegConverter.setJpegQuality(quality);
    }

    void setRotationDegrees(
            @ImageOutputConfig.RotationDegreesValue int rotationDegrees) {
        mYuvToJpegConverter.setRotationDegrees(rotationDegrees);
    }

    /**
     * Close the processor. Please note that captureOutputSurface passed in must be closed AFTER
     * invoking this function.
     */
    void close() {
        synchronized (mLock) {
            Logger.d(TAG, "Close the StillCaptureProcessor");
            mIsClosed = true;
            clearCaptureResults();
            mProcessedYuvImageReader.clearOnImageAvailableListener();
            mCaptureResultImageMatcher.clearImageReferenceListener();
            mCaptureResultImageMatcher.clear();
<<<<<<< HEAD
            mProcessedYuvImageReader.close();
=======
            mCaptureOutputSurface.close();
>>>>>>> 56579bc3
        }
    }
}<|MERGE_RESOLUTION|>--- conflicted
+++ resolved
@@ -25,28 +25,18 @@
 import android.view.Surface;
 
 import androidx.annotation.GuardedBy;
-import androidx.annotation.IntRange;
 import androidx.annotation.NonNull;
 import androidx.annotation.Nullable;
-import androidx.camera.core.ImageProxy;
-import androidx.camera.core.ImageReaderProxys;
 import androidx.camera.core.Logger;
-import androidx.camera.core.SettableImageProxy;
-import androidx.camera.core.impl.ImageOutputConfig;
-import androidx.camera.core.impl.ImageReaderProxy;
 import androidx.camera.core.impl.OutputSurface;
 import androidx.camera.core.impl.utils.executor.CameraXExecutors;
-import androidx.camera.core.internal.CameraCaptureResultImageInfo;
 import androidx.camera.extensions.impl.CaptureProcessorImpl;
 import androidx.camera.extensions.impl.ProcessResultImpl;
-import androidx.camera.extensions.internal.Camera2CameraCaptureResult;
 import androidx.camera.extensions.internal.ClientVersion;
 import androidx.camera.extensions.internal.ExtensionVersion;
 import androidx.camera.extensions.internal.Version;
 import androidx.camera.extensions.internal.compat.workaround.CaptureOutputSurfaceForCaptureProcessor;
 import androidx.core.util.Preconditions;
-
-import org.jetbrains.annotations.TestOnly;
 
 import java.util.HashMap;
 import java.util.List;
@@ -64,28 +54,18 @@
  *     output surface.
  * 2. When input images from camera and TotalCaptureResult arrives, notify the processor by
  *   {@link #notifyImage(ImageReference)} and {@link #notifyCaptureResult(TotalCaptureResult, int)}.
- * 3. Invoke {@link #setJpegQuality(int)} to adjust the jpeg quality and invoke
- *    {@link #setRotationDegrees(int)} if the device rotation changes.
- * 4. When camera session is finishing, invoke {@link #close()} to reclaim the resources.
- *    Please note that the output JPEG surface should be closed AFTER this processor is closed().
+ * 3. When camera session is finishing, invoke {@link #close()} to reclaim the resources.
+ *    Please note that the output YUV surface should be closed AFTER this processor is closed().
  * </pre>
  */
 class StillCaptureProcessor {
     private static final String TAG = "StillCaptureProcessor";
-<<<<<<< HEAD
-    private static final int MAX_IMAGES = 2;
-=======
     private static final long UNSPECIFIED_TIMESTAMP = -1;
->>>>>>> 56579bc3
     @NonNull
     final CaptureProcessorImpl mCaptureProcessorImpl;
     @NonNull
     final CaptureResultImageMatcher mCaptureResultImageMatcher = new CaptureResultImageMatcher();
-    @NonNull
-    final ImageReaderProxy mProcessedYuvImageReader;
     private boolean mIsPostviewConfigured;
-    @NonNull
-    YuvToJpegConverter mYuvToJpegConverter;
     final Object mLock = new Object();
     @GuardedBy("mLock")
     @NonNull
@@ -108,71 +88,12 @@
             @Nullable OutputSurface postviewOutputSurface,
             boolean needOverrideTimestamp) {
         mCaptureProcessorImpl = captureProcessorImpl;
-<<<<<<< HEAD
-        /*
-           Processing flow:
-           --> Collecting YUV images (from camera) via notifyImage and TotalCaptureResults
-               via notifyCaptureResult
-           --> mCaptureProcessorImpl.process (OEM process)
-           --> mProcessedYuvImageReader
-           --> mYuvToJpegProcessor (written to captureOutputSurface)
-         */
-        mProcessedYuvImageReader = ImageReaderProxys.createIsolatedReader(
-                surfaceSize.getWidth(),
-                surfaceSize.getHeight(),
-                ImageFormat.YUV_420_888, MAX_IMAGES);
-
-        mYuvToJpegConverter = new YuvToJpegConverter(100, captureOutputSurface);
-        mProcessedYuvImageReader.setOnImageAvailableListener(
-                imageReader -> {
-                    OnCaptureResultCallback onCaptureResultCallback = null;
-                    Exception errorException = null;
-                    synchronized (mLock) {
-                        if (mIsClosed) {
-                            Logger.d(TAG, "Ignore JPEG processing in closed state");
-                            return;
-                        }
-                        ImageProxy imageProxy = imageReader.acquireNextImage();
-                        if (mSourceCaptureResult != null) {
-                            imageProxy = new SettableImageProxy(imageProxy, null,
-                                    new CameraCaptureResultImageInfo(
-                                            new Camera2CameraCaptureResult(mSourceCaptureResult)));
-                            mSourceCaptureResult = null;
-                        }
-                        Logger.d(TAG, "Start converting YUV to JPEG");
-                        if (imageProxy != null) {
-                            try {
-                                mYuvToJpegConverter.writeYuvImage(imageProxy);
-                            } catch (YuvToJpegConverter.ConversionFailedException e) {
-                                errorException = e;
-                            }
-
-                            if (mOnCaptureResultCallback != null) {
-                                onCaptureResultCallback = mOnCaptureResultCallback;
-                                mOnCaptureResultCallback = null;
-                            }
-                        }
-                    }
-
-                    if (onCaptureResultCallback != null) {
-                        if (errorException != null) {
-                            onCaptureResultCallback.onError(errorException);
-                        } else {
-                            onCaptureResultCallback.onCompleted();
-                        }
-                    }
-                }, CameraXExecutors.ioExecutor());
-
-        mCaptureProcessorImpl.onOutputSurface(mProcessedYuvImageReader.getSurface(),
-                ImageFormat.YUV_420_888);
-=======
 
         mCaptureOutputSurface = new CaptureOutputSurfaceForCaptureProcessor(
                 outputSurface, surfaceSize, needOverrideTimestamp);
 
         mCaptureProcessorImpl.onOutputSurface(
                 mCaptureOutputSurface.getSurface(), ImageFormat.YUV_420_888);
->>>>>>> 56579bc3
         mCaptureProcessorImpl.onImageFormatUpdate(ImageFormat.YUV_420_888);
 
         mIsPostviewConfigured = (postviewOutputSurface != null);
@@ -189,20 +110,10 @@
         }
     }
 
-    @TestOnly
-    StillCaptureProcessor(@NonNull CaptureProcessorImpl captureProcessorImpl,
-            @NonNull Surface captureOutputSurface,
-            @NonNull Size surfaceSize,
-            @Nullable OutputSurface postviewOutputSurface,
-            @NonNull YuvToJpegConverter yuvToJpegConverter) {
-        this(captureProcessorImpl, captureOutputSurface, surfaceSize, postviewOutputSurface);
-        mYuvToJpegConverter = yuvToJpegConverter;
-    }
-
     interface OnCaptureResultCallback {
-        void onCompleted();
-
-        void onCaptureResult(long shutterTimestamp,
+        void onProcessCompleted();
+
+        void onCaptureCompleted(long shutterTimestamp,
                 @NonNull List<Pair<CaptureResult.Key, Object>> result);
 
         void onError(@NonNull Exception e);
@@ -289,7 +200,7 @@
                                             long shutterTimestamp,
                                             @NonNull List<Pair<CaptureResult.Key,
                                                     Object>> result) {
-                                        onCaptureResultCallback.onCaptureResult(
+                                        onCaptureResultCallback.onCaptureCompleted(
                                                 shutterTimestamp, result);
                                     }
 
@@ -313,7 +224,7 @@
                                             long shutterTimestamp,
                                             @NonNull List<Pair<CaptureResult.Key,
                                                     Object>> result) {
-                                        onCaptureResultCallback.onCaptureResult(
+                                        onCaptureResultCallback.onCaptureCompleted(
                                                 shutterTimestamp, result);
                                     }
 
@@ -335,6 +246,10 @@
                     }
                 } finally {
                     Logger.d(TAG, "CaptureProcessorImpl.process() finish");
+                    if (mOnCaptureResultCallback != null) {
+                        mOnCaptureResultCallback.onProcessCompleted();
+                        mOnCaptureResultCallback = null;
+                    }
                     clearCaptureResults();
                 }
             }
@@ -365,15 +280,6 @@
         mCaptureResultImageMatcher.imageIncoming(imageReference);
     }
 
-    void setJpegQuality(@IntRange(from = 0, to = 100) int quality) {
-        mYuvToJpegConverter.setJpegQuality(quality);
-    }
-
-    void setRotationDegrees(
-            @ImageOutputConfig.RotationDegreesValue int rotationDegrees) {
-        mYuvToJpegConverter.setRotationDegrees(rotationDegrees);
-    }
-
     /**
      * Close the processor. Please note that captureOutputSurface passed in must be closed AFTER
      * invoking this function.
@@ -383,14 +289,9 @@
             Logger.d(TAG, "Close the StillCaptureProcessor");
             mIsClosed = true;
             clearCaptureResults();
-            mProcessedYuvImageReader.clearOnImageAvailableListener();
             mCaptureResultImageMatcher.clearImageReferenceListener();
             mCaptureResultImageMatcher.clear();
-<<<<<<< HEAD
-            mProcessedYuvImageReader.close();
-=======
             mCaptureOutputSurface.close();
->>>>>>> 56579bc3
         }
     }
 }