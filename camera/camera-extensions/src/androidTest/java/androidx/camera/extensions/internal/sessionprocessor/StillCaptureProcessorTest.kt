/*
 * Copyright 2022 The Android Open Source Project
 *
 * Licensed under the Apache License, Version 2.0 (the "License");
 * you may not use this file except in compliance with the License.
 * You may obtain a copy of the License at
 *
 *      http://www.apache.org/licenses/LICENSE-2.0
 *
 * Unless required by applicable law or agreed to in writing, software
 * distributed under the License is distributed on an "AS IS" BASIS,
 * WITHOUT WARRANTIES OR CONDITIONS OF ANY KIND, either express or implied.
 * See the License for the specific language governing permissions and
 * limitations under the License.
 */

package androidx.camera.extensions.internal.sessionprocessor

import android.content.Context
import android.graphics.ImageFormat
import android.hardware.camera2.CameraCaptureSession
import android.hardware.camera2.CameraDevice
import android.hardware.camera2.CameraManager
import android.hardware.camera2.CaptureResult
import android.hardware.camera2.TotalCaptureResult
import android.media.Image
import android.media.ImageReader
import android.media.ImageWriter
import android.os.Handler
import android.os.HandlerThread
import android.util.Size
import android.view.Surface
import androidx.camera.camera2.Camera2Config
import androidx.camera.core.CameraXThreads
import androidx.camera.core.ImageProxy
import androidx.camera.core.ImageReaderProxys
import androidx.camera.core.impl.ImageReaderProxy
import androidx.camera.core.impl.OutputSurface
import androidx.camera.core.impl.utils.Exif
import androidx.camera.core.impl.utils.executor.CameraXExecutors
import androidx.camera.extensions.impl.CaptureProcessorImpl
import androidx.camera.extensions.impl.ProcessResultImpl
import androidx.camera.extensions.internal.ClientVersion
import androidx.camera.extensions.internal.ExtensionVersion
import androidx.camera.extensions.internal.Version
import androidx.camera.extensions.internal.sessionprocessor.StillCaptureProcessor.OnCaptureResultCallback
import androidx.camera.extensions.util.Api21Impl
import androidx.camera.extensions.util.Api21Impl.toCameraDeviceWrapper
import androidx.camera.testing.impl.Camera2Util
import androidx.camera.testing.impl.CameraUtil
import androidx.test.core.app.ApplicationProvider
import androidx.test.ext.junit.runners.AndroidJUnit4
import androidx.test.filters.FlakyTest
import androidx.test.filters.LargeTest
import androidx.test.filters.SdkSuppress
import androidx.testutils.assertThrows
import com.google.common.truth.Truth.assertThat
import java.util.concurrent.Executor
import kotlinx.coroutines.CompletableDeferred
import kotlinx.coroutines.Deferred
import kotlinx.coroutines.delay
import kotlinx.coroutines.runBlocking
import kotlinx.coroutines.withTimeout
import org.junit.After
import org.junit.Assume
import org.junit.Before
import org.junit.Rule
import org.junit.Test
import org.junit.runner.RunWith

@LargeTest
@SdkSuppress(minSdkVersion = 29) // Extensions supported on API 29+
@RunWith(AndroidJUnit4::class)
class StillCaptureProcessorTest {
    private lateinit var fakeCaptureProcessorImpl: FakeCaptureProcessorImpl
    private lateinit var stillCaptureProcessor: StillCaptureProcessor

    @get:Rule
    val useCamera =
        CameraUtil.grantCameraPermissionAndPreTestAndPostTest(
            CameraUtil.PreTestCameraIdList(Camera2Config.defaultConfig())
        )

    private val context = ApplicationProvider.getApplicationContext<Context>()
    private val cameraManager = context.getSystemService(Context.CAMERA_SERVICE) as CameraManager

    private lateinit var backgroundThread: HandlerThread
    private lateinit var backgroundHandler: Handler
    private lateinit var imageReaderJpeg: ImageReaderProxy
    private var cameraDevice: Api21Impl.CameraDeviceWrapper? = null
    private var cameraYuvImageReader: ImageReader? = null

    companion object {
        const val CAMERA_ID = "0"
        const val WIDTH = 640
        const val HEIGHT = 480
    }

    @Before
    fun setUp() {
        Assume.assumeTrue(CameraUtil.deviceHasCamera())

        cameraDevice?.close()
        cameraYuvImageReader?.close()
        backgroundThread = HandlerThread(CameraXThreads.TAG + "still_capture_processor_test")
        backgroundThread.start()
        backgroundHandler = Handler(backgroundThread.looper)
        fakeCaptureProcessorImpl = FakeCaptureProcessorImpl()
<<<<<<< HEAD
        imageReaderJpeg = ImageReaderProxys.createIsolatedReader(WIDTH, HEIGHT, ImageFormat.JPEG, 2)
=======
    }

    private fun initStillCaptureProcessor(
        postviewOutputSurface: OutputSurface? = null,
        overrideTimestamp: Boolean = false
    ) {
        imageReaderOutputYuv =
            ImageReaderProxys.createIsolatedReader(WIDTH, HEIGHT, ImageFormat.YUV_420_888, 2)
>>>>>>> 56579bc3
        stillCaptureProcessor =
            StillCaptureProcessor(
                fakeCaptureProcessorImpl,
                imageReaderJpeg.surface!!,
                Size(WIDTH, HEIGHT),
<<<<<<< HEAD
                null
=======
                postviewOutputSurface,
                overrideTimestamp,
>>>>>>> 56579bc3
            )
    }

    @After
    fun tearDown() {
        if (::stillCaptureProcessor.isInitialized) {
            stillCaptureProcessor.close()
        }
        if (::backgroundThread.isInitialized) {
            backgroundThread.quitSafely()
        }
        if (::imageReaderJpeg.isInitialized) {
            imageReaderJpeg.close()
        }

        if (::fakeCaptureProcessorImpl.isInitialized) {
            fakeCaptureProcessorImpl.close()
        }
    }

    @Test
    fun canOutputJpeg_3CaptureStages(): Unit = runBlocking {
        withTimeout(10000) { openCameraAndCaptureImageAwait(listOf(1, 2, 3)) }
            .use { assertThat(it.format).isEqualTo(ImageFormat.JPEG) }
    }

    @Test
    fun canOutputJpeg_1CaptureStage(): Unit = runBlocking {
        withTimeout(10000) { openCameraAndCaptureImageAwait(listOf(1)) }
            .use { assertThat(it.format).isEqualTo(ImageFormat.JPEG) }
    }

    @Test
    fun canOutputYuv_withOverrideTimestamp(): Unit = runBlocking {
        initStillCaptureProcessor(overrideTimestamp = true)
        withTimeout(10000) { openCameraAndCaptureImageAwait(listOf(1)) }
            .use { assertThat(it.format).isEqualTo(ImageFormat.YUV_420_888) }
    }

    @Test
    fun onErrorInvoked_oemProcessingFailed(): Unit = runBlocking {
        fakeCaptureProcessorImpl.enableThrowExceptionDuringProcess()
        assertThrows<Exception> {
            withTimeout(3000) { openCameraAndCaptureImageAwait(listOf(1)).close() }
        }
    }

    @Test
    fun onErrorInvoked_jpegConversionFailed(): Unit = runBlocking {
        val fakeYuvToJpegConverter =
            object : YuvToJpegConverter(100, imageReaderJpeg.surface!!) {
                override fun writeYuvImage(imageProxy: ImageProxy) {
                    throw ConversionFailedException("Failed to convert JPEG to YUV", null)
                }
            }
        stillCaptureProcessor =
            StillCaptureProcessor(
                fakeCaptureProcessorImpl,
                imageReaderJpeg.surface!!,
                Size(WIDTH, HEIGHT),
                null,
                fakeYuvToJpegConverter,
            )
        assertThrows<Exception> {
            withTimeout(3000) { openCameraAndCaptureImageAwait(listOf(1)).close() }
        }
    }

    private suspend fun captureImage(
        cameraDevice: CameraDevice,
        cameraCaptureSession: CameraCaptureSession,
        cameraYuvImageReader: ImageReader,
        captureStageIdList: List<Int>,
        enablePostview: Boolean = false,
    ): ImageProxy {

        cameraYuvImageReader.setOnImageAvailableListener(
            {
                val image = it.acquireNextImage()
                stillCaptureProcessor.notifyImage(createImageReference(image))
            },
            backgroundHandler
        )
        val deferredCaptureCompleted = CompletableDeferred<Unit>()
        stillCaptureProcessor.startCapture(
            enablePostview,
            captureStageIdList,
            object : OnCaptureResultCallback {
                override fun onCompleted() {
                    deferredCaptureCompleted.complete(Unit)
                }

                override fun onError(e: Exception) {
                    deferredCaptureCompleted.completeExceptionally(e)
                }

                override fun onCaptureResult(
                    shutterTimestamp: Long,
                    result: MutableList<android.util.Pair<CaptureResult.Key<Any>, Any>>
                ) {}

                override fun onCaptureProcessProgressed(progress: Int) {}
            }
        )

        val outputJpegDeferred = CompletableDeferred<ImageProxy>()
        imageReaderJpeg.setOnImageAvailableListener(
            {
                val image = it.acquireNextImage()
                outputJpegDeferred.complete(image!!)
            },
            CameraXExecutors.newHandlerExecutor(backgroundHandler)
        )

        captureStageIdList.forEach { captureStageId ->
            val captureResult =
                Camera2Util.submitSingleRequest(
                    cameraDevice,
                    cameraCaptureSession,
                    listOf(cameraYuvImageReader.surface),
                    backgroundHandler
                )
            stillCaptureProcessor.notifyCaptureResult(captureResult, captureStageId)
        }
        deferredCaptureCompleted.await()
        return outputJpegDeferred.await()
    }

    @Test
    fun canStartCaptureMultipleTimes(): Unit = runBlocking {
        val captureStageIdList = listOf(0, 1, 2)
        cameraDevice =
            Camera2Util.openCameraDevice(cameraManager, CAMERA_ID, backgroundHandler)
                .toCameraDeviceWrapper()

        cameraYuvImageReader =
            ImageReader.newInstance(
                WIDTH,
                HEIGHT,
                ImageFormat.YUV_420_888,
                captureStageIdList.size /* maxImages */
            )
        val captureSession =
            Camera2Util.openCaptureSession(
                cameraDevice!!.unwrap(),
                listOf(cameraYuvImageReader!!.surface),
                backgroundHandler
            )

        withTimeout(30000) {
            repeat(3) {
                captureImage(
                        cameraDevice!!.unwrap(),
                        captureSession,
                        cameraYuvImageReader!!,
                        captureStageIdList
                    )
                    .use { assertThat(it).isNotNull() }
            }
        }
    }

    @Test
    fun canStartCaptureWithPostview(): Unit = runBlocking {
        Assume.assumeTrue(
            ClientVersion.isMinimumCompatibleVersion(Version.VERSION_1_4) &&
                ExtensionVersion.isMinimumCompatibleVersion(Version.VERSION_1_4)
        )
        val captureStageIdList = listOf(0, 1, 2)
        cameraDevice =
            Camera2Util.openCameraDevice(cameraManager, CAMERA_ID, backgroundHandler)
                .toCameraDeviceWrapper()

        cameraYuvImageReader =
            ImageReader.newInstance(
                WIDTH,
                HEIGHT,
                ImageFormat.YUV_420_888,
                captureStageIdList.size /* maxImages */
            )

        val postviewImageReader =
            ImageReaderProxys.createIsolatedReader(WIDTH, HEIGHT, ImageFormat.YUV_420_888, 2)
        val postviewOutputSurface =
            OutputSurface.create(
                postviewImageReader.surface!!,
                Size(WIDTH, HEIGHT),
                ImageFormat.YUV_420_888
            )

        stillCaptureProcessor =
            StillCaptureProcessor(
                fakeCaptureProcessorImpl,
                imageReaderJpeg.surface!!,
                Size(WIDTH, HEIGHT),
                postviewOutputSurface
            )

        val captureSession =
            Camera2Util.openCaptureSession(
                cameraDevice!!.unwrap(),
                listOf(cameraYuvImageReader!!.surface),
                backgroundHandler
            )

        val postviewDeferred = CompletableDeferred<ImageProxy>()
        postviewImageReader.setOnImageAvailableListener(
            {
                val postviewImage = it.acquireNextImage()
                postviewDeferred.complete(postviewImage!!)
            },
            CameraXExecutors.mainThreadExecutor()
        )

        withTimeout(10000) {
            captureImage(
                    cameraDevice!!.unwrap(),
                    captureSession,
                    cameraYuvImageReader!!,
                    captureStageIdList,
                    enablePostview = true
                )
                .use { assertThat(it).isNotNull() }

            val postviewImage = postviewDeferred.await()
            assertThat(postviewImage.format).isEqualTo(ImageFormat.YUV_420_888)
        }

        postviewImageReader.close()
    }

    @Test
    fun canSetRotation(): Unit = runBlocking {
        val rotationDegrees = 270
        withTimeout(10000) {
                openCameraAndCaptureImageAwait(listOf(1), rotationDegrees = rotationDegrees)
            }
            .use {
                val exif = Exif.createFromImageProxy(it)
                assertThat(exif.rotation).isEqualTo(rotationDegrees)
            }
    }

    private suspend fun openCameraAndCaptureImageAwait(
        captureStageIdList: List<Int>,
        rotationDegrees: Int = 0,
        onBeforeInputYuvReady: suspend () -> Unit = {},
        onJpegProcessDone: suspend () -> Unit = {},
    ): ImageProxy {
        val (deferredCapture, deferredJpeg) =
            openCameraAndCaptureImage(
                captureStageIdList,
                rotationDegrees,
                onBeforeInputYuvReady,
                onJpegProcessDone
            )
        deferredCapture.await()
        return deferredJpeg.await()
    }

    private suspend fun openCameraAndCaptureImage(
        captureStageIdList: List<Int>,
        rotationDegrees: Int = 0,
        onBeforeInputYuvReady: suspend () -> Unit = {},
        onJpegProcessDone: suspend () -> Unit = {},
    ): Pair<Deferred<Unit>, Deferred<ImageProxy>> {
        stillCaptureProcessor.setRotationDegrees(rotationDegrees)
        cameraDevice =
            Camera2Util.openCameraDevice(cameraManager, CAMERA_ID, backgroundHandler)
                .toCameraDeviceWrapper()
        cameraYuvImageReader =
            ImageReader.newInstance(
                WIDTH,
                HEIGHT,
                ImageFormat.YUV_420_888,
                captureStageIdList.size /* maxImages */
            )
        val captureSession =
            Camera2Util.openCaptureSession(
                cameraDevice!!.unwrap(),
                listOf(cameraYuvImageReader!!.surface),
                backgroundHandler
            )

        val deferredCapture = CompletableDeferred<Unit>()
        stillCaptureProcessor.startCapture(
            false,
            captureStageIdList,
            object : OnCaptureResultCallback {
                override fun onCompleted() {
                    deferredCapture.complete(Unit)
                }

                override fun onError(e: java.lang.Exception) {
                    deferredCapture.completeExceptionally(e)
                }

                override fun onCaptureResult(
                    shutterTimestamp: Long,
                    result: MutableList<android.util.Pair<CaptureResult.Key<Any>, Any>>
                ) {}

                override fun onCaptureProcessProgressed(progress: Int) {}
            }
        )

        val deferredOutputJpeg = CompletableDeferred<ImageProxy>()
        imageReaderJpeg.setOnImageAvailableListener(
            {
                val image = it.acquireNextImage()
                deferredOutputJpeg.complete(image!!)
            },
            CameraXExecutors.newHandlerExecutor(backgroundHandler)
        )

        cameraYuvImageReader!!.setOnImageAvailableListener(
            {
                val image = it.acquireNextImage()
                stillCaptureProcessor.notifyImage(createImageReference(image))
            },
            backgroundHandler
        )

        onBeforeInputYuvReady.invoke()

        for (id in captureStageIdList) {
            val captureResult =
                Camera2Util.submitSingleRequest(
                    cameraDevice!!.unwrap(),
                    captureSession,
                    listOf(cameraYuvImageReader!!.surface),
                    backgroundHandler
                )
            stillCaptureProcessor.notifyCaptureResult(captureResult, id)
        }

        onJpegProcessDone.invoke()

        return Pair(deferredCapture, deferredOutputJpeg)
    }

    @Test
    fun canCloseBeforeProcessing(): Unit = runBlocking {
        withTimeout(3000) {
            openCameraAndCaptureImage(
                listOf(0, 1),
                onBeforeInputYuvReady = {
                    // Close the StillCaptureProcessor before it starts the processing.
                    stillCaptureProcessor.close()
                    // Close output jpeg image reader to see if processing failed.
                    imageReaderJpeg.close()
                },
                onJpegProcessDone = {
                    // Delay a little while to see if close causes any issue
                    delay(1000)
                }
            )
        }
    }

    @FlakyTest(bugId = 265008341)
    @Test
    fun canCloseBeforeJpegConversion(): Unit = runBlocking {
        withTimeout(3000) {
            openCameraAndCaptureImage(
                listOf(0, 1),
                onJpegProcessDone = {
                    // Close the StillCaptureProcessor before it starts the JPEG encoding.
                    stillCaptureProcessor.close()
                    // Close output jpeg image reader to see if processing failed.
                    imageReaderJpeg.close()
                    // Delay a little while to see if close causes any issue
                    delay(1000)
                }
            )
        }
    }

    private fun createImageReference(image: Image): ImageReference {
        return object : ImageReference {
            private var refCount = 1

            override fun increment(): Boolean {
                if (refCount <= 0) return false
                refCount++
                return true
            }

            override fun decrement(): Boolean {
                if (refCount <= 0) return false
                refCount--
                if (refCount <= 0) {
                    image.close()
                }
                return true
            }

            override fun get(): Image? {
                return image
            }
        }
    }

    // A fake CaptureProcessorImpl that simply output a blank Image.
    class FakeCaptureProcessorImpl : CaptureProcessorImpl {
        private var imageWriter: ImageWriter? = null
        private var imageWriterPostview: ImageWriter? = null

        private var throwExceptionDuringProcess = false

        fun enableThrowExceptionDuringProcess() {
            throwExceptionDuringProcess = true
        }

        override fun process(
            results: MutableMap<Int, android.util.Pair<Image, TotalCaptureResult>>
        ) {
            processInternal()
        }

        override fun process(
            results: MutableMap<Int, android.util.Pair<Image, TotalCaptureResult>>,
            resultCallback: ProcessResultImpl,
            executor: Executor?
        ) {
            processInternal()
        }

        private fun processInternal(enablePostview: Boolean = false) {
            if (throwExceptionDuringProcess) {
                throw RuntimeException("Process failed")
            }
            val image = imageWriter!!.dequeueInputImage()
            imageWriter!!.queueInputImage(image)

            if (enablePostview) {
                val imagePostview = imageWriterPostview!!.dequeueInputImage()
                imageWriterPostview!!.queueInputImage(imagePostview)
            }
        }

        override fun onOutputSurface(surface: Surface, imageFormat: Int) {
            imageWriter = ImageWriter.newInstance(surface, 2)
        }

        override fun onResolutionUpdate(size: Size) {}

        override fun onImageFormatUpdate(imageFormat: Int) {}

        override fun onPostviewOutputSurface(surface: Surface) {
            imageWriterPostview = ImageWriter.newInstance(surface, 2)
        }

        override fun onResolutionUpdate(size: Size, postviewSize: Size) {}

        override fun processWithPostview(
            results: MutableMap<Int, android.util.Pair<Image, TotalCaptureResult>>,
            resultCallback: ProcessResultImpl,
            executor: Executor?
        ) {
            processInternal(enablePostview = true)
        }

        fun close() {
            imageWriter?.close()
        }
    }
}<|MERGE_RESOLUTION|>--- conflicted
+++ resolved
@@ -36,7 +36,6 @@
 import androidx.camera.core.ImageReaderProxys
 import androidx.camera.core.impl.ImageReaderProxy
 import androidx.camera.core.impl.OutputSurface
-import androidx.camera.core.impl.utils.Exif
 import androidx.camera.core.impl.utils.executor.CameraXExecutors
 import androidx.camera.extensions.impl.CaptureProcessorImpl
 import androidx.camera.extensions.impl.ProcessResultImpl
@@ -50,7 +49,6 @@
 import androidx.camera.testing.impl.CameraUtil
 import androidx.test.core.app.ApplicationProvider
 import androidx.test.ext.junit.runners.AndroidJUnit4
-import androidx.test.filters.FlakyTest
 import androidx.test.filters.LargeTest
 import androidx.test.filters.SdkSuppress
 import androidx.testutils.assertThrows
@@ -73,8 +71,7 @@
 @RunWith(AndroidJUnit4::class)
 class StillCaptureProcessorTest {
     private lateinit var fakeCaptureProcessorImpl: FakeCaptureProcessorImpl
-    private lateinit var stillCaptureProcessor: StillCaptureProcessor
-
+    private var stillCaptureProcessor: StillCaptureProcessor? = null
     @get:Rule
     val useCamera =
         CameraUtil.grantCameraPermissionAndPreTestAndPostTest(
@@ -86,7 +83,7 @@
 
     private lateinit var backgroundThread: HandlerThread
     private lateinit var backgroundHandler: Handler
-    private lateinit var imageReaderJpeg: ImageReaderProxy
+    private var imageReaderOutputYuv: ImageReaderProxy? = null
     private var cameraDevice: Api21Impl.CameraDeviceWrapper? = null
     private var cameraYuvImageReader: ImageReader? = null
 
@@ -99,16 +96,10 @@
     @Before
     fun setUp() {
         Assume.assumeTrue(CameraUtil.deviceHasCamera())
-
-        cameraDevice?.close()
-        cameraYuvImageReader?.close()
         backgroundThread = HandlerThread(CameraXThreads.TAG + "still_capture_processor_test")
         backgroundThread.start()
         backgroundHandler = Handler(backgroundThread.looper)
         fakeCaptureProcessorImpl = FakeCaptureProcessorImpl()
-<<<<<<< HEAD
-        imageReaderJpeg = ImageReaderProxys.createIsolatedReader(WIDTH, HEIGHT, ImageFormat.JPEG, 2)
-=======
     }
 
     private fun initStillCaptureProcessor(
@@ -117,48 +108,44 @@
     ) {
         imageReaderOutputYuv =
             ImageReaderProxys.createIsolatedReader(WIDTH, HEIGHT, ImageFormat.YUV_420_888, 2)
->>>>>>> 56579bc3
         stillCaptureProcessor =
             StillCaptureProcessor(
                 fakeCaptureProcessorImpl,
-                imageReaderJpeg.surface!!,
+                imageReaderOutputYuv!!.surface!!,
                 Size(WIDTH, HEIGHT),
-<<<<<<< HEAD
-                null
-=======
                 postviewOutputSurface,
                 overrideTimestamp,
->>>>>>> 56579bc3
             )
     }
 
     @After
     fun tearDown() {
-        if (::stillCaptureProcessor.isInitialized) {
-            stillCaptureProcessor.close()
-        }
+        stillCaptureProcessor?.close()
+
         if (::backgroundThread.isInitialized) {
             backgroundThread.quitSafely()
         }
-        if (::imageReaderJpeg.isInitialized) {
-            imageReaderJpeg.close()
-        }
+        imageReaderOutputYuv?.close()
 
         if (::fakeCaptureProcessorImpl.isInitialized) {
             fakeCaptureProcessorImpl.close()
         }
-    }
-
-    @Test
-    fun canOutputJpeg_3CaptureStages(): Unit = runBlocking {
+        cameraDevice?.close()
+        cameraYuvImageReader?.close()
+    }
+
+    @Test
+    fun canOutputYuv_3CaptureStages(): Unit = runBlocking {
+        initStillCaptureProcessor()
         withTimeout(10000) { openCameraAndCaptureImageAwait(listOf(1, 2, 3)) }
-            .use { assertThat(it.format).isEqualTo(ImageFormat.JPEG) }
-    }
-
-    @Test
-    fun canOutputJpeg_1CaptureStage(): Unit = runBlocking {
+            .use { assertThat(it.format).isEqualTo(ImageFormat.YUV_420_888) }
+    }
+
+    @Test
+    fun canOutputYuv_1CaptureStage(): Unit = runBlocking {
+        initStillCaptureProcessor()
         withTimeout(10000) { openCameraAndCaptureImageAwait(listOf(1)) }
-            .use { assertThat(it.format).isEqualTo(ImageFormat.JPEG) }
+            .use { assertThat(it.format).isEqualTo(ImageFormat.YUV_420_888) }
     }
 
     @Test
@@ -170,28 +157,8 @@
 
     @Test
     fun onErrorInvoked_oemProcessingFailed(): Unit = runBlocking {
+        initStillCaptureProcessor()
         fakeCaptureProcessorImpl.enableThrowExceptionDuringProcess()
-        assertThrows<Exception> {
-            withTimeout(3000) { openCameraAndCaptureImageAwait(listOf(1)).close() }
-        }
-    }
-
-    @Test
-    fun onErrorInvoked_jpegConversionFailed(): Unit = runBlocking {
-        val fakeYuvToJpegConverter =
-            object : YuvToJpegConverter(100, imageReaderJpeg.surface!!) {
-                override fun writeYuvImage(imageProxy: ImageProxy) {
-                    throw ConversionFailedException("Failed to convert JPEG to YUV", null)
-                }
-            }
-        stillCaptureProcessor =
-            StillCaptureProcessor(
-                fakeCaptureProcessorImpl,
-                imageReaderJpeg.surface!!,
-                Size(WIDTH, HEIGHT),
-                null,
-                fakeYuvToJpegConverter,
-            )
         assertThrows<Exception> {
             withTimeout(3000) { openCameraAndCaptureImageAwait(listOf(1)).close() }
         }
@@ -204,20 +171,19 @@
         captureStageIdList: List<Int>,
         enablePostview: Boolean = false,
     ): ImageProxy {
-
         cameraYuvImageReader.setOnImageAvailableListener(
             {
                 val image = it.acquireNextImage()
-                stillCaptureProcessor.notifyImage(createImageReference(image))
+                stillCaptureProcessor!!.notifyImage(createImageReference(image))
             },
             backgroundHandler
         )
         val deferredCaptureCompleted = CompletableDeferred<Unit>()
-        stillCaptureProcessor.startCapture(
+        stillCaptureProcessor!!.startCapture(
             enablePostview,
             captureStageIdList,
             object : OnCaptureResultCallback {
-                override fun onCompleted() {
+                override fun onProcessCompleted() {
                     deferredCaptureCompleted.complete(Unit)
                 }
 
@@ -225,7 +191,7 @@
                     deferredCaptureCompleted.completeExceptionally(e)
                 }
 
-                override fun onCaptureResult(
+                override fun onCaptureCompleted(
                     shutterTimestamp: Long,
                     result: MutableList<android.util.Pair<CaptureResult.Key<Any>, Any>>
                 ) {}
@@ -234,11 +200,11 @@
             }
         )
 
-        val outputJpegDeferred = CompletableDeferred<ImageProxy>()
-        imageReaderJpeg.setOnImageAvailableListener(
+        val outputYuvDeferred = CompletableDeferred<ImageProxy>()
+        imageReaderOutputYuv!!.setOnImageAvailableListener(
             {
                 val image = it.acquireNextImage()
-                outputJpegDeferred.complete(image!!)
+                outputYuvDeferred.complete(image!!)
             },
             CameraXExecutors.newHandlerExecutor(backgroundHandler)
         )
@@ -251,14 +217,15 @@
                     listOf(cameraYuvImageReader.surface),
                     backgroundHandler
                 )
-            stillCaptureProcessor.notifyCaptureResult(captureResult, captureStageId)
+            stillCaptureProcessor!!.notifyCaptureResult(captureResult, captureStageId)
         }
         deferredCaptureCompleted.await()
-        return outputJpegDeferred.await()
+        return outputYuvDeferred.await()
     }
 
     @Test
     fun canStartCaptureMultipleTimes(): Unit = runBlocking {
+        initStillCaptureProcessor()
         val captureStageIdList = listOf(0, 1, 2)
         cameraDevice =
             Camera2Util.openCameraDevice(cameraManager, CAMERA_ID, backgroundHandler)
@@ -297,19 +264,6 @@
             ClientVersion.isMinimumCompatibleVersion(Version.VERSION_1_4) &&
                 ExtensionVersion.isMinimumCompatibleVersion(Version.VERSION_1_4)
         )
-        val captureStageIdList = listOf(0, 1, 2)
-        cameraDevice =
-            Camera2Util.openCameraDevice(cameraManager, CAMERA_ID, backgroundHandler)
-                .toCameraDeviceWrapper()
-
-        cameraYuvImageReader =
-            ImageReader.newInstance(
-                WIDTH,
-                HEIGHT,
-                ImageFormat.YUV_420_888,
-                captureStageIdList.size /* maxImages */
-            )
-
         val postviewImageReader =
             ImageReaderProxys.createIsolatedReader(WIDTH, HEIGHT, ImageFormat.YUV_420_888, 2)
         val postviewOutputSurface =
@@ -318,13 +272,19 @@
                 Size(WIDTH, HEIGHT),
                 ImageFormat.YUV_420_888
             )
-
-        stillCaptureProcessor =
-            StillCaptureProcessor(
-                fakeCaptureProcessorImpl,
-                imageReaderJpeg.surface!!,
-                Size(WIDTH, HEIGHT),
-                postviewOutputSurface
+        initStillCaptureProcessor(postviewOutputSurface)
+
+        val captureStageIdList = listOf(0, 1, 2)
+        cameraDevice =
+            Camera2Util.openCameraDevice(cameraManager, CAMERA_ID, backgroundHandler)
+                .toCameraDeviceWrapper()
+
+        cameraYuvImageReader =
+            ImageReader.newInstance(
+                WIDTH,
+                HEIGHT,
+                ImageFormat.YUV_420_888,
+                captureStageIdList.size /* maxImages */
             )
 
         val captureSession =
@@ -360,42 +320,22 @@
         postviewImageReader.close()
     }
 
-    @Test
-    fun canSetRotation(): Unit = runBlocking {
-        val rotationDegrees = 270
-        withTimeout(10000) {
-                openCameraAndCaptureImageAwait(listOf(1), rotationDegrees = rotationDegrees)
-            }
-            .use {
-                val exif = Exif.createFromImageProxy(it)
-                assertThat(exif.rotation).isEqualTo(rotationDegrees)
-            }
-    }
-
     private suspend fun openCameraAndCaptureImageAwait(
         captureStageIdList: List<Int>,
-        rotationDegrees: Int = 0,
         onBeforeInputYuvReady: suspend () -> Unit = {},
-        onJpegProcessDone: suspend () -> Unit = {},
+        onProcessCompleted: suspend () -> Unit = {},
     ): ImageProxy {
-        val (deferredCapture, deferredJpeg) =
-            openCameraAndCaptureImage(
-                captureStageIdList,
-                rotationDegrees,
-                onBeforeInputYuvReady,
-                onJpegProcessDone
-            )
+        val (deferredCapture, deferredYuv) =
+            openCameraAndCaptureImage(captureStageIdList, onBeforeInputYuvReady, onProcessCompleted)
         deferredCapture.await()
-        return deferredJpeg.await()
+        return deferredYuv.await()
     }
 
     private suspend fun openCameraAndCaptureImage(
         captureStageIdList: List<Int>,
-        rotationDegrees: Int = 0,
         onBeforeInputYuvReady: suspend () -> Unit = {},
-        onJpegProcessDone: suspend () -> Unit = {},
+        onProcessCompleted: suspend () -> Unit = {},
     ): Pair<Deferred<Unit>, Deferred<ImageProxy>> {
-        stillCaptureProcessor.setRotationDegrees(rotationDegrees)
         cameraDevice =
             Camera2Util.openCameraDevice(cameraManager, CAMERA_ID, backgroundHandler)
                 .toCameraDeviceWrapper()
@@ -414,11 +354,11 @@
             )
 
         val deferredCapture = CompletableDeferred<Unit>()
-        stillCaptureProcessor.startCapture(
+        stillCaptureProcessor!!.startCapture(
             false,
             captureStageIdList,
             object : OnCaptureResultCallback {
-                override fun onCompleted() {
+                override fun onProcessCompleted() {
                     deferredCapture.complete(Unit)
                 }
 
@@ -426,7 +366,7 @@
                     deferredCapture.completeExceptionally(e)
                 }
 
-                override fun onCaptureResult(
+                override fun onCaptureCompleted(
                     shutterTimestamp: Long,
                     result: MutableList<android.util.Pair<CaptureResult.Key<Any>, Any>>
                 ) {}
@@ -435,11 +375,11 @@
             }
         )
 
-        val deferredOutputJpeg = CompletableDeferred<ImageProxy>()
-        imageReaderJpeg.setOnImageAvailableListener(
+        val deferredOutputYuv = CompletableDeferred<ImageProxy>()
+        imageReaderOutputYuv!!.setOnImageAvailableListener(
             {
                 val image = it.acquireNextImage()
-                deferredOutputJpeg.complete(image!!)
+                deferredOutputYuv.complete(image!!)
             },
             CameraXExecutors.newHandlerExecutor(backgroundHandler)
         )
@@ -447,7 +387,7 @@
         cameraYuvImageReader!!.setOnImageAvailableListener(
             {
                 val image = it.acquireNextImage()
-                stillCaptureProcessor.notifyImage(createImageReference(image))
+                stillCaptureProcessor!!.notifyImage(createImageReference(image))
             },
             backgroundHandler
         )
@@ -462,44 +402,27 @@
                     listOf(cameraYuvImageReader!!.surface),
                     backgroundHandler
                 )
-            stillCaptureProcessor.notifyCaptureResult(captureResult, id)
-        }
-
-        onJpegProcessDone.invoke()
-
-        return Pair(deferredCapture, deferredOutputJpeg)
+            stillCaptureProcessor!!.notifyCaptureResult(captureResult, id)
+        }
+
+        onProcessCompleted.invoke()
+
+        return Pair(deferredCapture, deferredOutputYuv)
     }
 
     @Test
     fun canCloseBeforeProcessing(): Unit = runBlocking {
+        initStillCaptureProcessor()
         withTimeout(3000) {
             openCameraAndCaptureImage(
                 listOf(0, 1),
                 onBeforeInputYuvReady = {
                     // Close the StillCaptureProcessor before it starts the processing.
-                    stillCaptureProcessor.close()
-                    // Close output jpeg image reader to see if processing failed.
-                    imageReaderJpeg.close()
+                    stillCaptureProcessor?.close()
+                    // Close output yuv image reader to see if processing failed.
+                    imageReaderOutputYuv?.close()
                 },
-                onJpegProcessDone = {
-                    // Delay a little while to see if close causes any issue
-                    delay(1000)
-                }
-            )
-        }
-    }
-
-    @FlakyTest(bugId = 265008341)
-    @Test
-    fun canCloseBeforeJpegConversion(): Unit = runBlocking {
-        withTimeout(3000) {
-            openCameraAndCaptureImage(
-                listOf(0, 1),
-                onJpegProcessDone = {
-                    // Close the StillCaptureProcessor before it starts the JPEG encoding.
-                    stillCaptureProcessor.close()
-                    // Close output jpeg image reader to see if processing failed.
-                    imageReaderJpeg.close()
+                onProcessCompleted = {
                     // Delay a little while to see if close causes any issue
                     delay(1000)
                 }
@@ -526,7 +449,7 @@
                 return true
             }
 
-            override fun get(): Image? {
+            override fun get(): Image {
                 return image
             }
         }
@@ -571,7 +494,7 @@
         }
 
         override fun onOutputSurface(surface: Surface, imageFormat: Int) {
-            imageWriter = ImageWriter.newInstance(surface, 2)
+            imageWriter = ImageWriter.newInstance(surface, 2, imageFormat)
         }
 
         override fun onResolutionUpdate(size: Size) {}
