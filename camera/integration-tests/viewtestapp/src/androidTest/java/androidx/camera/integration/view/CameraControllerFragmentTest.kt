/*
 * Copyright 2020 The Android Open Source Project
 *
 * Licensed under the Apache License, Version 2.0 (the "License");
 * you may not use this file except in compliance with the License.
 * You may obtain a copy of the License at
 *
 *      http://www.apache.org/licenses/LICENSE-2.0
 *
 * Unless required by applicable law or agreed to in writing, software
 * distributed under the License is distributed on an "AS IS" BASIS,
 * WITHOUT WARRANTIES OR CONDITIONS OF ANY KIND, either express or implied.
 * See the License for the specific language governing permissions and
 * limitations under the License.
 */

package androidx.camera.integration.view

import android.content.ContentResolver
import android.graphics.Bitmap
import android.graphics.BitmapFactory
import android.graphics.Matrix
import android.graphics.PointF
import android.media.MediaMetadataRetriever
import android.net.Uri
import android.os.Build
import android.view.Surface
import androidx.camera.camera2.Camera2Config
import androidx.camera.camera2.pipe.integration.CameraPipeConfig
import androidx.camera.core.CameraSelector
import androidx.camera.core.CameraXConfig
import androidx.camera.core.ImageAnalysis
import androidx.camera.core.ImageCapture
import androidx.camera.core.ImageCaptureException
import androidx.camera.core.impl.utils.Exif
import androidx.camera.core.impl.utils.executor.CameraXExecutors
import androidx.camera.core.impl.utils.futures.FutureCallback
import androidx.camera.core.impl.utils.futures.Futures
import androidx.camera.lifecycle.ProcessCameraProvider
import androidx.camera.testing.impl.AndroidUtil.isEmulator
import androidx.camera.testing.impl.AndroidUtil.skipVideoRecordingTestIfNotSupportedByEmulator
import androidx.camera.testing.impl.CameraPipeConfigTestRule
import androidx.camera.testing.impl.CameraUtil
import androidx.camera.testing.impl.CoreAppTestUtil
import androidx.camera.video.VideoRecordEvent
import androidx.camera.view.CameraController.TAP_TO_FOCUS_FAILED
import androidx.camera.view.CameraController.TAP_TO_FOCUS_FOCUSED
import androidx.camera.view.CameraController.TAP_TO_FOCUS_NOT_FOCUSED
import androidx.camera.view.CameraController.TAP_TO_FOCUS_NOT_STARTED
import androidx.camera.view.CameraController.TAP_TO_FOCUS_STARTED
import androidx.camera.view.PreviewView
import androidx.fragment.app.testing.FragmentScenario
import androidx.lifecycle.Lifecycle
import androidx.test.annotation.UiThreadTest
import androidx.test.core.app.ApplicationProvider
import androidx.test.espresso.Espresso.onView
import androidx.test.espresso.action.ViewActions.click
import androidx.test.espresso.matcher.ViewMatchers.withId
import androidx.test.filters.LargeTest
import androidx.test.platform.app.InstrumentationRegistry
import androidx.test.rule.GrantPermissionRule
import androidx.test.uiautomator.UiDevice
import androidx.test.uiautomator.UiObject
import androidx.test.uiautomator.UiObjectNotFoundException
import androidx.test.uiautomator.UiSelector
import com.google.common.collect.ImmutableList
import com.google.common.truth.Truth.assertThat
import com.google.common.truth.Truth.assertWithMessage
import java.util.concurrent.Semaphore
import java.util.concurrent.TimeUnit
import org.junit.After
import org.junit.Assert
import org.junit.Assume
import org.junit.Assume.assumeFalse
import org.junit.Assume.assumeTrue
import org.junit.AssumptionViolatedException
import org.junit.Before
import org.junit.Ignore
import org.junit.Rule
import org.junit.Test
import org.junit.runner.RunWith
import org.junit.runners.Parameterized

/**
 * Instrument tests for [CameraControllerFragment].
 */
@LargeTest
@RunWith(Parameterized::class)
class CameraControllerFragmentTest(
    private val implName: String,
    private val cameraConfig: CameraXConfig
) {
    @get:Rule
    val cameraPipeConfigTestRule = CameraPipeConfigTestRule(
        active = implName == CameraPipeConfig::class.simpleName,
    )

    @get:Rule
    val useCameraRule = CameraUtil.grantCameraPermissionAndPreTest(
        testCameraRule,
        CameraUtil.PreTestCameraIdList(cameraConfig)
    )

    @get:Rule
    val grantPermissionRule: GrantPermissionRule = GrantPermissionRule.grant(
        android.Manifest.permission.WRITE_EXTERNAL_STORAGE,
        android.Manifest.permission.RECORD_AUDIO
    )

    private val instrumentation = InstrumentationRegistry.getInstrumentation()
    private lateinit var cameraProvider: ProcessCameraProvider
    private lateinit var fragment: CameraControllerFragment
    private lateinit var fragmentScenario: FragmentScenario<CameraControllerFragment>
    private lateinit var uiDevice: UiDevice

    @Before
    fun setup() {
        CoreAppTestUtil.assumeCompatibleDevice()
        // Clear the device UI and check if there is no dialog or lock screen on the top of the
        // window before start the test.
        CoreAppTestUtil.prepareDeviceUI(instrumentation)
        ProcessCameraProvider.configureInstance(cameraConfig)
        cameraProvider = ProcessCameraProvider.getInstance(
            ApplicationProvider.getApplicationContext()
        )[10000, TimeUnit.MILLISECONDS]
        fragmentScenario = createFragmentScenario()
        fragment = fragmentScenario.getFragment()
        uiDevice = UiDevice.getInstance(instrumentation)
    }

    @After
    fun tearDown() {
        if (::fragmentScenario.isInitialized) {
            fragmentScenario.moveToState(Lifecycle.State.DESTROYED)
        }

        if (::cameraProvider.isInitialized) {
            cameraProvider.shutdownAsync()[10000, TimeUnit.MILLISECONDS]
        }
    }

<<<<<<< HEAD
    @Test
    fun enableEffect_previewEffectIsEnabled() {
        // Arrange: launch app and verify effect is inactive.
        fragment.assertPreviewIsStreaming()
        val processor =
            fragment.mToneMappingPreviewEffect.surfaceProcessor as ToneMappingSurfaceProcessor
        assertThat(processor.isSurfaceRequestedAndProvided()).isFalse()

        // Act: turn on effect.
        val effectToggleId = "androidx.camera.integration.view:id/effect_toggle"
        uiDevice.findObject(UiSelector().resourceId(effectToggleId)).click()
        instrumentation.waitForIdleSync()

        // Assert: verify that effect is active.
        assertThat(processor.isSurfaceRequestedAndProvided()).isTrue()
    }

    @Test
    fun enableEffect_imageCaptureEffectIsEnabled() {
        // Arrange: launch app and verify effect is inactive.
        fragment.assertPreviewIsStreaming()
        val effect = fragment.mToneMappingImageEffect as ToneMappingImageEffect
        assertThat(effect.isInvoked()).isFalse()

        // Act: turn on effect.
        val effectToggleId = "androidx.camera.integration.view:id/effect_toggle"
        uiDevice.findObject(UiSelector().resourceId(effectToggleId)).click()
        instrumentation.waitForIdleSync()
        fragment.assertCanTakePicture()

        // Assert: verify that effect is active.
        assertThat(effect.isInvoked()).isTrue()
    }

=======
    @Ignore("b/283308005")
>>>>>>> fdff00cc
    @Test
    fun controllerBound_canGetCameraControl() {
        fragment.assertPreviewIsStreaming()
        instrumentation.runOnMainSync {
            assertThat(fragment.cameraController.cameraControl).isNotNull()
        }
    }

    @Test
    fun onPreviewViewTapped_previewIsFocused() {
        assumeFalse("Ignore emulators", isEmulator())
        // Arrange: listens to LiveData updates.
        fragment.assertPreviewIsStreaming()
        val focused = Semaphore(0)
        var started = false
        var finalState = TAP_TO_FOCUS_NOT_STARTED
        instrumentation.runOnMainSync {
            fragment.cameraController.tapToFocusState.observe(
                fragment
            ) {
                // Make sure the LiveData receives STARTED first and then another update.
                if (it == TAP_TO_FOCUS_STARTED) {
                    started = true
                    return@observe
                }
                if (started) {
                    finalState = it
                    focused.release()
                }
            }
        }

        // Act: click PreviewView.
        val previewViewId = "androidx.camera.integration.view:id/preview_view"
        assumeObjectCanBeFound(UiSelector().resourceId(previewViewId)).click()

        // Assert: got a LiveData update
        assertThat(focused.tryAcquire(TIMEOUT_SECONDS, TimeUnit.SECONDS)).isTrue()
        assertThat(finalState).isAnyOf(
            TAP_TO_FOCUS_FOCUSED,
            TAP_TO_FOCUS_FAILED,
            TAP_TO_FOCUS_NOT_FOCUSED
        )
    }

    @Test
    fun controllerBound_canGetCameraInfo() {
        fragment.assertPreviewIsStreaming()
        instrumentation.runOnMainSync {
            assertThat(fragment.cameraController.cameraInfo).isNotNull()
        }
    }

    @UiThreadTest
    @Test
    fun controllerNotBound_cameraInfoIsNull() {
        instrumentation.runOnMainSync {
            fragment.previewView.controller = null
            assertThat(fragment.cameraController.cameraInfo).isNull()
        }
    }

    @Test
    fun controllerHasCameraResult_sameAsUtilResult() {
        fragment.assertPreviewIsStreaming()
        instrumentation.runOnMainSync {
            assertThat(fragment.cameraController.hasCamera(CameraSelector.DEFAULT_BACK_CAMERA))
                .isEqualTo(CameraUtil.hasCameraWithLensFacing(CameraSelector.LENS_FACING_BACK))
            assertThat(fragment.cameraController.hasCamera(CameraSelector.DEFAULT_FRONT_CAMERA))
                .isEqualTo(CameraUtil.hasCameraWithLensFacing(CameraSelector.LENS_FACING_FRONT))
        }
    }

    @Test
    fun fragmentLaunch_cameraInitializationCompletes() {
        val semaphore = Semaphore(0)
        Futures.addCallback(
            fragment.cameraController.initializationFuture,
            object : FutureCallback<Void> {
                override fun onSuccess(result: Void?) {
                    semaphore.release()
                }

                override fun onFailure(t: Throwable) {}
            },
            CameraXExecutors.directExecutor()
        )
        assertThat(semaphore.tryAcquire(TIMEOUT_SECONDS, TimeUnit.SECONDS)).isTrue()
    }

    @Test
    fun fragmentLaunch_receiveAnalysisFrames() {
        fragment.assertAnalysisStreaming(true)
    }

    @Test
    fun imageAnalysisDisabled_isNotStreaming() {
        fragment.assertAnalysisStreaming(true)

        onView(withId(R.id.analysis_enabled)).perform(click())

        fragment.assertAnalysisStreaming(false)
    }

    @Test
    fun imageAnalysisDisabledAndEnabled_isStreaming() {
        fragment.assertAnalysisStreaming(true)

        onView(withId(R.id.analysis_enabled)).perform(click())
        onView(withId(R.id.analysis_enabled)).perform(click())

        fragment.assertAnalysisStreaming(true)
    }

    @Ignore
    @Test
    fun analyzerCleared_isNotStreaming() {
        fragment.assertAnalysisStreaming(true)

        instrumentation.runOnMainSync {
            fragment.cameraController.clearImageAnalysisAnalyzer()
        }

        fragment.assertAnalysisStreaming(false)
    }

    @Test
    fun canSetAnalysisImageDepth() {
        var currentDepth = 0

        // Act.
        instrumentation.runOnMainSync {
            currentDepth = fragment.cameraController.imageAnalysisImageQueueDepth
            fragment.cameraController.imageAnalysisImageQueueDepth = currentDepth + 1
        }
        fragment.assertAnalysisStreaming(true)

        // Assert.
        instrumentation.runOnMainSync {
            assertThat(fragment.cameraController.imageAnalysisImageQueueDepth)
                .isEqualTo(currentDepth + 1)
        }
    }

    @Test
    fun canSetAnalysisBackpressureStrategy() {
        // Act.
        instrumentation.runOnMainSync {
            fragment.cameraController.imageAnalysisBackpressureStrategy =
                ImageAnalysis.STRATEGY_BLOCK_PRODUCER
        }
        fragment.assertAnalysisStreaming(true)

        // Assert.
        instrumentation.runOnMainSync {
            assertThat(fragment.cameraController.imageAnalysisBackpressureStrategy)
                .isEqualTo(ImageAnalysis.STRATEGY_BLOCK_PRODUCER)
        }
    }

    @Test
    @Ignore
    fun capturedImage_sameAsPreviewSnapshot() {
        // TODO(b/147448711) Add back in once cuttlefish has correct user cropping functionality.
        Assume.assumeFalse(
            "Cuttlefish does not correctly handle crops. Unable to test.",
            Build.MODEL.contains("Cuttlefish")
        )

        // Arrange.
        fragment.assertPreviewIsStreaming()
        // Scaled down images to 10x10 bitmap to normalize and reduce computation.
        val width = 10
        val height = 10

        // Act.
        // Get the capture bitmap and the preview bitmap.
        val captureTargetDegrees = rotationValueToRotationDegrees(fragment.sensorRotation)
        val captureResult = fragment.assertCanTakePicture()
        var captureBitmap = Bitmap.createScaledBitmap(captureResult.bitmap, width, height, true)

        val previewTargetDegrees =
            rotationValueToRotationDegrees(fragment.previewView.display.rotation)

        lateinit var previewBitmap: Bitmap
        instrumentation.runOnMainSync {
            previewBitmap = fragment.previewView.bitmap!!
        }
        previewBitmap = Bitmap.createScaledBitmap(previewBitmap, width, height, true)

        // Rotate capture bitmap to match preview orientation
        val captureToPreviewDegrees =
            captureTargetDegrees - previewTargetDegrees + captureResult.rotationDegrees
        val transformCapture = Matrix()
        transformCapture.postRotate(
            captureToPreviewDegrees.toFloat(),
            width.toFloat() / 2,
            height.toFloat() / 2
        )
        if (captureResult.isFlippedHorizontally) {
            transformCapture.postScale(-1F, 1F, width / 2F, height / 2F)
        } else if (captureResult.isFlippedVertically) {
            transformCapture.postScale(1F, -1F, width / 2F, height / 2F)
        }
        captureBitmap =
            Bitmap.createBitmap(captureBitmap, 0, 0, width, height, transformCapture, true)

        // Assert.
        val captureLuminance = getLuminance(captureBitmap)
        val previewLuminance = getLuminance(previewBitmap)
        // Skip test if any of the picture is too dark. The phone is likely to be in a low light
        // environment (e.g. in a unlit test box). In that case the noise is too high to be
        // useful. The test will be skipped.
        assumeTrue(
            "Test skipped. Device most likely in low light environment.",
            captureLuminance > MIN_LUMINANCE && previewLuminance > MIN_LUMINANCE
        )

        val captureMoment = getRgbMoments(captureBitmap)
        val previewMoment = getRgbMoments(previewBitmap)
        // For a 10x10 image, we allow an 1px error. The 2 bitmaps are different due to
        // dynamic range processing, especially in a high contrast environment. The error
        // tolerance is purposely high to avoid false positive.
        val errorTolerance = 1F
        for ((i, colorShift) in RGB_SHIFTS.withIndex()) {
            val errorMsg = "Color $i Capture\n" +
                colorComponentToReadableString(captureBitmap, colorShift) + "Preview\n" +
                colorComponentToReadableString(previewBitmap, colorShift)
            assertWithMessage(errorMsg).that(captureMoment[i].x).isWithin(errorTolerance)
                .of(previewMoment[i].x)
            assertWithMessage(errorMsg).that(captureMoment[i].y).isWithin(errorTolerance)
                .of(previewMoment[i].y)
        }
    }

    @Test
    fun fragmentLaunched_canTakePicture() {
        fragment.assertPreviewIsStreaming()
        fragment.assertCanTakePicture()
    }

    @Test
    fun captureDisabled_cannotTakePicture() {
        // Arrange.
        onView(withId(R.id.capture_enabled)).perform(click())

        // Act and assert.
        val exception = Assert.assertThrows(IllegalStateException::class.java) {
            fragment.assertCanTakePicture()
        }
        assertThat(exception).hasMessageThat().isEqualTo("ImageCapture disabled.")
    }

    @Test
    fun captureDisabledAndEnabled_canTakePicture() {
        // Arrange.
        fragment.assertPreviewIsStreaming()

        // Act.
        onView(withId(R.id.capture_enabled)).perform(click())
        onView(withId(R.id.capture_enabled)).perform(click())
        fragment.assertPreviewIsStreaming()

        // Assert.
        fragment.assertCanTakePicture()
    }

    @Test
    fun previewViewRemoved_previewIsIdle() {
        onView(withId(R.id.remove_or_add)).perform(click())
        fragment.assertPreviewIsIdle()
    }

    @Test
    fun previewViewRemovedAndAdded_previewIsStreaming() {
        onView(withId(R.id.remove_or_add)).perform(click())
        onView(withId(R.id.remove_or_add)).perform(click())
        fragment.assertPreviewIsStreaming()
    }

    @Test
    fun cameraToggled_previewIsStreaming() {
        onView(withId(R.id.camera_toggle)).perform(click())
        fragment.assertPreviewIsStreaming()
    }

    @Test
    fun cameraToggled_canTakePicture() {
        onView(withId(R.id.camera_toggle)).perform(click())
        fragment.assertPreviewIsStreaming()
        fragment.assertCanTakePicture()
    }

    @Test
    fun fragmentLaunched_cannotRecordVideo() {
        skipVideoRecordingTestIfNotSupportedByEmulator()
        skipTestWithSurfaceProcessingOnCuttlefishApi30()

        // Arrange.
        fragment.assertPreviewIsStreaming()

        // Assert.
        val exception = Assert.assertThrows(IllegalStateException::class.java) {
            fragment.assertCanRecordVideo()
        }
        assertThat(exception).hasMessageThat().isEqualTo("VideoCapture disabled.")
    }

    @Test
    fun recordEnabled_canRecordVideo() {
        skipVideoRecordingTestIfNotSupportedByEmulator()
        skipTestWithSurfaceProcessingOnCuttlefishApi30()

        // Arrange.
        fragment.assertPreviewIsStreaming()

        // Act.
        invertAllUseCaseEnableStatusExceptPreview()
        fragment.assertPreviewIsStreaming()

        // Assert.
        fragment.assertCanRecordVideo()
    }

    @Test
    fun cameraToggled_canRecordVideo() {
        skipVideoRecordingTestIfNotSupportedByEmulator()
        skipTestWithSurfaceProcessingOnCuttlefishApi30()

        // Arrange.
        fragment.assertPreviewIsStreaming()

        // Act.
        invertAllUseCaseEnableStatusExceptPreview()
        fragment.assertPreviewIsStreaming()
        onView(withId(R.id.camera_toggle)).perform(click())
        fragment.assertPreviewIsStreaming()

        // Assert.
        fragment.assertCanRecordVideo()
    }

    @Test
    fun recordDisabledAndEnabledMultipleTimes_canRecordVideo() {
        skipVideoRecordingTestIfNotSupportedByEmulator()
        skipTestWithSurfaceProcessingOnCuttlefishApi30()

        // Arrange.
        val times = 10
        fragment.assertPreviewIsStreaming()

        // Act.
        invertAllUseCaseEnableStatusExceptPreview()
        repeat(times) {
            onView(withId(R.id.video_enabled)).perform(click())
            onView(withId(R.id.video_enabled)).perform(click())
        }
        fragment.assertPreviewIsStreaming()

        // Assert.
        fragment.assertCanRecordVideo()
    }

    private fun invertAllUseCaseEnableStatusExceptPreview() {
        onView(withId(R.id.capture_enabled)).perform(click())
        onView(withId(R.id.analysis_enabled)).perform(click())
        onView(withId(R.id.video_enabled)).perform(click())
    }

    private fun skipTestWithSurfaceProcessingOnCuttlefishApi30() {
        // Skip test for b/253211491
        Assume.assumeFalse(
            "Skip tests for Cuttlefish API 30 eglCreateWindowSurface issue",
            Build.MODEL.contains("Cuttlefish") && Build.VERSION.SDK_INT == 30
        )
    }

    /**
     * Calculates the 1st order moment (center of mass) of the R, G and B of the bitmap.
     */
    private fun getLuminance(bitmap: Bitmap): Float {
        var totals = 0F
        for (colorShift in RGB_SHIFTS) {
            for (x in 0 until bitmap.width) {
                for (y in 0 until bitmap.height) {
                    val color = bitmap.getPixel(x, y)
                    val colorComponent = color shr colorShift and COLOR_MASK
                    totals += colorComponent
                }
            }
        }
        return totals / bitmap.width / bitmap.height / RGB_SHIFTS.size
    }

    /**
     * Calculates the 1st order moment (center of mass) of the R, G and B of the bitmap.
     */
    private fun getRgbMoments(bitmap: Bitmap): Array<PointF> {
        val rgbMoments = arrayOf(PointF(0F, 0F), PointF(0F, 0F), PointF(0F, 0F))
        val totals = arrayOf(0F, 0F, 0F)
        for ((i, colorShift) in RGB_SHIFTS.withIndex()) {
            for (x in 0 until bitmap.width) {
                for (y in 0 until bitmap.height) {
                    val color = bitmap.getPixel(x, y)
                    val colorComponent = color shr colorShift and COLOR_MASK
                    rgbMoments[i].x += colorComponent * x
                    rgbMoments[i].y += colorComponent * y
                    totals[i] += colorComponent.toFloat()
                }
            }
            if (totals[i] == 0F) {
                // Check for divide by 0 error.
                rgbMoments[i].x = 0F
                rgbMoments[i].y = 0F
            } else {
                rgbMoments[i].x /= totals[i]
                rgbMoments[i].y /= totals[i]
            }
        }
        return rgbMoments
    }

    /**
     * Converts the R, G or B component of the bitmap to a readable string table with fixed
     * column width.
     *
     * <p> Example:
     * <pre>
     * 255 255 200
     * 200 10  100
     * 0   1   10
     * </pre>
     *
     * @param colorShift: color component in the format of right shift on Int color.
     */
    private fun colorComponentToReadableString(bitmap1: Bitmap, colorShift: Int): String {
        var result = ""
        for (x in 0 until bitmap1.width) {
            for (y in 0 until bitmap1.height) {
                var color = (bitmap1.getPixel(x, y) shr colorShift and 0xFF).toString()
                // 10x10 table Each column is a fixed size of 4.
                color += " ".repeat((3 - color.length))
                result += "$color "
            }
            result += "\n"
        }
        return result
    }

    private fun rotationValueToRotationDegrees(rotationValue: Int): Int {
        return when (rotationValue) {
            Surface.ROTATION_0 -> 0
            Surface.ROTATION_90 -> 90
            Surface.ROTATION_180 -> 180
            Surface.ROTATION_270 -> 270
            else -> throw IllegalStateException("Unexpected rotation value $rotationValue")
        }
    }

    /**
     * Takes a picture and assert the URI exists.
     *
     * <p> Also cleans up the saved picture afterwards.
     */
    private fun CameraControllerFragment.assertCanTakePicture(): CaptureResult {
        val imageCallbackSemaphore = Semaphore(0)
        var uri: Uri? = null
        instrumentation.runOnMainSync {
            this.takePicture(object : ImageCapture.OnImageSavedCallback {
                override fun onImageSaved(outputFileResults: ImageCapture.OutputFileResults) {
                    uri = outputFileResults.savedUri
                    imageCallbackSemaphore.release()
                }

                override fun onError(exception: ImageCaptureException) {
                    throw exception
                }
            })
        }
        assertThat(imageCallbackSemaphore.tryAcquire(TIMEOUT_SECONDS, TimeUnit.SECONDS)).isTrue()
        assertThat(uri).isNotNull()
        val contentResolver: ContentResolver = this.activity!!.contentResolver

        // Read bitmap and exif rotation to return.
        val bitmap = contentResolver.openInputStream(uri!!)!!.use {
            BitmapFactory.decodeStream(it)
        }
        val rotationAndFlip = contentResolver.openInputStream(uri!!)!!.use {
            val exif = Exif.createFromInputStream(it)
            Triple(exif.rotation, exif.isFlippedHorizontally, exif.isFlippedVertically)
        }

        // Delete the saved picture. Assert 1 row was deleted.
        assertThat(this.activity!!.contentResolver.delete(uri!!, null, null)).isEqualTo(1)
        return CaptureResult(
            bitmap, rotationAndFlip.first, rotationAndFlip.second, rotationAndFlip.third
        )
    }

    /**
     * Records a video and assert the URI exists.
     *
     * <p> Also cleans up the saved video afterwards.
     */
    private fun CameraControllerFragment.assertCanRecordVideo() {
        // Arrange.
        val videoSavedSemaphore = Semaphore(0)
        val videoRecordingSemaphore = Semaphore(0)
        var finalize: VideoRecordEvent.Finalize? = null

        // Act.
        instrumentation.runOnMainSync {
            this.startRecording {
                when (it) {
                    is VideoRecordEvent.Finalize -> {
                        finalize = it
                        videoSavedSemaphore.release()
                    }

                    is VideoRecordEvent.Status -> {
                        videoRecordingSemaphore.release()
                    }

                    is VideoRecordEvent.Start,
                    is VideoRecordEvent.Pause,
                    is VideoRecordEvent.Resume -> {
                        // no op for this test, skip these event now.
                    }

                    else -> {
                        throw IllegalStateException()
                    }
                }
            }
        }

        // Wait for status event to proceed recording for a while.
        assertThat(
            videoRecordingSemaphore.tryAcquire(RECORDING_COUNT, TIMEOUT_SECONDS, TimeUnit.SECONDS)
        ).isTrue()

        instrumentation.runOnMainSync {
            this.stopRecording()
        }

        // Wait for finalize event to saved file.
        assertThat(videoSavedSemaphore.tryAcquire(TIMEOUT_SECONDS, TimeUnit.SECONDS)).isTrue()
        assertThat(finalize).isNotEqualTo(null)
        assertThat(finalize!!.hasError()).isFalse()

        // Verify.
        val uri = finalize!!.outputResults.outputUri
        assertThat(uri).isNotEqualTo(Uri.EMPTY)
        checkFileVideo(uri)

        // Cleanup.
        val contentResolver: ContentResolver = this.activity!!.contentResolver
        contentResolver.delete(uri, null, null)
    }

    private fun checkFileVideo(uri: Uri) {
        val mediaRetriever = MediaMetadataRetriever()
        mediaRetriever.apply {
            setDataSource(ApplicationProvider.getApplicationContext(), uri)
            val hasVideo = extractMetadata(MediaMetadataRetriever.METADATA_KEY_HAS_VIDEO)
            assertThat(hasVideo).isEqualTo("yes")
        }
    }

    private fun createFragmentScenario(): FragmentScenario<CameraControllerFragment> {
        return FragmentScenario.launchInContainer(
            CameraControllerFragment::class.java, null, R.style.AppTheme,
            null
        )
    }

    private fun FragmentScenario<CameraControllerFragment>.getFragment(): CameraControllerFragment {
        var fragment: CameraControllerFragment? = null
        this.onFragment { newValue: CameraControllerFragment -> fragment = newValue }
        return fragment!!
    }

    private fun CameraControllerFragment.assertPreviewIsStreaming() {
        assertPreviewState(PreviewView.StreamState.STREAMING)
    }

    private fun CameraControllerFragment.assertPreviewIsIdle() {
        assertPreviewState(PreviewView.StreamState.IDLE)
    }

    private fun CameraControllerFragment.assertPreviewState(state: PreviewView.StreamState) {
        val previewStreaming = Semaphore(0)
        instrumentation.runOnMainSync {
            previewView.previewStreamState.observe(
                this
            ) {
                if (it == state) {
                    previewStreaming.release()
                }
            }
        }
        assertThat(previewStreaming.tryAcquire(TIMEOUT_SECONDS, TimeUnit.SECONDS)).isTrue()
    }

    private fun CameraControllerFragment.assertAnalysisStreaming(streaming: Boolean) {
        val analysisStreaming = Semaphore(0)
        instrumentation.runOnMainSync {
            setWrappedAnalyzer {
                analysisStreaming.release()
            }
        }
        // Wait for 2 analysis frames. It's necessary because even after the analyzer is removed on
        // the main thread, there could already be a frame posted on user call back thread. For the
        // default non-blocking mode, the max number of frame posted on user thread at the same
        // time is 1. So we wait for one additional frame to make sure the analyzer has stopped.
        assertThat(analysisStreaming.tryAcquire(2, TIMEOUT_SECONDS, TimeUnit.SECONDS)).isEqualTo(
            streaming
        )
    }

    private fun assumeObjectCanBeFound(uiSelector: UiSelector): UiObject {
        return try {
            uiDevice.findObject(uiSelector)
        } catch (e: UiObjectNotFoundException) {
            throw AssumptionViolatedException("Ui object can't be found.")
        }
    }

    /**
     * Return value of [CameraControllerFragment.assertCanTakePicture].
     */
    private data class CaptureResult(
        val bitmap: Bitmap,
        val rotationDegrees: Int,
        val isFlippedHorizontally: Boolean,
        val isFlippedVertically: Boolean
    )

    companion object {
        // The right shift needed to get color component from a Int color, in the order of R, G
        // and B.
        private val RGB_SHIFTS = ImmutableList.of(/*R*/16, /*G*/ 8, /*B*/0)
        private const val COLOR_MASK = 0xFF

        // The minimum luminance for comparing pictures. Arbitrarily chosen.
        private const val MIN_LUMINANCE = 50F

        @JvmField
        val testCameraRule = CameraUtil.PreTestCamera()

        const val TIMEOUT_SECONDS = 10L
        const val RECORDING_COUNT = 5

        @JvmStatic
        @Parameterized.Parameters(name = "{0}")
        fun data() = listOf(
            arrayOf(Camera2Config::class.simpleName, Camera2Config.defaultConfig()),
            arrayOf(CameraPipeConfig::class.simpleName, CameraPipeConfig.defaultConfig())
        )
    }
}<|MERGE_RESOLUTION|>--- conflicted
+++ resolved
@@ -139,44 +139,7 @@
         }
     }
 
-<<<<<<< HEAD
-    @Test
-    fun enableEffect_previewEffectIsEnabled() {
-        // Arrange: launch app and verify effect is inactive.
-        fragment.assertPreviewIsStreaming()
-        val processor =
-            fragment.mToneMappingPreviewEffect.surfaceProcessor as ToneMappingSurfaceProcessor
-        assertThat(processor.isSurfaceRequestedAndProvided()).isFalse()
-
-        // Act: turn on effect.
-        val effectToggleId = "androidx.camera.integration.view:id/effect_toggle"
-        uiDevice.findObject(UiSelector().resourceId(effectToggleId)).click()
-        instrumentation.waitForIdleSync()
-
-        // Assert: verify that effect is active.
-        assertThat(processor.isSurfaceRequestedAndProvided()).isTrue()
-    }
-
-    @Test
-    fun enableEffect_imageCaptureEffectIsEnabled() {
-        // Arrange: launch app and verify effect is inactive.
-        fragment.assertPreviewIsStreaming()
-        val effect = fragment.mToneMappingImageEffect as ToneMappingImageEffect
-        assertThat(effect.isInvoked()).isFalse()
-
-        // Act: turn on effect.
-        val effectToggleId = "androidx.camera.integration.view:id/effect_toggle"
-        uiDevice.findObject(UiSelector().resourceId(effectToggleId)).click()
-        instrumentation.waitForIdleSync()
-        fragment.assertCanTakePicture()
-
-        // Assert: verify that effect is active.
-        assertThat(effect.isInvoked()).isTrue()
-    }
-
-=======
     @Ignore("b/283308005")
->>>>>>> fdff00cc
     @Test
     fun controllerBound_canGetCameraControl() {
         fragment.assertPreviewIsStreaming()
