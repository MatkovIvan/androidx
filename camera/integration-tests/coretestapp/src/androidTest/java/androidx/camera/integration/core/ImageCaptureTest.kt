--- conflicted
+++ resolved
@@ -49,7 +49,6 @@
 import androidx.camera.core.ImageCaptureException
 import androidx.camera.core.ImageProxy
 import androidx.camera.core.Preview
-import androidx.camera.core.ResolutionSelector
 import androidx.camera.core.UseCase
 import androidx.camera.core.UseCaseGroup
 import androidx.camera.core.ViewPort
@@ -64,8 +63,6 @@
 import androidx.camera.core.impl.SessionProcessor
 import androidx.camera.core.impl.utils.CameraOrientationUtil
 import androidx.camera.core.impl.utils.Exif
-<<<<<<< HEAD
-=======
 import androidx.camera.core.internal.compat.workaround.ExifRotationAvailability
 import androidx.camera.core.internal.compat.workaround.InvalidJpegDataParser
 import androidx.camera.core.resolutionselector.AspectRatioStrategy
@@ -73,7 +70,6 @@
 import androidx.camera.core.resolutionselector.ResolutionSelector
 import androidx.camera.core.resolutionselector.ResolutionSelector.PREFER_HIGHER_RESOLUTION_OVER_CAPTURE_RATE
 import androidx.camera.core.resolutionselector.ResolutionStrategy
->>>>>>> fdff00cc
 import androidx.camera.integration.core.util.CameraPipeUtil
 import androidx.camera.lifecycle.ProcessCameraProvider
 import androidx.camera.testing.impl.CameraPipeConfigTestRule
@@ -188,6 +184,7 @@
         }
     }
 
+    @Suppress("DEPRECATION") // test for legacy resolution API
     @Test
     fun capturedImageHasCorrectSize() = runBlocking {
         val useCase = ImageCapture.Builder()
@@ -362,6 +359,17 @@
         assertThat(saveLocation.exists())
 
         canSaveToFile(saveLocation)
+    }
+
+    @Test
+    fun saveCanSucceed_toExternalStoragePublicFolderFile() {
+        val pictureFolder = Environment.getExternalStoragePublicDirectory(
+            Environment.DIRECTORY_PICTURES
+        )
+        assumeTrue(pictureFolder.exists())
+        val saveLocation = File(pictureFolder, "test.jpg")
+        canSaveToFile(saveLocation)
+        saveLocation.delete()
     }
 
     private fun canSaveToFile(saveLocation: File) = runBlocking {
@@ -907,6 +915,7 @@
         assertThat(config.targetAspectRatio).isEqualTo(AspectRatio.RATIO_4_3)
     }
 
+    @Suppress("DEPRECATION") // test for legacy resolution API
     @Test
     fun defaultAspectRatioWillBeSet_whenRatioDefaultIsSet() = runBlocking {
         val useCase = ImageCapture.Builder().setTargetAspectRatio(AspectRatio.RATIO_DEFAULT).build()
@@ -918,6 +927,7 @@
         assertThat(config.targetAspectRatio).isEqualTo(AspectRatio.RATIO_4_3)
     }
 
+    @Suppress("DEPRECATION") // legacy resolution API
     @Test
     fun defaultAspectRatioWontBeSet_whenTargetResolutionIsSet() = runBlocking {
         val useCase = ImageCapture.Builder()
@@ -950,6 +960,7 @@
         assertThat(imageCapture.targetRotation).isEqualTo(Surface.ROTATION_90)
     }
 
+    @Suppress("DEPRECATION") // test for legacy resolution API
     @Test
     fun targetResolutionIsUpdatedAfterTargetRotationIsUpdated() = runBlocking {
         val imageCapture = ImageCapture.Builder()
@@ -970,6 +981,7 @@
         assertThat(newConfig.targetResolution).isEqualTo(expectedTargetResolution)
     }
 
+    @Suppress("DEPRECATION") // test for legacy resolution API
     @Test
     fun capturedImageHasCorrectCroppingSizeWithoutSettingRotation() {
         val useCase = ImageCapture.Builder()
@@ -984,6 +996,7 @@
         )
     }
 
+    @Suppress("DEPRECATION") // test for legacy resolution API
     @Test
     fun capturedImageHasCorrectCroppingSizeSetRotationBuilder() {
         // Checks camera device sensor degrees to set correct target rotation value to make sure
@@ -1003,6 +1016,7 @@
         )
     }
 
+    @Suppress("DEPRECATION") // test for legacy resolution API
     @Test
     fun capturedImageHasCorrectCroppingSize_setUseCaseRotation90FromRotationInBuilder() {
         // Checks camera device sensor degrees to set correct target rotation value to make sure
@@ -1054,14 +1068,9 @@
             Rational(cropRect!!.width(), cropRect.height())
         }
 
-<<<<<<< HEAD
-        assertThat(resultCroppingRatio).isEqualTo(expectedCroppingRatio)
-        if (imageProperties.format == ImageFormat.JPEG) {
-=======
         assertThat(resultCroppingRatio.toFloat()).isWithin(TOLERANCE)
             .of(expectedCroppingRatio.toFloat())
         if (imageProperties.format == ImageFormat.JPEG && isRotationOptionSupportedDevice()) {
->>>>>>> fdff00cc
             assertThat(imageProperties.rotationDegrees).isEqualTo(imageProperties.exif!!.rotation)
         }
     }
@@ -1102,7 +1111,7 @@
             Rational(cropRect!!.width(), cropRect.height())
         }
 
-        if (imageProperties.format == ImageFormat.JPEG) {
+        if (imageProperties.format == ImageFormat.JPEG && isRotationOptionSupportedDevice()) {
             assertThat(imageProperties.rotationDegrees).isEqualTo(
                 imageProperties.exif!!.rotation
             )
@@ -1165,7 +1174,7 @@
             Rational(cropRect!!.width(), cropRect.height())
         }
 
-        if (imageProperties.format == ImageFormat.JPEG) {
+        if (imageProperties.format == ImageFormat.JPEG && isRotationOptionSupportedDevice()) {
             assertThat(imageProperties.rotationDegrees).isEqualTo(
                 imageProperties.exif!!.rotation
             )
@@ -1304,6 +1313,8 @@
 
     @Test
     fun useCaseCanBeReusedInDifferentCamera() = runBlocking {
+        assumeTrue(CameraUtil.hasCameraWithLensFacing(CameraSelector.LENS_FACING_FRONT))
+
         val useCase = defaultBuilder.build()
         withContext(Dispatchers.Main) {
             cameraProvider.bindToLifecycle(fakeLifecycleOwner, BACK_SELECTOR, useCase)
@@ -1534,6 +1545,11 @@
     @Test
     @SdkSuppress(minSdkVersion = 28)
     fun returnJpegImage_whenSessionProcessorIsSet() = runBlocking {
+        assumeTrue(
+            "TODO(b/275493663): Enable when camera-pipe has extensions support",
+            implName != CameraPipeConfig::class.simpleName
+        )
+
         val builder = ImageCapture.Builder()
         val sessionProcessor = FakeSessionProcessor(
             inputFormatPreview = null, // null means using the same output surface
@@ -1603,7 +1619,9 @@
         val imageProperties = callback.results.first()
 
         // Check the output image rotation degrees value is correct.
-        assertThat(imageProperties.rotationDegrees).isEqualTo(imageProperties.exif!!.rotation)
+        if (isRotationOptionSupportedDevice()) {
+            assertThat(imageProperties.rotationDegrees).isEqualTo(imageProperties.exif!!.rotation)
+        }
 
         // Check the output format is correct.
         assertThat(imageProperties.format).isEqualTo(ImageFormat.JPEG)
@@ -1840,20 +1858,12 @@
         // Only runs the test when the device has high resolution output sizes
         assumeTrue(maxHighResolutionOutputSize != null)
 
-<<<<<<< HEAD
-        val resolutionSelector =
-            ResolutionSelector.Builder()
-                .setPreferredResolution(maxHighResolutionOutputSize!!)
-                .setHighResolutionEnabled(true)
-                .build()
-=======
         val resolutionSelector = ResolutionSelector.Builder()
             .setAllowedResolutionMode(PREFER_HIGHER_RESOLUTION_OVER_CAPTURE_RATE)
             .setResolutionFilter { _, _ ->
                 listOf(maxHighResolutionOutputSize)
             }
             .build()
->>>>>>> fdff00cc
         val sensorOrientation = CameraUtil.getSensorOrientation(BACK_SELECTOR.lensFacing!!)
         // Sets the target rotation to the camera sensor orientation to avoid the captured image
         // buffer data rotated by the HAL and impact the final image resolution check
@@ -1995,6 +2005,15 @@
             pictureFolder.mkdir()
         }
     }
+
+    /**
+     * See ImageCaptureRotationOptionQuirk. Some real devices or emulator do not support the
+     * capture rotation option correctly. The capture rotation option setting can't be correctly
+     * applied to the exif metadata of the captured images. Therefore, the exif rotation related
+     * verification in the tests needs to be ignored on these devices or emulator.
+     */
+    private fun isRotationOptionSupportedDevice() =
+        ExifRotationAvailability().isRotationOptionSupported
 
     private class ImageProperties(
         val size: Size? = null,
