/*
 * Copyright 2021 The Android Open Source Project
 *
 * Licensed under the Apache License, Version 2.0 (the "License");
 * you may not use this file except in compliance with the License.
 * You may obtain a copy of the License at
 *
 *      http://www.apache.org/licenses/LICENSE-2.0
 *
 * Unless required by applicable law or agreed to in writing, software
 * distributed under the License is distributed on an "AS IS" BASIS,
 * WITHOUT WARRANTIES OR CONDITIONS OF ANY KIND, either express or implied.
 * See the License for the specific language governing permissions and
 * limitations under the License.
 */

@file:OptIn(kotlinx.coroutines.ExperimentalCoroutinesApi::class)

package androidx.camera.integration.core

import android.content.Context
import android.content.Context.CAMERA_SERVICE
import android.hardware.camera2.CameraCaptureSession
import android.hardware.camera2.CameraCharacteristics
import android.hardware.camera2.CameraDevice
import android.hardware.camera2.CameraManager
import android.hardware.camera2.CameraMetadata.REQUEST_AVAILABLE_CAPABILITIES_BACKWARD_COMPATIBLE
import android.hardware.camera2.CaptureRequest
import android.hardware.camera2.TotalCaptureResult
import androidx.camera.camera2.Camera2Config
import androidx.camera.camera2.pipe.integration.CameraPipeConfig
import androidx.camera.core.Camera
import androidx.camera.core.CameraSelector
import androidx.camera.core.CameraXConfig
import androidx.camera.core.ExtendableBuilder
import androidx.camera.core.ImageAnalysis
import androidx.camera.core.ImageCapture
import androidx.camera.core.Preview
import androidx.camera.core.impl.utils.executor.CameraXExecutors
import androidx.camera.integration.core.util.CameraPipeUtil
import androidx.camera.lifecycle.ProcessCameraProvider
import androidx.camera.testing.impl.CameraPipeConfigTestRule
import androidx.camera.testing.impl.CameraUtil
import androidx.camera.testing.impl.CameraUtil.PreTestCameraIdList
import androidx.concurrent.futures.await
import androidx.lifecycle.Lifecycle
import androidx.lifecycle.LifecycleOwner
import androidx.lifecycle.testing.TestLifecycleOwner
import androidx.test.core.app.ApplicationProvider
import androidx.test.filters.LargeTest
import com.google.common.truth.Truth.assertThat
import java.util.concurrent.CountDownLatch
import java.util.concurrent.TimeUnit
import kotlinx.coroutines.Dispatchers
import kotlinx.coroutines.flow.MutableStateFlow
import kotlinx.coroutines.flow.StateFlow
import kotlinx.coroutines.flow.asStateFlow
import kotlinx.coroutines.flow.dropWhile
import kotlinx.coroutines.flow.first
import kotlinx.coroutines.runBlocking
import kotlinx.coroutines.withContext
import org.junit.After
import org.junit.Assert.assertTrue
import org.junit.Assume
import org.junit.Before
import org.junit.Rule
import org.junit.Test
import org.junit.runner.RunWith
import org.junit.runners.Parameterized

@LargeTest
@RunWith(Parameterized::class)
class Camera2InteropIntegrationTest(
    val implName: String,
    val cameraConfig: CameraXConfig,
) {

    @get:Rule
    val cameraPipeConfigTestRule = CameraPipeConfigTestRule(
        active = implName == CameraPipeConfig::class.simpleName,
    )

    @get:Rule
    val useCamera = CameraUtil.grantCameraPermissionAndPreTest(
        PreTestCameraIdList(cameraConfig)
    )

    private var processCameraProvider: ProcessCameraProvider? = null

    @Before
    fun setUp() = runBlocking {
        val context = ApplicationProvider.getApplicationContext<Context>()
        // Configures the test target config
        ProcessCameraProvider.configureInstance(cameraConfig)
        processCameraProvider = ProcessCameraProvider.getInstance(context).await()

        Assume.assumeTrue(CameraUtil.hasCameraWithLensFacing(CameraSelector.LENS_FACING_BACK))
    }

    @After
    fun tearDown(): Unit = runBlocking {
        processCameraProvider?.apply {
            shutdownAsync().await()
        }
    }

    @Test
    fun cameraDeviceListener_receivesClose_afterUnbindAll(): Unit = runBlocking {
        val previewBuilder = Preview.Builder()
        val deviceStateFlow = previewBuilder.createDeviceStateFlow()

        withContext(Dispatchers.Main) {
            processCameraProvider!!.bindToLifecycle(
                TestLifecycleOwner(Lifecycle.State.RESUMED),
                CameraSelector.DEFAULT_BACK_CAMERA, previewBuilder.build()
            )
        }

        // Call unbindAll() once device state is [DeviceState.Opened]. If another state occurs
        // first, the StateFlow subscriber will unsubscribe with the last state. Once
        // [DeviceState.Opened] occurs, we will call unbindAll(), and the next state should be
        // [DeviceState.Closed].
        var unbindAllCalled = false
        val lastState = deviceStateFlow.dropWhile { state ->
            when (state) {
                is DeviceState.Unknown -> true // Filter out this state from the downstream flow
                is DeviceState.Opened -> {
                    withContext(Dispatchers.Main) { processCameraProvider!!.unbindAll() }
                    unbindAllCalled = true
                    true // Filter out this state from the downstream flow
                }

                else -> false // Forward to the downstream flow
            }
        }.first()

        assertThat(unbindAllCalled).isTrue()
        assertThat(lastState).isEqualTo(DeviceState.Closed)
    }

    @Test
    fun cameraSessionListener_receivesClose_afterUnbindAll(): Unit = runBlocking {
        val imageCaptureBuilder = ImageCapture.Builder()
        val sessionStateFlow = imageCaptureBuilder.createSessionStateFlow()
        withContext(Dispatchers.Main) {
            processCameraProvider!!.bindToLifecycle(
                TestLifecycleOwner(Lifecycle.State.RESUMED),
                CameraSelector.DEFAULT_BACK_CAMERA,
                imageCaptureBuilder.build()
            )
        }

<<<<<<< HEAD
        var unbindAllCalled = false
        val lastState = sessionStateFlow.dropWhile { state ->
            when (state) {
                // Filter out this state from the downstream flow
                is SessionState.Unknown -> true
                is SessionState.Configured -> {
                    withContext(Dispatchers.Main) { processCameraProvider!!.unbindAll() }
                    unbindAllCalled = true
                    true // Filter out this state from the downstream flow
=======
        val lastState = withTimeoutOrNull(10000) {
            sessionStateFlow.dropWhile { state ->
                when (state) {
                    // Filter out this state from the downstream flow
                    is SessionState.Unknown -> true
                    is SessionState.Configured -> true
                    is SessionState.Ready -> {
                        withContext(Dispatchers.Main) { processCameraProvider!!.unbindAll() }
                        false
                    }

                    else -> false // Forward to the downstream flow
>>>>>>> fdff00cc
                }

                else -> false // Forward to the downstream flow
            }
        }.first()

        assertThat(unbindAllCalled).isTrue()
        assertThat(lastState).isEqualTo(SessionState.Ready)
    }

    @Test
    fun canUseCameraSelector_fromCamera2CameraIdAndCameraFilter(): Unit = runBlocking {
        val camera2CameraManager = ApplicationProvider.getApplicationContext<Context>()
            .getSystemService(CAMERA_SERVICE) as CameraManager
        camera2CameraManager.cameraIdList.forEach continuing@{ id ->
            if (!isBackwardCompatible(camera2CameraManager, id)) {
                return@continuing
            }

            val cameraSelector = CameraSelector.Builder()
                .addCameraFilter { cameraInfoList ->
                    cameraInfoList.filter { cameraInfo ->
                        CameraPipeUtil.getCameraId(
                            implName,
                            cameraInfo
                        ) == id
                    }
                }.build()

            withContext(Dispatchers.Main) {
                val camera = processCameraProvider!!.bindToLifecycle(
                    TestLifecycleOwner(Lifecycle.State.CREATED),
                    cameraSelector
                )
                assertThat(
                    CameraPipeUtil.getCameraId(implName, camera.cameraInfo)
                ).isEqualTo(id)
            }
        }
    }

    @Test
    fun canUseCameraSelector_fromCamera2CameraIdAndAvailableCameraInfos(): Unit = runBlocking {
        val camera2CameraManager = ApplicationProvider.getApplicationContext<Context>()
            .getSystemService(CAMERA_SERVICE) as CameraManager
        camera2CameraManager.cameraIdList.forEach continuing@{ id ->
            if (!isBackwardCompatible(camera2CameraManager, id)) {
                return@continuing
            }
            withContext(Dispatchers.Main) {
                val cameraSelector =
                    processCameraProvider!!.availableCameraInfos.find {
                        CameraPipeUtil.getCameraId(implName, it) == id
                    }?.cameraSelector

                val camera = processCameraProvider!!.bindToLifecycle(
                    TestLifecycleOwner(Lifecycle.State.CREATED),
                    cameraSelector!!
                )
                assertThat(
                    CameraPipeUtil.getCameraId(implName, camera.cameraInfo)
                ).isEqualTo(id)
            }
        }
    }

    @Test
    fun requestOptionsShouldExist_afterLifeCycleStopStart(): Unit = runBlocking {
        // Arrange.
        val testKey = CaptureRequest.CONTROL_AE_EXPOSURE_COMPENSATION
        val testValue = 1
        val testLifecycle = TestLifecycleOwner(Lifecycle.State.RESUMED)
        withContext(Dispatchers.Main) {
            processCameraProvider!!.bindAnalysis(testLifecycle).setInteropOptions(
                mapOf(testKey to testValue)
            )
        }
        captureCallback.waitFor(numOfCaptures = 10) {}

        // Act.
        withContext(Dispatchers.Main) {
            testLifecycle.handleLifecycleEvent(Lifecycle.Event.ON_STOP)
            testLifecycle.handleLifecycleEvent(Lifecycle.Event.ON_START)
        }

        // Assert.
        captureCallback.waitFor(numOfCaptures = 20) {
            assertThat(it.last().get(testKey)).isEqualTo(testValue)
        }
    }

    private fun ProcessCameraProvider.bindAnalysis(lifecycleOwner: LifecycleOwner): Camera {
        val imageAnalysis = ImageAnalysis.Builder().also { imageAnalysisBuilder ->
            CameraPipeUtil.setCameraCaptureSessionCallback(
                implName,
                imageAnalysisBuilder,
                captureCallback
            )
        }.build().apply {
            // set analyzer to make it active.
            setAnalyzer(
                CameraXExecutors.highPriorityExecutor()
            ) {
                // Fake analyzer, do nothing. Close the ImageProxy immediately to prevent the
                // closing of the CameraDevice from being stuck.
                it.close()
            }
        }

        unbindAll()
        return bindToLifecycle(
            lifecycleOwner,
            CameraSelector.DEFAULT_BACK_CAMERA,
            imageAnalysis
        )
    }

    private fun Camera.setInteropOptions(parameter: Map<CaptureRequest.Key<Int>, Int>) {
        CameraPipeUtil.setRequestOptions(implName, cameraControl, parameter)
    }

    private val captureCallback = object : CameraCaptureSession.CaptureCallback() {

        val waitingList = mutableListOf<CaptureContainer>()

        fun waitFor(
            timeout: Long = TimeUnit.SECONDS.toMillis(5),
            numOfCaptures: Int = 1,
            verifyResults: (captureRequests: List<CaptureRequest>) -> Unit
        ) {
            val resultContainer = CaptureContainer(CountDownLatch(numOfCaptures))
            waitingList.add(resultContainer)
            assertTrue(resultContainer.countDownLatch.await(timeout, TimeUnit.MILLISECONDS))
            verifyResults(resultContainer.captureRequests)
            waitingList.remove(resultContainer)
        }

        override fun onCaptureCompleted(
            session: CameraCaptureSession,
            request: CaptureRequest,
            result: TotalCaptureResult
        ) {
            waitingList.toList().forEach {
                it.captureRequests.add(request)
                it.countDownLatch.countDown()
            }
        }
    }

    data class CaptureContainer(
        val countDownLatch: CountDownLatch,
        val captureRequests: MutableList<CaptureRequest> = mutableListOf()
    )

    // Sealed class for converting CameraDevice.StateCallback into a StateFlow
    sealed class DeviceState {
        object Unknown : DeviceState()
        object Opened : DeviceState()
        object Closed : DeviceState()
        object Disconnected : DeviceState()
        data class Error(val errorCode: Int) : DeviceState()
    }

    // Sealed class for converting CameraDevice.StateCallback into a StateFlow
    sealed class SessionState {
        object Unknown : SessionState()
        object Ready : SessionState()
        object Configured : SessionState()
        object ConfigureFailed : SessionState()
        object Closed : SessionState()
    }

    /**
     * Returns a [StateFlow] which will signal the states of the camera defined in [DeviceState].
     */
    private fun <T> ExtendableBuilder<T>.createDeviceStateFlow(): StateFlow<DeviceState> =
        MutableStateFlow<DeviceState>(DeviceState.Unknown).apply {
            val stateCallback = object : CameraDevice.StateCallback() {
                override fun onOpened(camera: CameraDevice) {
                    // tryEmit should always succeed for [MutableStateFlow]
                    value = DeviceState.Opened
                }

                override fun onClosed(camera: CameraDevice) {
                    tryEmit(DeviceState.Closed)
                }

                override fun onDisconnected(camera: CameraDevice) {
                    tryEmit(DeviceState.Disconnected)
                }

                override fun onError(camera: CameraDevice, errorCode: Int) {
                    tryEmit(DeviceState.Error(errorCode))
                }
            }
            CameraPipeUtil.setDeviceStateCallback(
                implName,
                this@createDeviceStateFlow,
                stateCallback
            )
        }.asStateFlow()

    /**
     * Returns a [StateFlow] which will signal the states of the camera defined in [SessionState].
     */
    private fun <T> ExtendableBuilder<T>.createSessionStateFlow(): StateFlow<SessionState> =
        MutableStateFlow<SessionState>(SessionState.Unknown).apply {
            val stateCallback = object : CameraCaptureSession.StateCallback() {
                override fun onReady(session: CameraCaptureSession) {
                        tryEmit(SessionState.Ready)
                }

                override fun onConfigured(session: CameraCaptureSession) {
                        tryEmit(SessionState.Configured)
                }

                override fun onConfigureFailed(session: CameraCaptureSession) {
                        tryEmit(SessionState.ConfigureFailed)
                }

                override fun onClosed(session: CameraCaptureSession) {
                        tryEmit(SessionState.Closed)
                }
            }
            CameraPipeUtil.setSessionStateCallback(
                implName,
                this@createSessionStateFlow,
                stateCallback
            )
        }.asStateFlow()

    private fun isBackwardCompatible(cameraManager: CameraManager, cameraId: String): Boolean {
        val cameraCharacteristics = cameraManager.getCameraCharacteristics(cameraId)
        val capabilities =
            cameraCharacteristics.get(CameraCharacteristics.REQUEST_AVAILABLE_CAPABILITIES)

        capabilities?.let {
            return it.contains(REQUEST_AVAILABLE_CAPABILITIES_BACKWARD_COMPATIBLE)
        }

        return false
    }

    companion object {
        @JvmStatic
        @Parameterized.Parameters(name = "{0}")
        fun data() = listOf(
            arrayOf(Camera2Config::class.simpleName, Camera2Config.defaultConfig()),
            arrayOf(CameraPipeConfig::class.simpleName, CameraPipeConfig.defaultConfig())
        )
    }
}<|MERGE_RESOLUTION|>--- conflicted
+++ resolved
@@ -59,6 +59,7 @@
 import kotlinx.coroutines.flow.first
 import kotlinx.coroutines.runBlocking
 import kotlinx.coroutines.withContext
+import kotlinx.coroutines.withTimeoutOrNull
 import org.junit.After
 import org.junit.Assert.assertTrue
 import org.junit.Assume
@@ -139,7 +140,7 @@
     }
 
     @Test
-    fun cameraSessionListener_receivesClose_afterUnbindAll(): Unit = runBlocking {
+    fun cameraSessionListener_receivesReady_afterBindUseCase(): Unit = runBlocking {
         val imageCaptureBuilder = ImageCapture.Builder()
         val sessionStateFlow = imageCaptureBuilder.createSessionStateFlow()
         withContext(Dispatchers.Main) {
@@ -150,17 +151,6 @@
             )
         }
 
-<<<<<<< HEAD
-        var unbindAllCalled = false
-        val lastState = sessionStateFlow.dropWhile { state ->
-            when (state) {
-                // Filter out this state from the downstream flow
-                is SessionState.Unknown -> true
-                is SessionState.Configured -> {
-                    withContext(Dispatchers.Main) { processCameraProvider!!.unbindAll() }
-                    unbindAllCalled = true
-                    true // Filter out this state from the downstream flow
-=======
         val lastState = withTimeoutOrNull(10000) {
             sessionStateFlow.dropWhile { state ->
                 when (state) {
@@ -173,14 +163,10 @@
                     }
 
                     else -> false // Forward to the downstream flow
->>>>>>> fdff00cc
-                }
-
-                else -> false // Forward to the downstream flow
-            }
-        }.first()
-
-        assertThat(unbindAllCalled).isTrue()
+                }
+            }.first()
+        } ?: SessionState.Unknown
+
         assertThat(lastState).isEqualTo(SessionState.Ready)
     }
 
