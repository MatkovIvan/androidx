--- conflicted
+++ resolved
@@ -464,23 +464,14 @@
         boolean dispatchNestedPreFling(View view, float velocityX, float velocityY);
         boolean isLaidOut(View view);
         int combineMeasuredStates(int curState, int newState);
-<<<<<<< HEAD
         float getZ(View view);
         boolean isAttachedToWindow(View view);
         boolean hasOnClickListeners(View view);
         void setScrollIndicators(View view, int indicators);
         void setScrollIndicators(View view, int indicators, int mask);
         int getScrollIndicators(View view);
-=======
-        public float getZ(View view);
-        public boolean isAttachedToWindow(View view);
-        public boolean hasOnClickListeners(View view);
-        public void setScrollIndicators(View view, int indicators);
-        public void setScrollIndicators(View view, int indicators, int mask);
-        public int getScrollIndicators(View view);
-        public void offsetTopAndBottom(View view, int offset);
-        public void offsetLeftAndRight(View view, int offset);
->>>>>>> 7b0d0398
+        void offsetTopAndBottom(View view, int offset);
+        void offsetLeftAndRight(View view, int offset);
     }
 
     static class BaseViewCompatImpl implements ViewCompatImpl {
