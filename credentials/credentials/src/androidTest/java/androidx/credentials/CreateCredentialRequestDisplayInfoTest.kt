--- conflicted
+++ resolved
@@ -16,6 +16,7 @@
 
 package androidx.credentials
 
+import android.graphics.drawable.Icon
 import androidx.credentials.CreateCredentialRequest.DisplayInfo
 import androidx.credentials.CreateCredentialRequest.DisplayInfo.Companion.parseFromCredentialDataBundle
 import androidx.credentials.internal.FrameworkImplHelper.Companion.getFinalCreateCredentialData
@@ -54,8 +55,8 @@
 
     @Test
     fun constructWithUserIdAndDisplayName_success() {
-        val expectedUserId = "userId"
-        val expectedDisplayName = "displayName"
+        val expectedUserId: CharSequence = "userId"
+        val expectedDisplayName: CharSequence = "displayName"
 
         val displayInfo = DisplayInfo(
             expectedUserId,
@@ -65,8 +66,6 @@
         assertThat(displayInfo.userId).isEqualTo(expectedUserId)
         assertThat(displayInfo.userDisplayName).isEqualTo(expectedDisplayName)
         assertThat(displayInfo.credentialTypeIcon).isNull()
-<<<<<<< HEAD
-=======
         assertThat(displayInfo.preferDefaultProvider).isNull()
     }
 
@@ -106,7 +105,6 @@
         assertThat(displayInfo.userDisplayName).isEqualTo(expectedDisplayName)
         assertThat(displayInfo.credentialTypeIcon).isEqualTo(expectedIcon)
         assertThat(displayInfo.preferDefaultProvider).isEqualTo(expectedDefaultProvider)
->>>>>>> fdff00cc
     }
 
     @SdkSuppress(minSdkVersion = 28)
@@ -126,9 +124,6 @@
         assertThat(displayInfo.credentialTypeIcon?.resId).isEqualTo(
             R.drawable.ic_password
         )
-<<<<<<< HEAD
-=======
         assertThat(displayInfo.preferDefaultProvider).isNull()
->>>>>>> fdff00cc
     }
 }