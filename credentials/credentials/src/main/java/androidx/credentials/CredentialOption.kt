--- conflicted
+++ resolved
@@ -84,15 +84,8 @@
                         when (requestData.getString(PublicKeyCredential.BUNDLE_KEY_SUBTYPE)) {
                             GetPublicKeyCredentialOption
                                 .BUNDLE_VALUE_SUBTYPE_GET_PUBLIC_KEY_CREDENTIAL_OPTION ->
-<<<<<<< HEAD
-                                GetPublicKeyCredentialOption.createFrom(requestData)
-                            GetPublicKeyCredentialOptionPrivileged
-                                .BUNDLE_VALUE_SUBTYPE_GET_PUBLIC_KEY_CREDENTIAL_OPTION_PRIVILEGED ->
-                                GetPublicKeyCredentialOptionPrivileged.createFrom(requestData)
-=======
                                 GetPublicKeyCredentialOption.createFrom(
                                     requestData, allowedProviders, candidateQueryData)
->>>>>>> fdff00cc
                             else -> throw FrameworkClassParsingException()
                         }
                     else -> throw FrameworkClassParsingException()
