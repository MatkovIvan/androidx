--- conflicted
+++ resolved
@@ -26,11 +26,7 @@
     api(libs.kotlinStdlib)
     api project(":credentials:credentials")
 
-<<<<<<< HEAD
-    implementation("com.google.android.libraries.identity.googleid:googleid:0.0.2"){
-=======
     implementation("com.google.android.libraries.identity.googleid:googleid:1.1.0"){
->>>>>>> fdff00cc
         exclude group: "androidx.credentials"
     }
 
