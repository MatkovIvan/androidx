--- conflicted
+++ resolved
@@ -135,13 +135,10 @@
             }
         }
 
-<<<<<<< HEAD
-=======
         androidInstrumentedTest {
             dependsOn(androidUnitTest)
         }
 
->>>>>>> fdff00cc
         if (enableNative) {
             nativeMain {
                 dependsOn(commonMain)
