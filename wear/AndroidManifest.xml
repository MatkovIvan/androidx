<?xml version="1.0" encoding="utf-8"?>
<!-- Copyright (C) 2016 The Android Open Source Project

     Licensed under the Apache License, Version 2.0 (the "License");
     you may not use this file except in compliance with the License.
     You may obtain a copy of the License at

          http://www.apache.org/licenses/LICENSE-2.0

     Unless required by applicable law or agreed to in writing, software
     distributed under the License is distributed on an "AS IS" BASIS,
     WITHOUT WARRANTIES OR CONDITIONS OF ANY KIND, either express or implied.
     See the License for the specific language governing permissions and
     limitations under the License.
-->
<manifest xmlns:android="http://schemas.android.com/apk/res/android"
          package="android.support.wear">
<<<<<<< HEAD
    <application>
        <meta-data android:name="android.support.wear.VERSION"
                   android:value="${support-version}" />
    </application>
=======
>>>>>>> b6838fd2
</manifest><|MERGE_RESOLUTION|>--- conflicted
+++ resolved
@@ -15,11 +15,4 @@
 -->
 <manifest xmlns:android="http://schemas.android.com/apk/res/android"
           package="android.support.wear">
-<<<<<<< HEAD
-    <application>
-        <meta-data android:name="android.support.wear.VERSION"
-                   android:value="${support-version}" />
-    </application>
-=======
->>>>>>> b6838fd2
 </manifest>