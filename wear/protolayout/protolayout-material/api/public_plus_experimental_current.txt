--- conflicted
+++ resolved
@@ -1,6 +1,3 @@
-<<<<<<< HEAD
-// Signature format: 4.0
-=======
 // Signature format: 4.0
 package androidx.wear.protolayout.material {
 
@@ -303,4 +300,3 @@
   }
 
 }
->>>>>>> fdff00cc
