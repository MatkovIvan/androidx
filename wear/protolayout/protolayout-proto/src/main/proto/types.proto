--- conflicted
+++ resolved
@@ -23,10 +23,6 @@
 
 // A string type.
 message StringProp {
-<<<<<<< HEAD
-  // The value.
-  string value = 1;
-=======
 
   oneof optional_value {
     // The static value. If a dynamic value is also set and the renderer supports
@@ -35,7 +31,6 @@
     // instead.
     string value = 1;
   }
->>>>>>> fdff00cc
 
   // The dynamic value. Note that when setting this value, the static value is
   // still required to be set to support older renderers that only read the
@@ -43,9 +38,11 @@
   // static value will be used instead.
   androidx.wear.protolayout.expression.proto.DynamicString dynamic_value = 2;
 
-  // When used as a layout-changing data bind, the string to measure, when
-  // considering how wide the element should be in the layout.
-  string value_for_layout = 3;
+  oneof optional_value_for_layout {
+    // When used as a layout-changing data bind, the string to measure, when
+    // considering how wide the element should be in the layout.
+    string value_for_layout = 3;
+  }
 
   // Alignment alignment of the actual text within the space reserved by
   // value_for_layout. If not specified, defaults to center alignment.
