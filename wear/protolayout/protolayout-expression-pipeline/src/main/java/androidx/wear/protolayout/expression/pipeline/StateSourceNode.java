/*
 * Copyright 2022 The Android Open Source Project
 *
 * Licensed under the Apache License, Version 2.0 (the "License");
 * you may not use this file except in compliance with the License.
 * You may obtain a copy of the License at
 *
 *      http://www.apache.org/licenses/LICENSE-2.0
 *
 * Unless required by applicable law or agreed to in writing, software
 * distributed under the License is distributed on an "AS IS" BASIS,
 * WITHOUT WARRANTIES OR CONDITIONS OF ANY KIND, either express or implied.
 * See the License for the specific language governing permissions and
 * limitations under the License.
 */

package androidx.wear.protolayout.expression.pipeline;

import androidx.annotation.NonNull;
import androidx.annotation.UiThread;
import androidx.wear.protolayout.expression.AppDataKey;
import androidx.wear.protolayout.expression.DynamicBuilders.DynamicType;
import androidx.wear.protolayout.expression.DynamicDataKey;
import androidx.wear.protolayout.expression.PlatformDataKey;
import androidx.wear.protolayout.expression.proto.DynamicDataProto.DynamicDataValue;

import java.util.function.Function;

class StateSourceNode<T>
<<<<<<< HEAD
        implements DynamicDataSourceNode<T>, DynamicTypeValueReceiver<StateEntryValue> {
    private final ObservableStateStore mObservableStateStore;
    private final String mBindKey;
    private final Function<StateEntryValue, T> mStateExtractor;
    private final DynamicTypeValueReceiver<T> mDownstream;

    StateSourceNode(
            ObservableStateStore observableStateStore,
            String bindKey,
            Function<StateEntryValue, T> stateExtractor,
            DynamicTypeValueReceiver<T> downstream) {
        this.mObservableStateStore = observableStateStore;
        this.mBindKey = bindKey;
=======
        implements DynamicDataSourceNode<T>,
        DynamicTypeValueReceiverWithPreUpdate<DynamicDataValue> {
    @NonNull private static final String RESERVED_NAMESPACE = "protolayout";
    private final DataStore mDataStore;
    private final DynamicDataKey<?> mKey;
    private final Function<DynamicDataValue, T> mStateExtractor;
    private final DynamicTypeValueReceiverWithPreUpdate<T> mDownstream;

    StateSourceNode(
            DataStore dataStore,
            DynamicDataKey<?> key,
            Function<DynamicDataValue, T> stateExtractor,
            DynamicTypeValueReceiverWithPreUpdate<T> downstream) {
        this.mDataStore = dataStore;
        this.mKey = key;
>>>>>>> fdff00cc
        this.mStateExtractor = stateExtractor;
        this.mDownstream = downstream;
    }

    @Override
    @UiThread
    public void preInit() {
        this.onPreUpdate();
    }

    @Override
    @UiThread
    public void init() {
<<<<<<< HEAD
        mObservableStateStore.registerCallback(mBindKey, this);
        StateEntryValue item = mObservableStateStore.getStateEntryValuesProto(mBindKey);
=======
        mDataStore.registerCallback(mKey, this);
        DynamicDataValue item = mDataStore.getDynamicDataValuesProto(mKey);
>>>>>>> fdff00cc

        if (item != null) {
            this.onData(item);
        } else {
            this.onInvalidated();
        }
    }

    @Override
    @UiThread
    public void destroy() {
<<<<<<< HEAD
        mObservableStateStore.unregisterCallback(mBindKey, this);
=======
        mDataStore.unregisterCallback(mKey, this);
>>>>>>> fdff00cc
    }

    @Override
    public void onPreUpdate() {
        mDownstream.onPreUpdate();
    }

    @Override
    public void onData(@NonNull DynamicDataValue newData) {
        T actualValue = mStateExtractor.apply(newData);
        mDownstream.onData(actualValue);
    }

    @Override
    public void onInvalidated() {
        mDownstream.onInvalidated();
    }

    @NonNull
    static <T extends DynamicType> DynamicDataKey<T> createKey(
           @NonNull String namespace, @NonNull String key) {
        if (namespace.isEmpty()) {
            return new AppDataKey<T>(key);
        }

        if (RESERVED_NAMESPACE.equalsIgnoreCase(namespace)) {
            return new PlatformDataKey<T>(key);
        }

        return new PlatformDataKey<T>(namespace, key);
    }
}<|MERGE_RESOLUTION|>--- conflicted
+++ resolved
@@ -27,21 +27,6 @@
 import java.util.function.Function;
 
 class StateSourceNode<T>
-<<<<<<< HEAD
-        implements DynamicDataSourceNode<T>, DynamicTypeValueReceiver<StateEntryValue> {
-    private final ObservableStateStore mObservableStateStore;
-    private final String mBindKey;
-    private final Function<StateEntryValue, T> mStateExtractor;
-    private final DynamicTypeValueReceiver<T> mDownstream;
-
-    StateSourceNode(
-            ObservableStateStore observableStateStore,
-            String bindKey,
-            Function<StateEntryValue, T> stateExtractor,
-            DynamicTypeValueReceiver<T> downstream) {
-        this.mObservableStateStore = observableStateStore;
-        this.mBindKey = bindKey;
-=======
         implements DynamicDataSourceNode<T>,
         DynamicTypeValueReceiverWithPreUpdate<DynamicDataValue> {
     @NonNull private static final String RESERVED_NAMESPACE = "protolayout";
@@ -57,7 +42,6 @@
             DynamicTypeValueReceiverWithPreUpdate<T> downstream) {
         this.mDataStore = dataStore;
         this.mKey = key;
->>>>>>> fdff00cc
         this.mStateExtractor = stateExtractor;
         this.mDownstream = downstream;
     }
@@ -71,13 +55,8 @@
     @Override
     @UiThread
     public void init() {
-<<<<<<< HEAD
-        mObservableStateStore.registerCallback(mBindKey, this);
-        StateEntryValue item = mObservableStateStore.getStateEntryValuesProto(mBindKey);
-=======
         mDataStore.registerCallback(mKey, this);
         DynamicDataValue item = mDataStore.getDynamicDataValuesProto(mKey);
->>>>>>> fdff00cc
 
         if (item != null) {
             this.onData(item);
@@ -89,11 +68,7 @@
     @Override
     @UiThread
     public void destroy() {
-<<<<<<< HEAD
-        mObservableStateStore.unregisterCallback(mBindKey, this);
-=======
         mDataStore.unregisterCallback(mKey, this);
->>>>>>> fdff00cc
     }
 
     @Override
