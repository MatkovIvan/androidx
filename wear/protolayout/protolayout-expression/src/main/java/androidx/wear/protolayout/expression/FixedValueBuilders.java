--- conflicted
+++ resolved
@@ -39,94 +39,6 @@
      *
      * @since 1.2
      */
-<<<<<<< HEAD
-    public int getValue() {
-      return mImpl.getValue();
-    }
-
-    /** @hide */
-    @Override
-    @RestrictTo(Scope.LIBRARY_GROUP)
-    @Nullable
-    public Fingerprint getFingerprint() {
-      return mFingerprint;
-    }
-
-    @NonNull
-    static FixedInt32 fromProto(@NonNull FixedProto.FixedInt32 proto) {
-      return new FixedInt32(proto, null);
-    }
-
-    @NonNull
-    FixedProto.FixedInt32 toProto() {
-      return mImpl;
-    }
-
-    /** @hide */
-    @Override
-    @RestrictTo(Scope.LIBRARY_GROUP)
-    @NonNull
-    public DynamicProto.DynamicInt32 toDynamicInt32Proto() {
-      return DynamicProto.DynamicInt32.newBuilder().setFixed(mImpl).build();
-    }
-
-    /** @hide */
-    @Override
-    @RestrictTo(Scope.LIBRARY_GROUP)
-    @NonNull
-    public StateEntryProto.StateEntryValue toStateEntryValueProto() {
-      return StateEntryProto.StateEntryValue.newBuilder().setInt32Val(mImpl).build();
-    }
-
-    @Override
-    @NonNull
-    public String toString() {
-      return "FixedInt32{" + "value=" + getValue() + "}";
-    }
-
-    /** Builder for {@link FixedInt32}. */
-    public static final class Builder
-        implements DynamicBuilders.DynamicInt32.Builder,
-            StateEntryBuilders.StateEntryValue.Builder {
-      private final FixedProto.FixedInt32.Builder mImpl = FixedProto.FixedInt32.newBuilder();
-      private final Fingerprint mFingerprint = new Fingerprint(974881783);
-
-      public Builder() {}
-
-      /**
-       * Sets the value.
-       *
-       * @since 1.2
-       */
-      @NonNull
-      public Builder setValue(int value) {
-        mImpl.setValue(value);
-        mFingerprint.recordPropertyUpdate(1, value);
-        return this;
-      }
-
-      @Override
-      @NonNull
-      public FixedInt32 build() {
-        return new FixedInt32(mImpl.build(), mFingerprint);
-      }
-    }
-  }
-
-  /**
-   * A fixed string type.
-   *
-   * @since 1.2
-   */
-  static final class FixedString
-      implements DynamicBuilders.DynamicString, StateEntryBuilders.StateEntryValue {
-    private final FixedProto.FixedString mImpl;
-    @Nullable private final Fingerprint mFingerprint;
-
-    FixedString(FixedProto.FixedString impl, @Nullable Fingerprint fingerprint) {
-      this.mImpl = impl;
-      this.mFingerprint = fingerprint;
-=======
     static final class FixedInt32
             implements DynamicBuilders.DynamicInt32,
                     DynamicDataBuilders.DynamicDataValue<DynamicBuilders.DynamicInt32> {
@@ -241,7 +153,6 @@
                 return new FixedInt32(mImpl.build(), mFingerprint);
             }
         }
->>>>>>> fdff00cc
     }
 
     /**
@@ -249,95 +160,6 @@
      *
      * @since 1.2
      */
-<<<<<<< HEAD
-    @NonNull
-    public String getValue() {
-      return mImpl.getValue();
-    }
-
-    /** @hide */
-    @Override
-    @RestrictTo(Scope.LIBRARY_GROUP)
-    @Nullable
-    public Fingerprint getFingerprint() {
-      return mFingerprint;
-    }
-
-    @NonNull
-    static FixedString fromProto(@NonNull FixedProto.FixedString proto) {
-      return new FixedString(proto, null);
-    }
-
-    @NonNull
-    FixedProto.FixedString toProto() {
-      return mImpl;
-    }
-
-    /** @hide */
-    @Override
-    @RestrictTo(Scope.LIBRARY_GROUP)
-    @NonNull
-    public DynamicProto.DynamicString toDynamicStringProto() {
-      return DynamicProto.DynamicString.newBuilder().setFixed(mImpl).build();
-    }
-
-    /** @hide */
-    @Override
-    @RestrictTo(Scope.LIBRARY_GROUP)
-    @NonNull
-    public StateEntryProto.StateEntryValue toStateEntryValueProto() {
-      return StateEntryProto.StateEntryValue.newBuilder().setStringVal(mImpl).build();
-    }
-
-    @Override
-    @NonNull
-    public String toString() {
-      return "FixedString{" + "value=" + getValue() + "}";
-    }
-
-    /** Builder for {@link FixedString}. */
-    public static final class Builder
-        implements DynamicBuilders.DynamicString.Builder,
-            StateEntryBuilders.StateEntryValue.Builder {
-      private final FixedProto.FixedString.Builder mImpl = FixedProto.FixedString.newBuilder();
-      private final Fingerprint mFingerprint = new Fingerprint(1963352072);
-
-      public Builder() {}
-
-      /**
-       * Sets the value.
-       *
-       * @since 1.2
-       */
-      @NonNull
-      public Builder setValue(@NonNull String value) {
-        mImpl.setValue(value);
-        mFingerprint.recordPropertyUpdate(1, value.hashCode());
-        return this;
-      }
-
-      @Override
-      @NonNull
-      public FixedString build() {
-        return new FixedString(mImpl.build(), mFingerprint);
-      }
-    }
-  }
-
-  /**
-   * A fixed float type.
-   *
-   * @since 1.2
-   */
-  static final class FixedFloat
-      implements DynamicBuilders.DynamicFloat, StateEntryBuilders.StateEntryValue {
-    private final FixedProto.FixedFloat mImpl;
-    @Nullable private final Fingerprint mFingerprint;
-
-    FixedFloat(FixedProto.FixedFloat impl, @Nullable Fingerprint fingerprint) {
-      this.mImpl = impl;
-      this.mFingerprint = fingerprint;
-=======
     static final class FixedString
             implements DynamicBuilders.DynamicString,
                     DynamicDataBuilders.DynamicDataValue<DynamicBuilders.DynamicString> {
@@ -455,7 +277,6 @@
                 return new FixedString(mImpl.build(), mFingerprint);
             }
         }
->>>>>>> fdff00cc
     }
 
     /**
@@ -463,94 +284,6 @@
      *
      * @since 1.2
      */
-<<<<<<< HEAD
-    public float getValue() {
-      return mImpl.getValue();
-    }
-
-    /** @hide */
-    @Override
-    @RestrictTo(Scope.LIBRARY_GROUP)
-    @Nullable
-    public Fingerprint getFingerprint() {
-      return mFingerprint;
-    }
-
-    @NonNull
-    static FixedFloat fromProto(@NonNull FixedProto.FixedFloat proto) {
-      return new FixedFloat(proto, null);
-    }
-
-    @NonNull
-    FixedProto.FixedFloat toProto() {
-      return mImpl;
-    }
-
-    /** @hide */
-    @Override
-    @RestrictTo(Scope.LIBRARY_GROUP)
-    @NonNull
-    public DynamicProto.DynamicFloat toDynamicFloatProto() {
-      return DynamicProto.DynamicFloat.newBuilder().setFixed(mImpl).build();
-    }
-
-    /** @hide */
-    @Override
-    @RestrictTo(Scope.LIBRARY_GROUP)
-    @NonNull
-    public StateEntryProto.StateEntryValue toStateEntryValueProto() {
-      return StateEntryProto.StateEntryValue.newBuilder().setFloatVal(mImpl).build();
-    }
-
-    @Override
-    @NonNull
-    public String toString() {
-      return "FixedFloat{" + "value=" + getValue() + "}";
-    }
-
-    /** Builder for {@link FixedFloat}. */
-    public static final class Builder
-        implements DynamicBuilders.DynamicFloat.Builder,
-            StateEntryBuilders.StateEntryValue.Builder {
-      private final FixedProto.FixedFloat.Builder mImpl = FixedProto.FixedFloat.newBuilder();
-      private final Fingerprint mFingerprint = new Fingerprint(-144724541);
-
-      public Builder() {}
-
-      /**
-       * Sets the value.
-       *
-       * @since 1.2
-       */
-      @NonNull
-      public Builder setValue(float value) {
-        mImpl.setValue(value);
-        mFingerprint.recordPropertyUpdate(1, Float.floatToIntBits(value));
-        return this;
-      }
-
-      @Override
-      @NonNull
-      public FixedFloat build() {
-        return new FixedFloat(mImpl.build(), mFingerprint);
-      }
-    }
-  }
-
-  /**
-   * A fixed boolean type.
-   *
-   * @since 1.2
-   */
-  static final class FixedBool
-      implements DynamicBuilders.DynamicBool, StateEntryBuilders.StateEntryValue {
-    private final FixedProto.FixedBool mImpl;
-    @Nullable private final Fingerprint mFingerprint;
-
-    FixedBool(FixedProto.FixedBool impl, @Nullable Fingerprint fingerprint) {
-      this.mImpl = impl;
-      this.mFingerprint = fingerprint;
-=======
     static final class FixedFloat
             implements DynamicBuilders.DynamicFloat,
                     DynamicDataBuilders.DynamicDataValue<DynamicBuilders.DynamicFloat> {
@@ -669,7 +402,6 @@
                 return new FixedFloat(mImpl.build(), mFingerprint);
             }
         }
->>>>>>> fdff00cc
     }
 
     /**
@@ -677,94 +409,6 @@
      *
      * @since 1.2
      */
-<<<<<<< HEAD
-    public boolean getValue() {
-      return mImpl.getValue();
-    }
-
-    /** @hide */
-    @Override
-    @RestrictTo(Scope.LIBRARY_GROUP)
-    @Nullable
-    public Fingerprint getFingerprint() {
-      return mFingerprint;
-    }
-
-    @NonNull
-    static FixedBool fromProto(@NonNull FixedProto.FixedBool proto) {
-      return new FixedBool(proto, null);
-    }
-
-    @NonNull
-    FixedProto.FixedBool toProto() {
-      return mImpl;
-    }
-
-    /** @hide */
-    @Override
-    @RestrictTo(Scope.LIBRARY_GROUP)
-    @NonNull
-    public DynamicProto.DynamicBool toDynamicBoolProto() {
-      return DynamicProto.DynamicBool.newBuilder().setFixed(mImpl).build();
-    }
-
-    /** @hide */
-    @Override
-    @RestrictTo(Scope.LIBRARY_GROUP)
-    @NonNull
-    public StateEntryProto.StateEntryValue toStateEntryValueProto() {
-      return StateEntryProto.StateEntryValue.newBuilder().setBoolVal(mImpl).build();
-    }
-
-    @Override
-    @NonNull
-    public String toString() {
-      return "FixedBool{" + "value=" + getValue() + "}";
-    }
-
-    /** Builder for {@link FixedBool}. */
-    public static final class Builder
-        implements DynamicBuilders.DynamicBool.Builder, StateEntryBuilders.StateEntryValue.Builder {
-      private final FixedProto.FixedBool.Builder mImpl = FixedProto.FixedBool.newBuilder();
-      private final Fingerprint mFingerprint = new Fingerprint(-665116398);
-
-      public Builder() {}
-
-      /**
-       * Sets the value.
-       *
-       * @since 1.2
-       */
-      @SuppressLint("MissingGetterMatchingBuilder")
-      @NonNull
-      public Builder setValue(boolean value) {
-        mImpl.setValue(value);
-        mFingerprint.recordPropertyUpdate(1, Boolean.hashCode(value));
-        return this;
-      }
-
-      @Override
-      @NonNull
-      public FixedBool build() {
-        return new FixedBool(mImpl.build(), mFingerprint);
-      }
-    }
-  }
-
-  /**
-   * A fixed color type.
-   *
-   * @since 1.2
-   */
-  static final class FixedColor
-      implements DynamicBuilders.DynamicColor, StateEntryBuilders.StateEntryValue {
-    private final FixedProto.FixedColor mImpl;
-    @Nullable private final Fingerprint mFingerprint;
-
-    FixedColor(FixedProto.FixedColor impl, @Nullable Fingerprint fingerprint) {
-      this.mImpl = impl;
-      this.mFingerprint = fingerprint;
-=======
     static final class FixedBool
             implements DynamicBuilders.DynamicBool,
                     DynamicDataBuilders.DynamicDataValue<DynamicBuilders.DynamicBool> {
@@ -880,7 +524,6 @@
                 return new FixedBool(mImpl.build(), mFingerprint);
             }
         }
->>>>>>> fdff00cc
     }
 
     /**
@@ -888,94 +531,6 @@
      *
      * @since 1.2
      */
-<<<<<<< HEAD
-    @ColorInt
-    public int getArgb() {
-      return mImpl.getArgb();
-    }
-
-    /** @hide */
-    @Override
-    @RestrictTo(Scope.LIBRARY_GROUP)
-    @Nullable
-    public Fingerprint getFingerprint() {
-      return mFingerprint;
-    }
-
-    @NonNull
-    static FixedColor fromProto(@NonNull FixedProto.FixedColor proto) {
-      return new FixedColor(proto, null);
-    }
-
-    @NonNull
-    FixedProto.FixedColor toProto() {
-      return mImpl;
-    }
-
-    /** @hide */
-    @Override
-    @RestrictTo(Scope.LIBRARY_GROUP)
-    @NonNull
-    public DynamicProto.DynamicColor toDynamicColorProto() {
-      return DynamicProto.DynamicColor.newBuilder().setFixed(mImpl).build();
-    }
-
-    /** @hide */
-    @Override
-    @RestrictTo(Scope.LIBRARY_GROUP)
-    @NonNull
-    public StateEntryProto.StateEntryValue toStateEntryValueProto() {
-      return StateEntryProto.StateEntryValue.newBuilder().setColorVal(mImpl).build();
-    }
-
-    @Override
-    @NonNull
-    public String toString() {
-      return "FixedColor{" + "argb=" + getArgb() + "}";
-    }
-
-    /** Builder for {@link FixedColor}. */
-    public static final class Builder
-        implements DynamicBuilders.DynamicColor.Builder,
-            StateEntryBuilders.StateEntryValue.Builder {
-      private final FixedProto.FixedColor.Builder mImpl = FixedProto.FixedColor.newBuilder();
-      private final Fingerprint mFingerprint = new Fingerprint(-1895809356);
-
-      public Builder() {}
-
-      /**
-       * Sets the color value, in ARGB format.
-       *
-       * @since 1.2
-       */
-      @NonNull
-      public Builder setArgb(@ColorInt int argb) {
-        mImpl.setArgb(argb);
-        mFingerprint.recordPropertyUpdate(1, argb);
-        return this;
-      }
-
-      @Override
-      @NonNull
-      public FixedColor build() {
-        return new FixedColor(mImpl.build(), mFingerprint);
-      }
-    }
-  }
-
-  /**
-   * A fixed time instant type.
-   *
-   * @since 1.2
-   */
-  static final class FixedInstant implements DynamicBuilders.DynamicInstant {
-    private final FixedProto.FixedInstant mImpl;
-    @Nullable private final Fingerprint mFingerprint;
-
-    FixedInstant(FixedProto.FixedInstant impl, @Nullable Fingerprint fingerprint) {
-      this.mImpl = impl;
-      this.mFingerprint = fingerprint;
-=======
     static final class FixedColor
             implements DynamicBuilders.DynamicColor,
                     DynamicDataBuilders.DynamicDataValue<DynamicBuilders.DynamicColor> {
@@ -1091,7 +646,6 @@
                 return new FixedColor(mImpl.build(), mFingerprint);
             }
         }
->>>>>>> fdff00cc
     }
 
     /**
@@ -1099,68 +653,6 @@
      *
      * @since 1.2
      */
-<<<<<<< HEAD
-    public long getEpochSeconds() {
-      return mImpl.getEpochSeconds();
-    }
-
-    /** @hide */
-    @Override
-    @RestrictTo(Scope.LIBRARY_GROUP)
-    @Nullable
-    public Fingerprint getFingerprint() {
-      return mFingerprint;
-    }
-
-    @NonNull
-    static FixedInstant fromProto(@NonNull FixedProto.FixedInstant proto) {
-      return new FixedInstant(proto, null);
-    }
-
-    @NonNull
-    FixedProto.FixedInstant toProto() {
-      return mImpl;
-    }
-
-    /** @hide */
-    @Override
-    @RestrictTo(Scope.LIBRARY_GROUP)
-    @NonNull
-    public DynamicProto.DynamicInstant toDynamicInstantProto() {
-      return DynamicProto.DynamicInstant.newBuilder().setFixed(mImpl).build();
-    }
-
-    @Override
-    @NonNull
-    public String toString() {
-      return "FixedInstant{" + "epochSeconds=" + getEpochSeconds() + "}";
-    }
-
-    /** Builder for {@link FixedInstant}. */
-    public static final class Builder implements DynamicBuilders.DynamicInstant.Builder {
-      private final FixedProto.FixedInstant.Builder mImpl = FixedProto.FixedInstant.newBuilder();
-      private final Fingerprint mFingerprint = new Fingerprint(-1986552556);
-
-      public Builder() {}
-
-      /**
-       * Sets the number of seconds that have elapsed since 00:00:00 UTC on 1 January 1970.
-       *
-       * @since 1.2
-       */
-      @NonNull
-      public Builder setEpochSeconds(long epochSeconds) {
-        mImpl.setEpochSeconds(epochSeconds);
-        mFingerprint.recordPropertyUpdate(1, Long.hashCode(epochSeconds));
-        return this;
-      }
-
-      @Override
-      @NonNull
-      public FixedInstant build() {
-        return new FixedInstant(mImpl.build(), mFingerprint);
-      }
-=======
     static final class FixedInstant implements DynamicBuilders.DynamicInstant {
         private final FixedProto.FixedInstant mImpl;
         @Nullable private final Fingerprint mFingerprint;
@@ -1336,6 +828,5 @@
                 return new FixedDuration(mImpl.build(), mFingerprint);
             }
         }
->>>>>>> fdff00cc
     }
 }