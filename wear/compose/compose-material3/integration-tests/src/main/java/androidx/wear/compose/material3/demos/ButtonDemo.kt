/*
 * Copyright 2023 The Android Open Source Project
 *
 * Licensed under the Apache License, Version 2.0 (the "License");
 * you may not use this file except in compliance with the License.
 * You may obtain a copy of the License at
 *
 *      http://www.apache.org/licenses/LICENSE-2.0
 *
 * Unless required by applicable law or agreed to in writing, software
 * distributed under the License is distributed on an "AS IS" BASIS,
 * WITHOUT WARRANTIES OR CONDITIONS OF ANY KIND, either express or implied.
 * See the License for the specific language governing permissions and
 * limitations under the License.
 */

package androidx.wear.compose.material3.demos

import android.content.Context
import android.widget.Toast
import androidx.compose.foundation.layout.BoxScope
import androidx.compose.foundation.layout.RowScope
import androidx.compose.foundation.layout.fillMaxWidth
import androidx.compose.foundation.layout.size
import androidx.compose.foundation.layout.sizeIn
import androidx.compose.material.icons.Icons
import androidx.compose.material.icons.filled.Favorite
import androidx.compose.runtime.Composable
import androidx.compose.ui.Modifier
import androidx.compose.ui.graphics.painter.Painter
import androidx.compose.ui.platform.LocalContext
import androidx.compose.ui.res.painterResource
import androidx.compose.ui.text.style.TextAlign
import androidx.compose.ui.text.style.TextOverflow
import androidx.wear.compose.material3.Button
import androidx.wear.compose.material3.ButtonColors
import androidx.wear.compose.material3.ButtonDefaults
import androidx.wear.compose.material3.ChildButton
import androidx.wear.compose.material3.CompactButton
import androidx.wear.compose.material3.FilledTonalButton
import androidx.wear.compose.material3.Icon
import androidx.wear.compose.material3.ListHeader
import androidx.wear.compose.material3.OutlinedButton
import androidx.wear.compose.material3.Text
import androidx.wear.compose.material3.samples.ButtonSample
import androidx.wear.compose.material3.samples.ButtonWithOnLongClickSample
import androidx.wear.compose.material3.samples.ChildButtonSample
import androidx.wear.compose.material3.samples.ChildButtonWithOnLongClickSample
import androidx.wear.compose.material3.samples.CompactButtonSample
import androidx.wear.compose.material3.samples.CompactButtonWithOnLongClickSample
import androidx.wear.compose.material3.samples.FilledTonalButtonSample
import androidx.wear.compose.material3.samples.FilledTonalButtonWithOnLongClickSample
import androidx.wear.compose.material3.samples.FilledVariantButtonSample
import androidx.wear.compose.material3.samples.OutlinedButtonSample
import androidx.wear.compose.material3.samples.OutlinedButtonWithOnLongClickSample
import androidx.wear.compose.material3.samples.OutlinedCompactButtonSample
import androidx.wear.compose.material3.samples.SimpleChildButtonSample
import androidx.wear.compose.material3.samples.SimpleFilledTonalButtonSample
import androidx.wear.compose.material3.samples.SimpleFilledVariantButtonSample
import androidx.wear.compose.material3.samples.SimpleOutlinedButtonSample

@Composable
fun ButtonDemo() {
    val context = LocalContext.current
    ScalingLazyDemo {
        item { ListHeader { Text("1 slot button") } }
        item {
            Button(
                onClick = {},
                label = {
                    Text(
                        "Filled Button",
                        textAlign = TextAlign.Center,
                        modifier = Modifier.fillMaxWidth()
                    )
                },
                modifier = Modifier.fillMaxWidth()
            )
        }
        item {
            Button(
                onClick = { /* Do something */ },
                label = {
                    Text(
                        "Filled Button",
                        textAlign = TextAlign.Center,
                        modifier = Modifier.fillMaxWidth()
                    )
                },
                enabled = false,
                modifier = Modifier.fillMaxWidth()
            )
        }
        item { ListHeader { Text("3 slot button") } }
        item { ButtonSample(modifier = Modifier.fillMaxWidth()) }
        item {
            Button(
                onClick = { /* Do something */ },
                label = { Text("Button") },
                secondaryLabel = { Text("Secondary label") },
                icon = {
                    Icon(
                        Icons.Filled.Favorite,
                        contentDescription = "Favorite icon",
                        modifier = Modifier.size(ButtonDefaults.IconSize)
                    )
                },
                enabled = false,
                modifier = Modifier.fillMaxWidth()
            )
        }
        item { ListHeader { Text("Long Click") } }
        item {
            ButtonWithOnLongClickSample(
                modifier = Modifier.fillMaxWidth(),
                onClickHandler = { showOnClickToast(context) },
                onLongClickHandler = { showOnLongClickToast(context) },
            )
        }
    }
}

@Composable
fun FilledTonalButtonDemo() {
    val context = LocalContext.current
    ScalingLazyDemo {
        item { ListHeader { Text("1 slot button") } }
        item { SimpleFilledTonalButtonSample() }
        item {
            FilledTonalButtonWithOnLongClickSample(
                onClickHandler = { showOnClickToast(context) },
                onLongClickHandler = { showOnLongClickToast(context) }
            )
        }
        item {
            FilledTonalButton(
                onClick = { /* Do something */ },
                label = { Text("Filled Tonal Button") },
                enabled = false,
                modifier = Modifier.fillMaxWidth(),
            )
        }
        item { ListHeader { Text("3 slot button") } }
        item { FilledTonalButtonSample() }
        item {
            FilledTonalButton(
                onClick = { /* Do something */ },
                label = { Text("Filled Tonal Button") },
                secondaryLabel = { Text("Secondary label") },
                icon = {
                    Icon(
                        Icons.Filled.Favorite,
                        contentDescription = "Favorite icon",
                        modifier = Modifier.size(ButtonDefaults.IconSize)
                    )
                },
                enabled = false,
                modifier = Modifier.fillMaxWidth(),
            )
        }
    }
}

@Composable
fun FilledVariantButtonDemo() {
    ScalingLazyDemo {
        item { ListHeader { Text("1 slot button") } }
        item { SimpleFilledVariantButtonSample() }
        item {
            Button(
                onClick = { /* Do something */ },
                colors = ButtonDefaults.filledVariantButtonColors(),
                label = { Text("Filled Variant Button") },
                enabled = false,
                modifier = Modifier.fillMaxWidth()
            )
        }
        item { ListHeader { Text("3 slot button") } }
        item { FilledVariantButtonSample() }
        item {
            Button(
                onClick = { /* Do something */ },
                colors = ButtonDefaults.filledVariantButtonColors(),
                label = { Text("Filled Variant Button") },
                secondaryLabel = { Text("Secondary label") },
                icon = {
                    Icon(
                        Icons.Filled.Favorite,
                        contentDescription = "Favorite icon",
                        modifier = Modifier.size(ButtonDefaults.IconSize)
                    )
                },
                enabled = false,
                modifier = Modifier.fillMaxWidth()
            )
        }
    }
}

@Composable
fun OutlinedButtonDemo() {
    val context = LocalContext.current
    ScalingLazyDemo {
        item { ListHeader { Text("1 slot button") } }
        item { SimpleOutlinedButtonSample() }
        item {
            OutlinedButtonWithOnLongClickSample(
                onClickHandler = { showOnClickToast(context) },
                onLongClickHandler = { showOnLongClickToast(context) }
            )
        }
        item {
            OutlinedButton(
                onClick = { /* Do something */ },
                label = { Text("Outlined Button") },
                enabled = false,
                modifier = Modifier.fillMaxWidth(),
            )
        }
        item { ListHeader { Text("3 slot button") } }
        item { OutlinedButtonSample() }
        item {
            OutlinedButton(
                onClick = { /* Do something */ },
                label = { Text("Outlined Button") },
                secondaryLabel = { Text("Secondary label") },
                icon = {
                    Icon(
                        Icons.Filled.Favorite,
                        contentDescription = "Favorite icon",
                        modifier = Modifier.size(ButtonDefaults.IconSize)
                    )
                },
                enabled = false,
                modifier = Modifier.fillMaxWidth()
            )
        }
    }
}

@Composable
fun ChildButtonDemo() {
    val context = LocalContext.current
    ScalingLazyDemo {
        item { ListHeader { Text("1 slot button") } }
        item { SimpleChildButtonSample() }
        item {
            ChildButtonWithOnLongClickSample(
                onClickHandler = { showOnClickToast(context) },
                onLongClickHandler = { showOnLongClickToast(context) },
            )
        }
        item {
            ChildButton(
                onClick = { /* Do something */ },
                label = { Text("Child Button") },
                enabled = false,
                modifier = Modifier.fillMaxWidth(),
            )
        }
        item { ListHeader { Text("3 slot button") } }
        item { ChildButtonSample() }
        item {
            ChildButton(
                onClick = { /* Do something */ },
                label = { Text("Child Button") },
                secondaryLabel = { Text("Secondary label") },
                icon = {
                    Icon(
                        Icons.Filled.Favorite,
                        contentDescription = "Favorite icon",
                        modifier = Modifier.size(ButtonDefaults.IconSize)
                    )
                },
                enabled = false,
                modifier = Modifier.fillMaxWidth()
            )
        }
    }
}

@Composable
fun CompactButtonDemo() {
    val context = LocalContext.current
    ScalingLazyDemo {
        item { ListHeader { Text("Label only") } }
        item {
            CompactButton(
                onClick = { /* Do something */ },
                colors = ButtonDefaults.buttonColors(),
                modifier = Modifier.fillMaxWidth()
            ) {
                Text("Compact Button", maxLines = 1, overflow = TextOverflow.Ellipsis)
            }
        }
        item {
            CompactButton(
                onClick = { /* Do something */ },
                colors = ButtonDefaults.filledVariantButtonColors(),
                modifier = Modifier.fillMaxWidth()
            ) {
                Text("Filled Variant", maxLines = 1, overflow = TextOverflow.Ellipsis)
            }
        }
        item {
            CompactButton(
                onClick = { /* Do something */ },
                colors = ButtonDefaults.filledTonalButtonColors(),
                modifier = Modifier.fillMaxWidth()
            ) {
                Text("Filled Tonal", maxLines = 1, overflow = TextOverflow.Ellipsis)
            }
        }
        item {
            CompactButton(
                onClick = { /* Do something */ },
                colors = ButtonDefaults.outlinedButtonColors(),
                border = ButtonDefaults.outlinedButtonBorder(enabled = true),
                modifier = Modifier.fillMaxWidth()
            ) {
                Text("Outlined", maxLines = 1, overflow = TextOverflow.Ellipsis)
            }
        }
        item { ListHeader { Text("Icon and Label") } }
        item { CompactButtonSample() }
        item {
            CompactButton(
                onClick = { /* Do something */ },
                icon = { StandardIcon(ButtonDefaults.SmallIconSize) },
                colors = ButtonDefaults.filledVariantButtonColors(),
                modifier = Modifier.fillMaxWidth()
            ) {
                Text("Filled Variant", maxLines = 1, overflow = TextOverflow.Ellipsis)
            }
        }
        item {
            CompactButton(
                onClick = { /* Do something */ },
                icon = { StandardIcon(ButtonDefaults.SmallIconSize) },
                colors = ButtonDefaults.filledTonalButtonColors(),
                modifier = Modifier.fillMaxWidth()
            ) {
                Text("Filled Tonal", maxLines = 1, overflow = TextOverflow.Ellipsis)
            }
        }
        item {
            CompactButton(
                onClick = { /* Do something */ },
                icon = { StandardIcon(ButtonDefaults.SmallIconSize) },
                colors = ButtonDefaults.outlinedButtonColors(),
                border = ButtonDefaults.outlinedButtonBorder(enabled = true),
                modifier = Modifier.fillMaxWidth()
            ) {
                Text("Outlined", maxLines = 1, overflow = TextOverflow.Ellipsis)
            }
        }
        item {
            CompactButton(
                onClick = { /* Do something */ },
                icon = { StandardIcon(ButtonDefaults.SmallIconSize) },
                colors = ButtonDefaults.childButtonColors(),
                modifier = Modifier.fillMaxWidth()
            ) {
                Text("Child", maxLines = 1, overflow = TextOverflow.Ellipsis)
            }
        }
        item { ListHeader { Text("Icon only") } }
        item {
            CompactButton(
                onClick = { /* Do something */ },
                icon = { StandardIcon(ButtonDefaults.SmallIconSize) },
            )
        }
        item {
            CompactButton(
                onClick = { /* Do something */ },
                icon = { StandardIcon(ButtonDefaults.SmallIconSize) },
                colors = ButtonDefaults.filledTonalButtonColors(),
            )
        }
        item {
            CompactButton(
                onClick = { /* Do something */ },
                icon = { StandardIcon(ButtonDefaults.SmallIconSize) },
                colors = ButtonDefaults.outlinedButtonColors(),
                border = ButtonDefaults.outlinedButtonBorder(enabled = true),
            )
        }
        item {
            CompactButton(
                onClick = { /* Do something */ },
                icon = { StandardIcon(ButtonDefaults.SmallIconSize) },
                colors = ButtonDefaults.childButtonColors(),
            )
        }
        item { ListHeader { Text("Long Click") } }
        item {
            CompactButtonWithOnLongClickSample(
                onClickHandler = { showOnClickToast(context) },
                onLongClickHandler = { showOnLongClickToast(context) }
            )
        }
        item { ListHeader { Text("Expandable") } }
        item { OutlinedCompactButtonSample() }
    }
}

@Composable
fun MultilineButtonDemo() {
    ScalingLazyDemo {
        item { ListHeader { Text("3 line label") } }
        item { MultilineButton(enabled = true) }
        item { MultilineButton(enabled = false) }
        item { MultilineButton(enabled = true, icon = { StandardIcon(ButtonDefaults.IconSize) }) }
        item { MultilineButton(enabled = false, icon = { StandardIcon(ButtonDefaults.IconSize) }) }
        item { ListHeader { Text("5 line button") } }
        item { Multiline3SlotButton(enabled = true) }
        item { Multiline3SlotButton(enabled = false) }
        item {
            Multiline3SlotButton(enabled = true, icon = { StandardIcon(ButtonDefaults.IconSize) })
        }
        item {
            Multiline3SlotButton(enabled = false, icon = { StandardIcon(ButtonDefaults.IconSize) })
        }
    }
}

@Composable
fun AvatarButtonDemo() {
    ScalingLazyDemo {
        item { ListHeader { Text("Label + Avatar") } }
        item { AvatarButton(enabled = true) }
        item { AvatarButton(enabled = false) }
        item { ListHeader { Text("Primary/Secondary + Avatar") } }
        item { Avatar3SlotButton(enabled = true) }
        item { Avatar3SlotButton(enabled = false) }
    }
}

@Composable
fun ButtonBackgroundImageDemo() {
    ScalingLazyDemo {
        item { ListHeader { Text("Button (Image Background)") } }
        item { ButtonBackgroundImage(painterResource(R.drawable.card_background), enabled = true) }
        item { ButtonBackgroundImage(painterResource(R.drawable.card_background), enabled = false) }
    }
}

@Composable
private fun AvatarButton(enabled: Boolean) =
    MultilineButton(
        enabled = enabled,
        colors = ButtonDefaults.filledTonalButtonColors(),
        icon = { AvatarIcon() },
        label = { Text("Primary text") }
    )

@Composable
private fun Avatar3SlotButton(enabled: Boolean) =
    Multiline3SlotButton(
        enabled = enabled,
        colors = ButtonDefaults.filledTonalButtonColors(),
        icon = { AvatarIcon() },
        label = { Text("Primary text") },
        secondaryLabel = { Text("Secondary label") }
    )

@Composable
private fun MultilineButton(
    enabled: Boolean,
    colors: ButtonColors = ButtonDefaults.buttonColors(),
    icon: (@Composable BoxScope.() -> Unit)? = null,
    label: @Composable RowScope.() -> Unit = {
        Text(
            text = "Multiline label that include a lot of text and stretches to third line",
            maxLines = 3,
            overflow = TextOverflow.Ellipsis,
        )
    },
) {
    Button(
        onClick = { /* Do something */ },
        icon = icon,
        label = label,
        enabled = enabled,
        colors = colors,
        modifier = Modifier.fillMaxWidth(),
    )
}

@Composable
private fun Multiline3SlotButton(
    enabled: Boolean,
    colors: ButtonColors = ButtonDefaults.buttonColors(),
    icon: (@Composable BoxScope.() -> Unit)? = null,
    label: @Composable RowScope.() -> Unit = {
        Text(
            text =
                "Multiline label that include a lot of text and stretches to third line " +
                    "may be truncated",
            maxLines = 3,
            overflow = TextOverflow.Ellipsis,
        )
    },
    secondaryLabel: @Composable RowScope.() -> Unit = {
        Text(
            text = "Secondary label over two lines and should be truncated if longer",
            maxLines = 2,
            overflow = TextOverflow.Ellipsis,
        )
    },
) {
    Button(
        onClick = { /* Do something */ },
        icon = icon,
        label = label,
        secondaryLabel = secondaryLabel,
        enabled = enabled,
        colors = colors,
        modifier = Modifier.fillMaxWidth()
    )
}

<<<<<<< HEAD
private fun showOnClickToast(context: Context) {
    Toast.makeText(context, "onClick triggered", Toast.LENGTH_SHORT).show()
}

private fun showOnLongClickToast(context: Context) {
    Toast.makeText(context, "onLongClick triggered", Toast.LENGTH_SHORT).show()
}
=======
@Composable
private fun ButtonBackgroundImage(painter: Painter, enabled: Boolean) =
    Button(
        modifier = Modifier.sizeIn(maxHeight = ButtonDefaults.Height),
        onClick = { /* Do something */ },
        label = { Text("Label", maxLines = 1) },
        enabled = enabled,
        colors = ButtonDefaults.imageBackgroundButtonColors(painter)
    )
>>>>>>> 71a0e559
<|MERGE_RESOLUTION|>--- conflicted
+++ resolved
@@ -16,8 +16,6 @@
 
 package androidx.wear.compose.material3.demos
 
-import android.content.Context
-import android.widget.Toast
 import androidx.compose.foundation.layout.BoxScope
 import androidx.compose.foundation.layout.RowScope
 import androidx.compose.foundation.layout.fillMaxWidth
@@ -521,15 +519,6 @@
     )
 }
 
-<<<<<<< HEAD
-private fun showOnClickToast(context: Context) {
-    Toast.makeText(context, "onClick triggered", Toast.LENGTH_SHORT).show()
-}
-
-private fun showOnLongClickToast(context: Context) {
-    Toast.makeText(context, "onLongClick triggered", Toast.LENGTH_SHORT).show()
-}
-=======
 @Composable
 private fun ButtonBackgroundImage(painter: Painter, enabled: Boolean) =
     Button(
@@ -538,5 +527,4 @@
         label = { Text("Label", maxLines = 1) },
         enabled = enabled,
         colors = ButtonDefaults.imageBackgroundButtonColors(painter)
-    )
->>>>>>> 71a0e559
+    )