/*
 * Copyright 2023 The Android Open Source Project
 *
 * Licensed under the Apache License, Version 2.0 (the "License");
 * you may not use this file except in compliance with the License.
 * You may obtain a copy of the License at
 *
 *      http://www.apache.org/licenses/LICENSE-2.0
 *
 * Unless required by applicable law or agreed to in writing, software
 * distributed under the License is distributed on an "AS IS" BASIS,
 * WITHOUT WARRANTIES OR CONDITIONS OF ANY KIND, either express or implied.
 * See the License for the specific language governing permissions and
 * limitations under the License.
 */

package androidx.wear.compose.material3.demos

<<<<<<< HEAD
=======
import android.content.Context
import android.os.Build
import android.widget.Toast
>>>>>>> 56579bc3
import androidx.wear.compose.integration.demos.common.Centralize
import androidx.wear.compose.integration.demos.common.ComposableDemo
import androidx.wear.compose.integration.demos.common.Material3DemoCategory
import androidx.wear.compose.material3.samples.AnimatedTextSample
import androidx.wear.compose.material3.samples.AnimatedTextSampleButtonResponse
import androidx.wear.compose.material3.samples.AnimatedTextSampleSharedFontRegistry
import androidx.wear.compose.material3.samples.EdgeButtonSample
import androidx.wear.compose.material3.samples.EdgeSwipeForSwipeToDismiss
import androidx.wear.compose.material3.samples.FixedFontSize
import androidx.wear.compose.material3.samples.HorizontalPageIndicatorSample
import androidx.wear.compose.material3.samples.HorizontalPageIndicatorWithPagerSample
import androidx.wear.compose.material3.samples.ScaffoldSample
import androidx.wear.compose.material3.samples.SimpleSwipeToDismissBox
import androidx.wear.compose.material3.samples.StatefulSwipeToDismissBox
import androidx.wear.compose.material3.samples.StepperSample
import androidx.wear.compose.material3.samples.StepperWithIntegerSample
import androidx.wear.compose.material3.samples.StepperWithRangeSemanticsSample

val WearMaterial3Demos =
    Material3DemoCategory(
        "Material 3",
        listOf(
            ComposableDemo("Scaffold") { ScaffoldSample() },
            Material3DemoCategory("ScrollAway", ScrollAwayDemos),
            Material3DemoCategory(
                "Button",
                listOf(
                    Material3DemoCategory(
                        "Edge Button",
                        listOf(
                            ComposableDemo("Simple Edge Button") { EdgeButtonSample() },
                            ComposableDemo("Edge Button Sizes") { EdgeButtonSizeDemo() },
                            ComposableDemo("Edge Button Below List") { EdgeButtonBelowListDemo() },
                        )
                    ),
                    ComposableDemo("Button") { ButtonDemo() },
                    ComposableDemo("Filled Tonal Button") { FilledTonalButtonDemo() },
                    ComposableDemo("Outlined Button") { OutlinedButtonDemo() },
                    ComposableDemo("Child Button") { ChildButtonDemo() },
                    ComposableDemo("Compact Button") { CompactButtonDemo() },
                    ComposableDemo("Multiline Button") { MultilineButtonDemo() },
                    ComposableDemo("Avatar Button") { AvatarButtonDemo() },
                )
            ),
            ComposableDemo("List Header") { Centralize { ListHeaderDemo() } },
            Material3DemoCategory("Time Text", TimeTextDemos),
            ComposableDemo("Card") { CardDemo() },
            ComposableDemo("Text Button") { TextButtonDemo() },
            ComposableDemo("Icon Button") { IconButtonDemo() },
            ComposableDemo("Text Toggle Button") { TextToggleButtonDemo() },
            ComposableDemo("Icon Toggle Button") { IconToggleButtonDemo() },
            ComposableDemo("Checkbox Button") { CheckboxButtonDemo() },
            ComposableDemo("Split Checkbox Button") { SplitCheckboxButtonDemo() },
            ComposableDemo("Radio Button") { RadioButtonDemo() },
            ComposableDemo("Split Radio Button") { SplitRadioButtonDemo() },
            ComposableDemo("Switch Button") { SwitchButtonDemo() },
            ComposableDemo("Split Switch Button") { SplitSwitchButtonDemo() },
            Material3DemoCategory(
                "Stepper",
                listOf(
                    Material3DemoCategory(
                        "Samples",
                        listOf(
                            ComposableDemo("Stepper") { Centralize { StepperSample() } },
                            ComposableDemo("Integer Stepper") {
                                Centralize { StepperWithIntegerSample() }
                            },
                            ComposableDemo("Stepper with rangeSemantics") {
                                Centralize { StepperWithRangeSemanticsSample() }
                            }
                        )
                    )
                )
            ),
<<<<<<< HEAD
            DemoCategory("Slider", SliderDemos),
            DemoCategory("Progress Indicator", ProgressIndicatorDemos),
=======
            Material3DemoCategory("Slider", SliderDemos),
            Material3DemoCategory("Picker", PickerDemos),
            Material3DemoCategory("Progress Indicator", ProgressIndicatorDemos),
            Material3DemoCategory("Scroll Indicator", ScrollIndicatorDemos),
            Material3DemoCategory("Placeholder", PlaceholderDemos),
>>>>>>> 56579bc3
            ComposableDemo(title = "Fixed Font Size") { Centralize { FixedFontSize() } },
            Material3DemoCategory(
                title = "Swipe To Dismiss",
                listOf(
                    ComposableDemo("Simple") { SimpleSwipeToDismissBox(it.navigateBack) },
                    ComposableDemo("Stateful") { StatefulSwipeToDismissBox() },
                    ComposableDemo("Edge swipe") { EdgeSwipeForSwipeToDismiss(it.navigateBack) },
                )
            ),
            Material3DemoCategory(
                title = "Horizontal Page Indicator",
                listOf(
                    ComposableDemo("Simple HorizontalPageIndicator") {
                        HorizontalPageIndicatorSample()
                    },
                    ComposableDemo("HorizontalPageIndicator with Pager") {
                        HorizontalPageIndicatorWithPagerSample(it.swipeToDismissBoxState)
                    },
                )
            ),
            Material3DemoCategory(title = "Typography", TypographyDemos),
            Material3DemoCategory(
                "Animated Text",
                if (Build.VERSION.SDK_INT > 31) {
                    listOf(
                        ComposableDemo("Simple animation") { Centralize { AnimatedTextSample() } },
                        ComposableDemo("Animation with button click") {
                            Centralize { AnimatedTextSampleButtonResponse() }
                        },
                        ComposableDemo("Shared Font Registry") {
                            Centralize { AnimatedTextSampleSharedFontRegistry() }
                        },
                    )
                } else {
                    emptyList()
                }
            ),
            ComposableDemo("Settings Demo") { SettingsDemo() }
        )
    )<|MERGE_RESOLUTION|>--- conflicted
+++ resolved
@@ -16,12 +16,9 @@
 
 package androidx.wear.compose.material3.demos
 
-<<<<<<< HEAD
-=======
 import android.content.Context
 import android.os.Build
 import android.widget.Toast
->>>>>>> 56579bc3
 import androidx.wear.compose.integration.demos.common.Centralize
 import androidx.wear.compose.integration.demos.common.ComposableDemo
 import androidx.wear.compose.integration.demos.common.Material3DemoCategory
@@ -96,16 +93,11 @@
                     )
                 )
             ),
-<<<<<<< HEAD
-            DemoCategory("Slider", SliderDemos),
-            DemoCategory("Progress Indicator", ProgressIndicatorDemos),
-=======
             Material3DemoCategory("Slider", SliderDemos),
             Material3DemoCategory("Picker", PickerDemos),
             Material3DemoCategory("Progress Indicator", ProgressIndicatorDemos),
             Material3DemoCategory("Scroll Indicator", ScrollIndicatorDemos),
             Material3DemoCategory("Placeholder", PlaceholderDemos),
->>>>>>> 56579bc3
             ComposableDemo(title = "Fixed Font Size") { Centralize { FixedFontSize() } },
             Material3DemoCategory(
                 title = "Swipe To Dismiss",
@@ -145,4 +137,12 @@
             ),
             ComposableDemo("Settings Demo") { SettingsDemo() }
         )
-    )+    )
+
+internal fun showOnClickToast(context: Context) {
+    Toast.makeText(context, "Clicked", Toast.LENGTH_SHORT).show()
+}
+
+internal fun showOnLongClickToast(context: Context) {
+    Toast.makeText(context, "Long clicked", Toast.LENGTH_SHORT).show()
+}