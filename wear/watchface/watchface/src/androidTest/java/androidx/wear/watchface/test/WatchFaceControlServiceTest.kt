--- conflicted
+++ resolved
@@ -29,6 +29,7 @@
 import androidx.test.core.app.ApplicationProvider
 import androidx.test.ext.junit.runners.AndroidJUnit4
 import androidx.test.filters.MediumTest
+import androidx.test.filters.SdkSuppress
 import androidx.test.screenshot.AndroidXScreenshotTestRule
 import androidx.test.screenshot.assertAgainstGolden
 import androidx.wear.watchface.CanvasType
@@ -49,6 +50,7 @@
 import androidx.wear.watchface.complications.data.WeightedElementsComplicationData
 import androidx.wear.watchface.control.IHeadlessWatchFace
 import androidx.wear.watchface.control.IWatchFaceControlService
+import androidx.wear.watchface.control.InteractiveInstanceManager
 import androidx.wear.watchface.control.WatchFaceControlService
 import androidx.wear.watchface.control.data.ComplicationRenderParams
 import androidx.wear.watchface.control.data.HeadlessWatchFaceInstanceParams
@@ -121,6 +123,7 @@
         /* digitalPreviewReferenceTimeMillis = */ 0
     )
 
+@SdkSuppress(maxSdkVersion = 32) // b/271922712
 @RunWith(AndroidJUnit4::class)
 @RequiresApi(Build.VERSION_CODES.O_MR1)
 @MediumTest
@@ -140,6 +143,7 @@
         if (this::instance.isInitialized) {
             instance.release()
         }
+        InteractiveInstanceManager.setParameterlessEngine(null)
     }
 
     private fun createInstance(width: Int, height: Int) {
@@ -536,8 +540,6 @@
 
         assertThat(instance.userStyleSchema.mSchema).isEmpty()
     }
-<<<<<<< HEAD
-=======
 
     @Test
     public fun createWatchFaceService_throwsOnInvalidClass() {
@@ -552,5 +554,4 @@
             )
             .isNull()
     }
->>>>>>> fdff00cc
 }