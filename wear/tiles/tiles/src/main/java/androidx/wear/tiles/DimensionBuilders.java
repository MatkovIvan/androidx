/*
 * Copyright 2021-2022 The Android Open Source Project
 *
 * Licensed under the Apache License, Version 2.0 (the "License");
 * you may not use this file except in compliance with the License.
 * You may obtain a copy of the License at
 *
 *      http://www.apache.org/licenses/LICENSE-2.0
 *
 * Unless required by applicable law or agreed to in writing, software
 * distributed under the License is distributed on an "AS IS" BASIS,
 * WITHOUT WARRANTIES OR CONDITIONS OF ANY KIND, either express or implied.
 * See the License for the specific language governing permissions and
 * limitations under the License.
 */

package androidx.wear.tiles;

import static androidx.annotation.Dimension.DP;
import static androidx.annotation.Dimension.SP;

import android.annotation.SuppressLint;

import androidx.annotation.Dimension;
import androidx.annotation.IntRange;
import androidx.annotation.NonNull;
import androidx.annotation.Nullable;
import androidx.annotation.RestrictTo;
import androidx.annotation.RestrictTo.Scope;
import androidx.wear.protolayout.expression.Fingerprint;
import androidx.wear.protolayout.proto.DimensionProto;

/**
 * Builders for dimensions for layout elements.
 *
 * @deprecated Use {@link androidx.wear.protolayout.DimensionBuilders} instead.
 */
@Deprecated
public final class DimensionBuilders {
    private DimensionBuilders() {}

    private static final ExpandedDimensionProp EXPAND = new ExpandedDimensionProp.Builder().build();
    private static final WrappedDimensionProp WRAP = new WrappedDimensionProp.Builder().build();

    /** Shortcut for building a {@link DpProp} using a measurement in DP. */
    @NonNull
    public static DpProp dp(@Dimension(unit = DP) float valueDp) {
        return new DpProp.Builder().setValue(valueDp).build();
    }

    /** Shortcut for building a {@link SpProp} using a measurement in SP. */
    @NonNull
    public static SpProp sp(@Dimension(unit = SP) float valueSp) {
        return new SpProp.Builder().setValue(valueSp).build();
    }

    /** Shortcut for building a {@link EmProp} using a measurement in EM. */
    @NonNull
    public static EmProp em(int valueEm) {
        return new EmProp.Builder().setValue(valueEm).build();
    }

    /** Shortcut for building a {@link EmProp} using a measurement in EM. */
    @NonNull
    public static EmProp em(float valueEm) {
        return new EmProp.Builder().setValue(valueEm).build();
    }

    /** Shortcut for building an {@link DegreesProp} using a measurement in degrees. */
    @NonNull
    public static DegreesProp degrees(float valueDegrees) {
        return new DegreesProp.Builder().setValue(valueDegrees).build();
    }

    /**
     * Shortcut for building an {@link ExpandedDimensionProp} that will expand to the size of its
     * parent.
     */
    @NonNull
    public static ExpandedDimensionProp expand() {
        return EXPAND;
    }

    /**
     * Shortcut for building an {@link WrappedDimensionProp} that will shrink to the size of its
     * children.
     */
    @NonNull
    public static WrappedDimensionProp wrap() {
        return WRAP;
    }

    /** A type for linear dimensions, measured in dp. */
    public static final class DpProp
            implements ContainerDimension, ImageDimension, SpacerDimension {
        private final DimensionProto.DpProp mImpl;
        @Nullable private final Fingerprint mFingerprint;

        DpProp(DimensionProto.DpProp impl, @Nullable Fingerprint fingerprint) {
            this.mImpl = impl;
            this.mFingerprint = fingerprint;
        }

        /** Gets the value, in dp. Intended for testing purposes only. */
        @Dimension(unit = DP)
        public float getValue() {
            return mImpl.getValue();
        }

<<<<<<< HEAD
        /** @hide */
=======
        @Override
>>>>>>> fdff00cc
        @RestrictTo(Scope.LIBRARY_GROUP)
        @Nullable
        public Fingerprint getFingerprint() {
            return mFingerprint;
        }

        @NonNull
        static DpProp fromProto(@NonNull DimensionProto.DpProp proto) {
            return new DpProp(proto, null);
        }

<<<<<<< HEAD
        /** @hide */
        @RestrictTo(Scope.LIBRARY_GROUP)
=======
>>>>>>> fdff00cc
        @NonNull
        DimensionProto.DpProp toProto() {
            return mImpl;
        }

        /** @hide */
        @Override
        @RestrictTo(Scope.LIBRARY_GROUP)
        @NonNull
        public DimensionProto.ContainerDimension toContainerDimensionProto() {
            return DimensionProto.ContainerDimension.newBuilder().setLinearDimension(mImpl).build();
        }

        /** @hide */
        @Override
        @RestrictTo(Scope.LIBRARY_GROUP)
        @NonNull
        public DimensionProto.ImageDimension toImageDimensionProto() {
            return DimensionProto.ImageDimension.newBuilder().setLinearDimension(mImpl).build();
        }

        /** @hide */
        @Override
        @RestrictTo(Scope.LIBRARY_GROUP)
        @NonNull
        public DimensionProto.SpacerDimension toSpacerDimensionProto() {
            return DimensionProto.SpacerDimension.newBuilder().setLinearDimension(mImpl).build();
        }

        /** Builder for {@link DpProp}. */
        public static final class Builder
                implements ContainerDimension.Builder,
                        ImageDimension.Builder,
                        SpacerDimension.Builder {
            private final DimensionProto.DpProp.Builder mImpl = DimensionProto.DpProp.newBuilder();
            private final Fingerprint mFingerprint = new Fingerprint(752970309);

            public Builder() {}

            /** Sets the value, in dp. */
            @NonNull
            public Builder setValue(@Dimension(unit = DP) float value) {
                mImpl.setValue(value);
                mFingerprint.recordPropertyUpdate(1, Float.floatToIntBits(value));
                return this;
            }

            @Override
            @NonNull
            public DpProp build() {
                return new DpProp(mImpl.build(), mFingerprint);
            }
        }
    }

    /** A type for font sizes, measured in sp. */
    public static final class SpProp {
        private final DimensionProto.SpProp mImpl;
        @Nullable private final Fingerprint mFingerprint;

        SpProp(DimensionProto.SpProp impl, @Nullable Fingerprint fingerprint) {
            this.mImpl = impl;
            this.mFingerprint = fingerprint;
        }

        /** Gets the value, in sp. Intended for testing purposes only. */
        @Dimension(unit = SP)
        public float getValue() {
            return mImpl.getValue();
        }

<<<<<<< HEAD
        /** @hide */
=======
        /** Get the fingerprint for this object, or null if unknown. */
>>>>>>> fdff00cc
        @RestrictTo(Scope.LIBRARY_GROUP)
        @Nullable
        public Fingerprint getFingerprint() {
            return mFingerprint;
        }

        @NonNull
        static SpProp fromProto(@NonNull DimensionProto.SpProp proto) {
            return new SpProp(proto, null);
        }

<<<<<<< HEAD
        /** @hide */
        @RestrictTo(Scope.LIBRARY_GROUP)
=======
>>>>>>> fdff00cc
        @NonNull
        DimensionProto.SpProp toProto() {
            return mImpl;
        }

        /** Builder for {@link SpProp} */
        public static final class Builder {
            private final DimensionProto.SpProp.Builder mImpl = DimensionProto.SpProp.newBuilder();
            private final Fingerprint mFingerprint = new Fingerprint(-2144685857);

            public Builder() {}

            /** Sets the value, in sp. */
            @NonNull
            public Builder setValue(@Dimension(unit = SP) float value) {
                mImpl.setValue(value);
                mFingerprint.recordPropertyUpdate(2, Float.floatToIntBits(value));
                return this;
            }

            /** Builds an instance from accumulated values. */
            @NonNull
            public SpProp build() {
                return new SpProp(mImpl.build(), mFingerprint);
            }
        }
    }

    /** A type for font spacing, measured in em. */
    public static final class EmProp {
        private final DimensionProto.EmProp mImpl;
        @Nullable private final Fingerprint mFingerprint;

        EmProp(DimensionProto.EmProp impl, @Nullable Fingerprint fingerprint) {
            this.mImpl = impl;
            this.mFingerprint = fingerprint;
        }

        /** Gets the value, in em. Intended for testing purposes only. */
        public float getValue() {
            return mImpl.getValue();
        }

<<<<<<< HEAD
        /** @hide */
=======
        /** Get the fingerprint for this object, or null if unknown. */
>>>>>>> fdff00cc
        @RestrictTo(Scope.LIBRARY_GROUP)
        @Nullable
        public Fingerprint getFingerprint() {
            return mFingerprint;
        }

        @NonNull
        static EmProp fromProto(@NonNull DimensionProto.EmProp proto) {
            return new EmProp(proto, null);
        }

<<<<<<< HEAD
        /** @hide */
        @RestrictTo(Scope.LIBRARY_GROUP)
=======
>>>>>>> fdff00cc
        @NonNull
        DimensionProto.EmProp toProto() {
            return mImpl;
        }

        /** Builder for {@link EmProp} */
        public static final class Builder {
            private final DimensionProto.EmProp.Builder mImpl = DimensionProto.EmProp.newBuilder();
            private final Fingerprint mFingerprint = new Fingerprint(1628313311);

            public Builder() {}

            /** Sets the value, in em. */
            @NonNull
            public Builder setValue(float value) {
                mImpl.setValue(value);
                mFingerprint.recordPropertyUpdate(1, Float.floatToIntBits(value));
                return this;
            }

            /** Builds an instance from accumulated values. */
            @NonNull
            public EmProp build() {
                return new EmProp(mImpl.build(), mFingerprint);
            }
        }
    }

    /** A type for angular dimensions, measured in degrees. */
    public static final class DegreesProp {
        private final DimensionProto.DegreesProp mImpl;
        @Nullable private final Fingerprint mFingerprint;

        DegreesProp(DimensionProto.DegreesProp impl, @Nullable Fingerprint fingerprint) {
            this.mImpl = impl;
            this.mFingerprint = fingerprint;
        }

        /** Gets the value, in degrees. Intended for testing purposes only. */
        public float getValue() {
            return mImpl.getValue();
        }

<<<<<<< HEAD
        /** @hide */
=======
        /** Get the fingerprint for this object, or null if unknown. */
>>>>>>> fdff00cc
        @RestrictTo(Scope.LIBRARY_GROUP)
        @Nullable
        public Fingerprint getFingerprint() {
            return mFingerprint;
        }

        @NonNull
        static DegreesProp fromProto(@NonNull DimensionProto.DegreesProp proto) {
            return new DegreesProp(proto, null);
        }

<<<<<<< HEAD
        /** @hide */
        @RestrictTo(Scope.LIBRARY_GROUP)
=======
>>>>>>> fdff00cc
        @NonNull
        DimensionProto.DegreesProp toProto() {
            return mImpl;
        }

        /** Builder for {@link DegreesProp} */
        public static final class Builder {
            private final DimensionProto.DegreesProp.Builder mImpl =
                    DimensionProto.DegreesProp.newBuilder();
            private final Fingerprint mFingerprint = new Fingerprint(405060347);

            public Builder() {}

            /** Sets the value, in degrees. */
            @NonNull
            public Builder setValue(float value) {
                mImpl.setValue(value);
                mFingerprint.recordPropertyUpdate(1, Float.floatToIntBits(value));
                return this;
            }

            /** Builds an instance from accumulated values. */
            @NonNull
            public DegreesProp build() {
                return new DegreesProp(mImpl.build(), mFingerprint);
            }
        }
    }

    /**
     * A type for a dimension that fills all the space it can (i.e. MATCH_PARENT in Android
     * parlance).
     */
    public static final class ExpandedDimensionProp implements ContainerDimension, ImageDimension {
        private final DimensionProto.ExpandedDimensionProp mImpl;
        @Nullable private final Fingerprint mFingerprint;

        ExpandedDimensionProp(
                DimensionProto.ExpandedDimensionProp impl, @Nullable Fingerprint fingerprint) {
            this.mImpl = impl;
            this.mFingerprint = fingerprint;
        }

<<<<<<< HEAD
        /** @hide */
=======
        @Override
>>>>>>> fdff00cc
        @RestrictTo(Scope.LIBRARY_GROUP)
        @Nullable
        public Fingerprint getFingerprint() {
            return mFingerprint;
        }

        @NonNull
        static ExpandedDimensionProp fromProto(
                @NonNull DimensionProto.ExpandedDimensionProp proto) {
            return new ExpandedDimensionProp(proto, null);
        }

<<<<<<< HEAD
        /** @hide */
        @RestrictTo(Scope.LIBRARY_GROUP)
=======
>>>>>>> fdff00cc
        @NonNull
        DimensionProto.ExpandedDimensionProp toProto() {
            return mImpl;
        }

        /** @hide */
        @Override
        @RestrictTo(Scope.LIBRARY_GROUP)
        @NonNull
        public DimensionProto.ContainerDimension toContainerDimensionProto() {
            return DimensionProto.ContainerDimension.newBuilder()
                    .setExpandedDimension(mImpl)
                    .build();
        }

        /** @hide */
        @Override
        @RestrictTo(Scope.LIBRARY_GROUP)
        @NonNull
        public DimensionProto.ImageDimension toImageDimensionProto() {
            return DimensionProto.ImageDimension.newBuilder().setExpandedDimension(mImpl).build();
        }

        /** Builder for {@link ExpandedDimensionProp}. */
        public static final class Builder
                implements ContainerDimension.Builder, ImageDimension.Builder {
            private final DimensionProto.ExpandedDimensionProp.Builder mImpl =
                    DimensionProto.ExpandedDimensionProp.newBuilder();
            private final Fingerprint mFingerprint = new Fingerprint(1053378170);

            public Builder() {}

            @Override
            @NonNull
            public ExpandedDimensionProp build() {
                return new ExpandedDimensionProp(mImpl.build(), mFingerprint);
            }
        }
    }

    /**
     * A type for a dimension that sizes itself to the size of its children (i.e. WRAP_CONTENT in
     * Android parlance).
     */
    public static final class WrappedDimensionProp implements ContainerDimension {
        private final DimensionProto.WrappedDimensionProp mImpl;
        @Nullable private final Fingerprint mFingerprint;

        WrappedDimensionProp(
                DimensionProto.WrappedDimensionProp impl, @Nullable Fingerprint fingerprint) {
            this.mImpl = impl;
            this.mFingerprint = fingerprint;
        }

<<<<<<< HEAD
        /** @hide */
=======
        @Override
>>>>>>> fdff00cc
        @RestrictTo(Scope.LIBRARY_GROUP)
        @Nullable
        public Fingerprint getFingerprint() {
            return mFingerprint;
        }

        @NonNull
        static WrappedDimensionProp fromProto(@NonNull DimensionProto.WrappedDimensionProp proto) {
            return new WrappedDimensionProp(proto, null);
        }

<<<<<<< HEAD
        /** @hide */
        @RestrictTo(Scope.LIBRARY_GROUP)
=======
>>>>>>> fdff00cc
        @NonNull
        DimensionProto.WrappedDimensionProp toProto() {
            return mImpl;
        }

        /** @hide */
        @Override
        @RestrictTo(Scope.LIBRARY_GROUP)
        @NonNull
        public DimensionProto.ContainerDimension toContainerDimensionProto() {
            return DimensionProto.ContainerDimension.newBuilder()
                    .setWrappedDimension(mImpl)
                    .build();
        }

        /** Builder for {@link WrappedDimensionProp}. */
        public static final class Builder implements ContainerDimension.Builder {
            private final DimensionProto.WrappedDimensionProp.Builder mImpl =
                    DimensionProto.WrappedDimensionProp.newBuilder();
            private final Fingerprint mFingerprint = new Fingerprint(-113456542);

            public Builder() {}

            @Override
            @NonNull
            public WrappedDimensionProp build() {
                return new WrappedDimensionProp(mImpl.build(), mFingerprint);
            }
        }
    }

    /**
     * A type for a dimension that scales itself proportionally to another dimension such that the
     * aspect ratio defined by the given width and height values is preserved.
     *
     * <p>Note that the width and height are unitless; only their ratio is relevant. This allows for
     * specifying an element's size using common ratios (e.g. width=4, height=3), or to allow an
     * element to be resized proportionally based on the size of an underlying asset (e.g. an
     * 800x600 image being added to a smaller container and resized accordingly).
     */
    public static final class ProportionalDimensionProp implements ImageDimension {
        private final DimensionProto.ProportionalDimensionProp mImpl;
        @Nullable private final Fingerprint mFingerprint;

        ProportionalDimensionProp(
                DimensionProto.ProportionalDimensionProp impl, @Nullable Fingerprint fingerprint) {
            this.mImpl = impl;
            this.mFingerprint = fingerprint;
        }

        /**
         * Gets the width to be used when calculating the aspect ratio to preserve. Intended for
         * testing purposes only.
         */
        @IntRange(from = 0)
        public int getAspectRatioWidth() {
            return mImpl.getAspectRatioWidth();
        }

        /**
         * Gets the height to be used when calculating the aspect ratio ratio to preserve. Intended
         * for testing purposes only.
         */
        @IntRange(from = 0)
        public int getAspectRatioHeight() {
            return mImpl.getAspectRatioHeight();
        }

<<<<<<< HEAD
        /** @hide */
=======
        @Override
>>>>>>> fdff00cc
        @RestrictTo(Scope.LIBRARY_GROUP)
        @Nullable
        public Fingerprint getFingerprint() {
            return mFingerprint;
        }

        @NonNull
        static ProportionalDimensionProp fromProto(
                @NonNull DimensionProto.ProportionalDimensionProp proto) {
            return new ProportionalDimensionProp(proto, null);
        }

<<<<<<< HEAD
        /** @hide */
        @RestrictTo(Scope.LIBRARY_GROUP)
=======
>>>>>>> fdff00cc
        @NonNull
        DimensionProto.ProportionalDimensionProp toProto() {
            return mImpl;
        }

        /** @hide */
        @Override
        @RestrictTo(Scope.LIBRARY_GROUP)
        @NonNull
        public DimensionProto.ImageDimension toImageDimensionProto() {
            return DimensionProto.ImageDimension.newBuilder()
                    .setProportionalDimension(mImpl)
                    .build();
        }

        /** Builder for {@link ProportionalDimensionProp}. */
        public static final class Builder implements ImageDimension.Builder {
            private final DimensionProto.ProportionalDimensionProp.Builder mImpl =
                    DimensionProto.ProportionalDimensionProp.newBuilder();
            private final Fingerprint mFingerprint = new Fingerprint(-2079046835);

            public Builder() {}

            /** Sets the width to be used when calculating the aspect ratio to preserve. */
            @NonNull
            public Builder setAspectRatioWidth(@IntRange(from = 0) int aspectRatioWidth) {
                mImpl.setAspectRatioWidth(aspectRatioWidth);
                mFingerprint.recordPropertyUpdate(1, aspectRatioWidth);
                return this;
            }

            /** Sets the height to be used when calculating the aspect ratio ratio to preserve. */
            @NonNull
            public Builder setAspectRatioHeight(@IntRange(from = 0) int aspectRatioHeight) {
                mImpl.setAspectRatioHeight(aspectRatioHeight);
                mFingerprint.recordPropertyUpdate(2, aspectRatioHeight);
                return this;
            }

            @Override
            @NonNull
            public ProportionalDimensionProp build() {
                return new ProportionalDimensionProp(mImpl.build(), mFingerprint);
            }
        }
    }

    /** Interface defining a dimension that can be applied to a container. */
    public interface ContainerDimension {
<<<<<<< HEAD
        /**
         * Get the protocol buffer representation of this object.
         *
         * @hide
         */
=======
        /** Get the protocol buffer representation of this object. */
>>>>>>> fdff00cc
        @RestrictTo(Scope.LIBRARY_GROUP)
        @NonNull
        DimensionProto.ContainerDimension toContainerDimensionProto();

<<<<<<< HEAD
        /**
         * Return an instance of one of this object's subtypes, from the protocol buffer
         * representation.
         *
         * @hide
         */
=======
        /** Get the fingerprint for this object or null if unknown. */
>>>>>>> fdff00cc
        @RestrictTo(Scope.LIBRARY_GROUP)
        @Nullable
        Fingerprint getFingerprint();

        /** Builder to create {@link ContainerDimension} objects. */
        @SuppressLint("StaticFinalBuilder")
        interface Builder {

            /** Builds an instance with values accumulated in this Builder. */
            @NonNull
            ContainerDimension build();
        }
    }

    /**
     * Return an instance of one of this object's subtypes, from the protocol buffer representation.
     */
    @NonNull
    static ContainerDimension containerDimensionFromProto(
            @NonNull DimensionProto.ContainerDimension proto) {
        if (proto.hasLinearDimension()) {
            return DpProp.fromProto(proto.getLinearDimension());
        }
        if (proto.hasExpandedDimension()) {
            return ExpandedDimensionProp.fromProto(proto.getExpandedDimension());
        }
        if (proto.hasWrappedDimension()) {
            return WrappedDimensionProp.fromProto(proto.getWrappedDimension());
        }
        throw new IllegalStateException(
                "Proto was not a recognised instance of ContainerDimension");
    }

    /** Interface defining a dimension that can be applied to an image. */
    public interface ImageDimension {
<<<<<<< HEAD
        /**
         * Get the protocol buffer representation of this object.
         *
         * @hide
         */
=======
        /** Get the protocol buffer representation of this object. */
>>>>>>> fdff00cc
        @RestrictTo(Scope.LIBRARY_GROUP)
        @NonNull
        DimensionProto.ImageDimension toImageDimensionProto();

<<<<<<< HEAD
        /**
         * Return an instance of one of this object's subtypes, from the protocol buffer
         * representation.
         *
         * @hide
         */
=======
        /** Get the fingerprint for this object or null if unknown. */
>>>>>>> fdff00cc
        @RestrictTo(Scope.LIBRARY_GROUP)
        @Nullable
        Fingerprint getFingerprint();

        /** Builder to create {@link ImageDimension} objects. */
        @SuppressLint("StaticFinalBuilder")
        interface Builder {

            /** Builds an instance with values accumulated in this Builder. */
            @NonNull
            ImageDimension build();
        }
    }

    /**
     * Return an instance of one of this object's subtypes, from the protocol buffer representation.
     */
    @NonNull
    static ImageDimension imageDimensionFromProto(@NonNull DimensionProto.ImageDimension proto) {
        if (proto.hasLinearDimension()) {
            return DpProp.fromProto(proto.getLinearDimension());
        }
        if (proto.hasExpandedDimension()) {
            return ExpandedDimensionProp.fromProto(proto.getExpandedDimension());
        }
        if (proto.hasProportionalDimension()) {
            return ProportionalDimensionProp.fromProto(proto.getProportionalDimension());
        }
        throw new IllegalStateException("Proto was not a recognised instance of ImageDimension");
    }

    /** Interface defining a dimension that can be applied to a spacer. */
    public interface SpacerDimension {
<<<<<<< HEAD
        /**
         * Get the protocol buffer representation of this object.
         *
         * @hide
         */
=======
        /** Get the protocol buffer representation of this object. */
>>>>>>> fdff00cc
        @RestrictTo(Scope.LIBRARY_GROUP)
        @NonNull
        DimensionProto.SpacerDimension toSpacerDimensionProto();

<<<<<<< HEAD
        /**
         * Return an instance of one of this object's subtypes, from the protocol buffer
         * representation.
         *
         * @hide
         */
=======
        /** Get the fingerprint for this object or null if unknown. */
>>>>>>> fdff00cc
        @RestrictTo(Scope.LIBRARY_GROUP)
        @Nullable
        Fingerprint getFingerprint();

        /** Builder to create {@link SpacerDimension} objects. */
        @SuppressLint("StaticFinalBuilder")
        interface Builder {

            /** Builds an instance with values accumulated in this Builder. */
            @NonNull
            SpacerDimension build();
        }
    }

    @NonNull
    static SpacerDimension spacerDimensionFromProto(@NonNull DimensionProto.SpacerDimension proto) {
        if (proto.hasLinearDimension()) {
            return DpProp.fromProto(proto.getLinearDimension());
        }
        throw new IllegalStateException("Proto was not a recognised instance of SpacerDimension");
    }
}<|MERGE_RESOLUTION|>--- conflicted
+++ resolved
@@ -107,11 +107,7 @@
             return mImpl.getValue();
         }
 
-<<<<<<< HEAD
-        /** @hide */
-=======
-        @Override
->>>>>>> fdff00cc
+        @Override
         @RestrictTo(Scope.LIBRARY_GROUP)
         @Nullable
         public Fingerprint getFingerprint() {
@@ -123,17 +119,11 @@
             return new DpProp(proto, null);
         }
 
-<<<<<<< HEAD
-        /** @hide */
-        @RestrictTo(Scope.LIBRARY_GROUP)
-=======
->>>>>>> fdff00cc
         @NonNull
         DimensionProto.DpProp toProto() {
             return mImpl;
         }
 
-        /** @hide */
         @Override
         @RestrictTo(Scope.LIBRARY_GROUP)
         @NonNull
@@ -141,7 +131,6 @@
             return DimensionProto.ContainerDimension.newBuilder().setLinearDimension(mImpl).build();
         }
 
-        /** @hide */
         @Override
         @RestrictTo(Scope.LIBRARY_GROUP)
         @NonNull
@@ -149,7 +138,6 @@
             return DimensionProto.ImageDimension.newBuilder().setLinearDimension(mImpl).build();
         }
 
-        /** @hide */
         @Override
         @RestrictTo(Scope.LIBRARY_GROUP)
         @NonNull
@@ -199,11 +187,7 @@
             return mImpl.getValue();
         }
 
-<<<<<<< HEAD
-        /** @hide */
-=======
         /** Get the fingerprint for this object, or null if unknown. */
->>>>>>> fdff00cc
         @RestrictTo(Scope.LIBRARY_GROUP)
         @Nullable
         public Fingerprint getFingerprint() {
@@ -215,11 +199,6 @@
             return new SpProp(proto, null);
         }
 
-<<<<<<< HEAD
-        /** @hide */
-        @RestrictTo(Scope.LIBRARY_GROUP)
-=======
->>>>>>> fdff00cc
         @NonNull
         DimensionProto.SpProp toProto() {
             return mImpl;
@@ -263,11 +242,7 @@
             return mImpl.getValue();
         }
 
-<<<<<<< HEAD
-        /** @hide */
-=======
         /** Get the fingerprint for this object, or null if unknown. */
->>>>>>> fdff00cc
         @RestrictTo(Scope.LIBRARY_GROUP)
         @Nullable
         public Fingerprint getFingerprint() {
@@ -279,11 +254,6 @@
             return new EmProp(proto, null);
         }
 
-<<<<<<< HEAD
-        /** @hide */
-        @RestrictTo(Scope.LIBRARY_GROUP)
-=======
->>>>>>> fdff00cc
         @NonNull
         DimensionProto.EmProp toProto() {
             return mImpl;
@@ -327,11 +297,7 @@
             return mImpl.getValue();
         }
 
-<<<<<<< HEAD
-        /** @hide */
-=======
         /** Get the fingerprint for this object, or null if unknown. */
->>>>>>> fdff00cc
         @RestrictTo(Scope.LIBRARY_GROUP)
         @Nullable
         public Fingerprint getFingerprint() {
@@ -343,11 +309,6 @@
             return new DegreesProp(proto, null);
         }
 
-<<<<<<< HEAD
-        /** @hide */
-        @RestrictTo(Scope.LIBRARY_GROUP)
-=======
->>>>>>> fdff00cc
         @NonNull
         DimensionProto.DegreesProp toProto() {
             return mImpl;
@@ -391,11 +352,7 @@
             this.mFingerprint = fingerprint;
         }
 
-<<<<<<< HEAD
-        /** @hide */
-=======
-        @Override
->>>>>>> fdff00cc
+        @Override
         @RestrictTo(Scope.LIBRARY_GROUP)
         @Nullable
         public Fingerprint getFingerprint() {
@@ -408,17 +365,11 @@
             return new ExpandedDimensionProp(proto, null);
         }
 
-<<<<<<< HEAD
-        /** @hide */
-        @RestrictTo(Scope.LIBRARY_GROUP)
-=======
->>>>>>> fdff00cc
         @NonNull
         DimensionProto.ExpandedDimensionProp toProto() {
             return mImpl;
         }
 
-        /** @hide */
         @Override
         @RestrictTo(Scope.LIBRARY_GROUP)
         @NonNull
@@ -428,7 +379,6 @@
                     .build();
         }
 
-        /** @hide */
         @Override
         @RestrictTo(Scope.LIBRARY_GROUP)
         @NonNull
@@ -467,11 +417,7 @@
             this.mFingerprint = fingerprint;
         }
 
-<<<<<<< HEAD
-        /** @hide */
-=======
-        @Override
->>>>>>> fdff00cc
+        @Override
         @RestrictTo(Scope.LIBRARY_GROUP)
         @Nullable
         public Fingerprint getFingerprint() {
@@ -483,17 +429,11 @@
             return new WrappedDimensionProp(proto, null);
         }
 
-<<<<<<< HEAD
-        /** @hide */
-        @RestrictTo(Scope.LIBRARY_GROUP)
-=======
->>>>>>> fdff00cc
         @NonNull
         DimensionProto.WrappedDimensionProp toProto() {
             return mImpl;
         }
 
-        /** @hide */
         @Override
         @RestrictTo(Scope.LIBRARY_GROUP)
         @NonNull
@@ -556,11 +496,7 @@
             return mImpl.getAspectRatioHeight();
         }
 
-<<<<<<< HEAD
-        /** @hide */
-=======
-        @Override
->>>>>>> fdff00cc
+        @Override
         @RestrictTo(Scope.LIBRARY_GROUP)
         @Nullable
         public Fingerprint getFingerprint() {
@@ -573,17 +509,11 @@
             return new ProportionalDimensionProp(proto, null);
         }
 
-<<<<<<< HEAD
-        /** @hide */
-        @RestrictTo(Scope.LIBRARY_GROUP)
-=======
->>>>>>> fdff00cc
         @NonNull
         DimensionProto.ProportionalDimensionProp toProto() {
             return mImpl;
         }
 
-        /** @hide */
         @Override
         @RestrictTo(Scope.LIBRARY_GROUP)
         @NonNull
@@ -627,29 +557,12 @@
 
     /** Interface defining a dimension that can be applied to a container. */
     public interface ContainerDimension {
-<<<<<<< HEAD
-        /**
-         * Get the protocol buffer representation of this object.
-         *
-         * @hide
-         */
-=======
         /** Get the protocol buffer representation of this object. */
->>>>>>> fdff00cc
         @RestrictTo(Scope.LIBRARY_GROUP)
         @NonNull
         DimensionProto.ContainerDimension toContainerDimensionProto();
 
-<<<<<<< HEAD
-        /**
-         * Return an instance of one of this object's subtypes, from the protocol buffer
-         * representation.
-         *
-         * @hide
-         */
-=======
         /** Get the fingerprint for this object or null if unknown. */
->>>>>>> fdff00cc
         @RestrictTo(Scope.LIBRARY_GROUP)
         @Nullable
         Fingerprint getFingerprint();
@@ -685,29 +598,12 @@
 
     /** Interface defining a dimension that can be applied to an image. */
     public interface ImageDimension {
-<<<<<<< HEAD
-        /**
-         * Get the protocol buffer representation of this object.
-         *
-         * @hide
-         */
-=======
         /** Get the protocol buffer representation of this object. */
->>>>>>> fdff00cc
         @RestrictTo(Scope.LIBRARY_GROUP)
         @NonNull
         DimensionProto.ImageDimension toImageDimensionProto();
 
-<<<<<<< HEAD
-        /**
-         * Return an instance of one of this object's subtypes, from the protocol buffer
-         * representation.
-         *
-         * @hide
-         */
-=======
         /** Get the fingerprint for this object or null if unknown. */
->>>>>>> fdff00cc
         @RestrictTo(Scope.LIBRARY_GROUP)
         @Nullable
         Fingerprint getFingerprint();
@@ -741,29 +637,12 @@
 
     /** Interface defining a dimension that can be applied to a spacer. */
     public interface SpacerDimension {
-<<<<<<< HEAD
-        /**
-         * Get the protocol buffer representation of this object.
-         *
-         * @hide
-         */
-=======
         /** Get the protocol buffer representation of this object. */
->>>>>>> fdff00cc
         @RestrictTo(Scope.LIBRARY_GROUP)
         @NonNull
         DimensionProto.SpacerDimension toSpacerDimensionProto();
 
-<<<<<<< HEAD
-        /**
-         * Return an instance of one of this object's subtypes, from the protocol buffer
-         * representation.
-         *
-         * @hide
-         */
-=======
         /** Get the fingerprint for this object or null if unknown. */
->>>>>>> fdff00cc
         @RestrictTo(Scope.LIBRARY_GROUP)
         @Nullable
         Fingerprint getFingerprint();
