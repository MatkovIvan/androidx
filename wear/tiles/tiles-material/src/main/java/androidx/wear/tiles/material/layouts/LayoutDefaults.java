--- conflicted
+++ resolved
@@ -18,9 +18,6 @@
 
 import androidx.annotation.NonNull;
 
-<<<<<<< HEAD
-/** Contains the default values used by layout templates for Tiles. */
-=======
 /**
  * Contains the default values used by layout templates for Tiles.
  *
@@ -29,7 +26,6 @@
  */
 @Deprecated
 @SuppressWarnings("deprecation")
->>>>>>> fdff00cc
 public class LayoutDefaults {
     private LayoutDefaults() {}
 
