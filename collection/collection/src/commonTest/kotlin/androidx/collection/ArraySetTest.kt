/*
 * Copyright 2020 The Android Open Source Project
 *
 * Licensed under the Apache License, Version 2.0 (the "License");
 * you may not use this file except in compliance with the License.
 * You may obtain a copy of the License at
 *
 *      http://www.apache.org/licenses/LICENSE-2.0
 *
 * Unless required by applicable law or agreed to in writing, software
 * distributed under the License is distributed on an "AS IS" BASIS,
 * WITHOUT WARRANTIES OR CONDITIONS OF ANY KIND, either express or implied.
 * See the License for the specific language governing permissions and
 * limitations under the License.
 */
package androidx.collection

import kotlin.test.Test
import kotlin.test.assertEquals
import kotlin.test.assertFalse
import kotlin.test.assertNotEquals
import kotlin.test.assertTrue

internal class ArraySetTest {
    private val set = ArraySet<String>()

    /**
<<<<<<< HEAD
     * Attempt to generate a ConcurrentModificationException in ArraySet.
     *
     * ArraySet is explicitly documented to be non-thread-safe, yet it's easy to accidentally screw
     * this up; ArraySet should (in the spirit of the core Java collection types) make an effort to
     * catch this and throw ConcurrentModificationException instead of crashing somewhere in its
     * internals.
     */
    @Suppress("UnnecessaryOptInAnnotation")
    @OptIn(
        ExperimentalCoroutinesApi::class, // newFixedThreadPoolContext is experimental in common
        DelicateCoroutinesApi::class, // newFixedThreadPoolContext is delicate in jvm
    )
    @Test
    fun testConcurrentModificationException() {
        var error: Throwable? = null
        val nThreads = 20
        var nActiveThreads = 0
        val lock = Lock()
        val dispatcher = newFixedThreadPoolContext(nThreads = nThreads, name = "ArraySetTest")
        val scope = CoroutineScope(dispatcher)

        repeat(nThreads) {
            scope.launch {
                lock.synchronized { nActiveThreads++ }

                while (isActive) {
                    val add = Random.nextBoolean()
                    try {
                        if (add) {
                            set.add(Random.nextLong().toString())
                        } else {
                            set.clear()
                        }
                    } catch (e: IndexOutOfBoundsException) {
                        if (!add) {
                            error = e
                            throw e
                        } // Expected exception otherwise
                    } catch (e: ClassCastException) {
                        error = e
                        throw e
                    } catch (ignored: ConcurrentModificationException) {
                        // Expected exception
                    }
                }
            }
        }

        runBlocking(Dispatchers.Default) {
            // Wait until all worker threads are started
            for (i in 0 until 100) {
                if (lock.synchronized { nActiveThreads == nThreads }) {
                    break
                } else {
                    delay(timeMillis = 10L)
                }
            }

            // Allow the worker threads to run concurrently for some time
            delay(timeMillis = 100L)
        }

        scope.cancel()
        dispatcher.close()

        error?.also { throw it }
    }

    /** Check to make sure the same operations behave as expected in a single thread. */
=======
     * Check to make sure the same operations behave as expected in a single thread.
     */
>>>>>>> 07b300d8
    @Test
    fun testNonConcurrentAccesses() {
        repeat(100_000) { i ->
            set.add("key $i")
            if (i % 200 == 0) {
                print(".")
            }
            if (i % 500 == 0) {
                set.clear()
            }
        }
    }

    @Test
    fun testCanNotIteratePastEnd() {
        val set = ArraySet<String>()
        set.add("value")
        val iterator: Iterator<String> = set.iterator()
        assertTrue(iterator.hasNext())
        assertEquals("value", iterator.next())
        assertFalse(iterator.hasNext())
        assertTrue(runCatching { iterator.next() }.exceptionOrNull() is NoSuchElementException)
    }

    @Test
    fun addAllTypeProjection() {
        val set1 = ArraySet<Any>()
        val set2 = ArraySet<String>()
        set2.add("Foo")
        set2.add("Bar")
        set1.addAll(set2)
        assertEquals(set1.asIterable().toSet(), setOf("Bar", "Foo"))
    }

    /**
     * Test for implementation correction. This makes sure that all branches in ArraySet's backstore
     * shrinking code gets exercised.
     */
    @Test
    fun addAllThenRemoveOneByOne() {
        val sourceList = (0 until 10).toList()
        val set = ArraySet(sourceList)
        assertEquals(sourceList.size, set.size)

        for (e in sourceList) {
            assertTrue(set.contains(e))
            set.remove(e)
        }
        assertTrue(set.isEmpty())
    }

    /** Test for implementation correction of indexOf. */
    @Test
    fun addObjectsWithSameHashCode() {
        @Suppress("EqualsOrHashCode") // Testing for hash code collisions
        class Value {
            override fun hashCode(): Int = 42
        }

        val sourceList = (0 until 10).map { Value() }
        val set = ArraySet(sourceList)
        assertEquals(sourceList.size, set.size)

        for (e in sourceList) {
            assertEquals(e, set.valueAt(set.indexOf(e)))
        }
    }

    @Test
    fun constructWithArray() {
        val strings: Array<String> = arrayOf("a", "b", "c")
        val set = ArraySet(strings)
        assertEquals(3, set.size)
        assertTrue(set.contains("a"))
        assertFalse(set.contains("d"))
    }

    @Test
    fun arraySetEqualsAndHashCode() {
        val set3 = ArraySet(listOf(1, 2, 3))
        val set3b = ArraySet(listOf(1, 2, 3))
        val set4 = ArraySet(listOf(1, 2, 3, 4))
        assertEquals(set3, set3)
        assertEquals(set3.hashCode(), set3.hashCode())

        assertEquals(set3, set3b)
        assertEquals(set3.hashCode(), set3b.hashCode())

        assertNotEquals(set3, set4)
        assertNotEquals(set3.hashCode(), set4.hashCode())
    }

    @Test
    fun testToString() {
        val set3 = ArraySet(listOf(1, 2, 3))
        val set4 = ArraySet(listOf(1, 2, 3, 4))
        assertEquals("{1, 2, 3}", set3.toString())
        assertEquals("{1, 2, 3, 4}", set4.toString())

        val set5 = ArraySet<Any>()
        set5.add(1)
        set5.add("one")
        set5.add(set5)
        assertEquals("{1, one, (this Set)}", set5.toString())
    }
}<|MERGE_RESOLUTION|>--- conflicted
+++ resolved
@@ -25,80 +25,8 @@
     private val set = ArraySet<String>()
 
     /**
-<<<<<<< HEAD
-     * Attempt to generate a ConcurrentModificationException in ArraySet.
-     *
-     * ArraySet is explicitly documented to be non-thread-safe, yet it's easy to accidentally screw
-     * this up; ArraySet should (in the spirit of the core Java collection types) make an effort to
-     * catch this and throw ConcurrentModificationException instead of crashing somewhere in its
-     * internals.
-     */
-    @Suppress("UnnecessaryOptInAnnotation")
-    @OptIn(
-        ExperimentalCoroutinesApi::class, // newFixedThreadPoolContext is experimental in common
-        DelicateCoroutinesApi::class, // newFixedThreadPoolContext is delicate in jvm
-    )
-    @Test
-    fun testConcurrentModificationException() {
-        var error: Throwable? = null
-        val nThreads = 20
-        var nActiveThreads = 0
-        val lock = Lock()
-        val dispatcher = newFixedThreadPoolContext(nThreads = nThreads, name = "ArraySetTest")
-        val scope = CoroutineScope(dispatcher)
-
-        repeat(nThreads) {
-            scope.launch {
-                lock.synchronized { nActiveThreads++ }
-
-                while (isActive) {
-                    val add = Random.nextBoolean()
-                    try {
-                        if (add) {
-                            set.add(Random.nextLong().toString())
-                        } else {
-                            set.clear()
-                        }
-                    } catch (e: IndexOutOfBoundsException) {
-                        if (!add) {
-                            error = e
-                            throw e
-                        } // Expected exception otherwise
-                    } catch (e: ClassCastException) {
-                        error = e
-                        throw e
-                    } catch (ignored: ConcurrentModificationException) {
-                        // Expected exception
-                    }
-                }
-            }
-        }
-
-        runBlocking(Dispatchers.Default) {
-            // Wait until all worker threads are started
-            for (i in 0 until 100) {
-                if (lock.synchronized { nActiveThreads == nThreads }) {
-                    break
-                } else {
-                    delay(timeMillis = 10L)
-                }
-            }
-
-            // Allow the worker threads to run concurrently for some time
-            delay(timeMillis = 100L)
-        }
-
-        scope.cancel()
-        dispatcher.close()
-
-        error?.also { throw it }
-    }
-
-    /** Check to make sure the same operations behave as expected in a single thread. */
-=======
      * Check to make sure the same operations behave as expected in a single thread.
      */
->>>>>>> 07b300d8
     @Test
     fun testNonConcurrentAccesses() {
         repeat(100_000) { i ->
@@ -134,8 +62,8 @@
     }
 
     /**
-     * Test for implementation correction. This makes sure that all branches in ArraySet's backstore
-     * shrinking code gets exercised.
+     * Test for implementation correction. This makes sure that all branches in ArraySet's
+     * backstore shrinking code gets exercised.
      */
     @Test
     fun addAllThenRemoveOneByOne() {
@@ -150,7 +78,9 @@
         assertTrue(set.isEmpty())
     }
 
-    /** Test for implementation correction of indexOf. */
+    /**
+     * Test for implementation correction of indexOf.
+     */
     @Test
     fun addObjectsWithSameHashCode() {
         @Suppress("EqualsOrHashCode") // Testing for hash code collisions
