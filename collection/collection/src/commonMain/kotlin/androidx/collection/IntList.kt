--- conflicted
+++ resolved
@@ -32,16 +32,10 @@
 // -=-=-=-=-=-=-=-=-=-=-=-=-=-=-=-=-=-=-=-=-=-=-=-=-=-=-=-=-=-=-=-=-=-=-=-=-=-=
 
 /**
-<<<<<<< HEAD
  * [IntList] is a [List]-like collection for [Int] values. It allows retrieving the elements without
  * boxing. [IntList] is always backed by a [MutableIntList], its [MutableList]-like subclass. The
  * purpose of this class is to avoid the performance overhead of auto-boxing due to generics since
  * [Collection] classes all operate on objects.
-=======
- * [IntList] is a [List]-like collection for [Int] values. It allows retrieving
- * the elements without boxing. [IntList] is always backed by a [MutableIntList],
- * its [MutableList]-like subclass.
->>>>>>> 3c1860f5
  *
  * This implementation is not thread-safe: if multiple threads access this container concurrently,
  * and one or more threads modify the structure of the list (insertion or removal for instance), the
@@ -65,13 +59,7 @@
     public val size: Int
         get() = _size
 
-<<<<<<< HEAD
     /** Returns the last valid index in the [IntList]. This can be `-1` when the list is empty. */
-=======
-    /**
-     * Returns the last valid index in the [IntList]. This can be `-1` when the list is empty.
-     */
->>>>>>> 3c1860f5
     @get:androidx.annotation.IntRange(from = -1)
     public inline val lastIndex: Int
         get() = _size - 1
