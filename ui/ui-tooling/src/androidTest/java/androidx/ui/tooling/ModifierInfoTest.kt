--- conflicted
+++ resolved
@@ -46,8 +46,9 @@
 
     @Test
     fun testBounds() {
+        val slotTableRecord = SlotTableRecord.create()
         show {
-            Inspectable {
+            Inspectable(slotTableRecord) {
                 with(DensityAmbient.current) {
                     val px10 = 10.px.toDp()
                     val px5 = 5.px.toDp()
@@ -61,14 +62,6 @@
         }
 
         activityTestRule.runOnUiThread {
-<<<<<<< HEAD
-            val modifierInfo = tables.findGroupForFile("ModifierInfoTest")!!.all()
-                .map {
-                    it.modifierInfo
-                }
-                .filter { it.isNotEmpty() }
-                .sortedBy { it.size }
-=======
             val tree = slotTableRecord.store.first().asTree()
             val firstGroup = tree.firstOrNull {
                 it.position?.contains("ModifierInfoTest.kt") == true && it.box.right.value > 0
@@ -80,7 +73,6 @@
             val modifierInfo = modifierInfoItems.map {
                 it.modifierInfo
             }
->>>>>>> c4d097f4
 
             assertEquals(2, modifierInfo.size)
 
