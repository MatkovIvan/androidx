<?xml version="1.0" encoding="UTF-8"?>
<<<<<<< HEAD
<issues format="6" by="lint 7.4.0-alpha08" type="baseline" client="gradle" dependencies="false" name="AGP (7.4.0-alpha08)" variant="all" version="7.4.0-alpha08">

    <issue
        id="NewApi"
        message="Call requires API level 19 (current min is 14): `new java.lang.AssertionError`"
        errorLine1="            throw new AssertionError(&quot;interrupted&quot;, e);"
        errorLine2="                  ~~~~~~~~~~~~~~~~~~">
        <location
            file="src/androidTest/java/androidx/room/integration/testapp/test/QueryTransactionTest.java"/>
    </issue>

    <issue
        id="NewApi"
        message="Call requires API level 19 (current min is 14): `new java.lang.AssertionError`"
        errorLine1="            throw new AssertionError(&quot;drain timed out&quot;, e);"
        errorLine2="                  ~~~~~~~~~~~~~~~~~~">
        <location
            file="src/androidTest/java/androidx/room/integration/testapp/test/QueryTransactionTest.java"/>
    </issue>

    <issue
        id="NewApi"
        message="Call requires API level 19 (current min is 14): `new java.lang.AssertionError`"
        errorLine1="            throw new AssertionError(&quot;interrupted&quot;, e);"
        errorLine2="                  ~~~~~~~~~~~~~~~~~~">
        <location
            file="src/androidTest/java/androidx/room/integration/testapp/test/QueryTransactionTest.java"/>
    </issue>

    <issue
        id="NewApi"
        message="Call requires API level 19 (current min is 14): `new java.lang.AssertionError`"
        errorLine1="            throw new AssertionError(&quot;execution error&quot;, e);"
        errorLine2="                  ~~~~~~~~~~~~~~~~~~">
        <location
            file="src/androidTest/java/androidx/room/integration/testapp/test/QueryTransactionTest.java"/>
    </issue>
=======
<issues format="6" by="lint 8.3.0-alpha04" type="baseline" client="gradle" dependencies="false" name="AGP (8.3.0-alpha04)" variant="all" version="8.3.0-alpha04">
>>>>>>> fdff00cc

    <issue
        id="MissingTestSizeAnnotation"
        message="Missing test size annotation"
        errorLine1="    public void abstractDao() {"
        errorLine2="                ~~~~~~~~~~~">
        <location
            file="src/androidTest/java/androidx/room/integration/testapp/test/DefaultDaoMethodsTest.java"/>
    </issue>

    <issue
        id="MissingTestSizeAnnotation"
        message="Missing test size annotation"
        errorLine1="    public void interfaceDao() {"
        errorLine2="                ~~~~~~~~~~~~">
        <location
            file="src/androidTest/java/androidx/room/integration/testapp/test/DefaultDaoMethodsTest.java"/>
    </issue>

    <issue
        id="UnknownNullness"
        message="Unknown nullability; explicitly declare as `@Nullable` or `@NonNull` to improve Kotlin interoperability; see https://developer.android.com/kotlin/interop#nullability_annotations"
        errorLine1="    public String getName() {"
        errorLine2="           ~~~~~~">
        <location
            file="src/main/java/androidx/room/integration/testapp/database/Customer.java"/>
    </issue>

    <issue
        id="UnknownNullness"
        message="Unknown nullability; explicitly declare as `@Nullable` or `@NonNull` to improve Kotlin interoperability; see https://developer.android.com/kotlin/interop#nullability_annotations"
        errorLine1="    public void setName(String name) {"
        errorLine2="                        ~~~~~~">
        <location
            file="src/main/java/androidx/room/integration/testapp/database/Customer.java"/>
    </issue>

    <issue
        id="UnknownNullness"
        message="Unknown nullability; explicitly declare as `@Nullable` or `@NonNull` to improve Kotlin interoperability; see https://developer.android.com/kotlin/interop#nullability_annotations"
        errorLine1="    public String getLastName() {"
        errorLine2="           ~~~~~~">
        <location
            file="src/main/java/androidx/room/integration/testapp/database/Customer.java"/>
    </issue>

    <issue
        id="UnknownNullness"
        message="Unknown nullability; explicitly declare as `@Nullable` or `@NonNull` to improve Kotlin interoperability; see https://developer.android.com/kotlin/interop#nullability_annotations"
        errorLine1="    public void setLastName(String lastName) {"
        errorLine2="                            ~~~~~~">
        <location
            file="src/main/java/androidx/room/integration/testapp/database/Customer.java"/>
    </issue>

    <issue
        id="UnknownNullness"
        message="Unknown nullability; explicitly declare as `@Nullable` or `@NonNull` to improve Kotlin interoperability; see https://developer.android.com/kotlin/interop#nullability_annotations"
        errorLine1="    void insert(Customer customer);"
        errorLine2="                ~~~~~~~~">
        <location
            file="src/main/java/androidx/room/integration/testapp/database/CustomerDao.java"/>
    </issue>

    <issue
        id="UnknownNullness"
        message="Unknown nullability; explicitly declare as `@Nullable` or `@NonNull` to improve Kotlin interoperability; see https://developer.android.com/kotlin/interop#nullability_annotations"
        errorLine1="    void insertAll(Customer[] customers);"
        errorLine2="                   ~~~~~~~~~~">
        <location
            file="src/main/java/androidx/room/integration/testapp/database/CustomerDao.java"/>
    </issue>

    <issue
        id="UnknownNullness"
        message="Unknown nullability; explicitly declare as `@Nullable` or `@NonNull` to improve Kotlin interoperability; see https://developer.android.com/kotlin/interop#nullability_annotations"
        errorLine1="    LiveData&lt;List&lt;Customer>> all();"
        errorLine2="    ~~~~~~~~~~~~~~~~~~~~~~~~">
        <location
            file="src/main/java/androidx/room/integration/testapp/database/CustomerDao.java"/>
    </issue>

    <issue
        id="UnknownNullness"
        message="Unknown nullability; explicitly declare as `@Nullable` or `@NonNull` to improve Kotlin interoperability; see https://developer.android.com/kotlin/interop#nullability_annotations"
        errorLine1="    public Description(int productId, String text) {"
        errorLine2="                                      ~~~~~~">
        <location
            file="src/main/java/androidx/room/integration/testapp/database/Description.java"/>
    </issue>

    <issue
        id="UnknownNullness"
        message="Unknown nullability; explicitly declare as `@Nullable` or `@NonNull` to improve Kotlin interoperability; see https://developer.android.com/kotlin/interop#nullability_annotations"
        errorLine1="    public String getText() {"
        errorLine2="           ~~~~~~">
        <location
            file="src/main/java/androidx/room/integration/testapp/database/Description.java"/>
    </issue>

    <issue
        id="UnknownNullness"
        message="Unknown nullability; explicitly declare as `@Nullable` or `@NonNull` to improve Kotlin interoperability; see https://developer.android.com/kotlin/interop#nullability_annotations"
        errorLine1="    public Product(int id, String name) {"
        errorLine2="                           ~~~~~~">
        <location
            file="src/main/java/androidx/room/integration/testapp/database/Product.java"/>
    </issue>

    <issue
        id="UnknownNullness"
        message="Unknown nullability; explicitly declare as `@Nullable` or `@NonNull` to improve Kotlin interoperability; see https://developer.android.com/kotlin/interop#nullability_annotations"
        errorLine1="    public String getName() {"
        errorLine2="           ~~~~~~">
        <location
            file="src/main/java/androidx/room/integration/testapp/database/Product.java"/>
    </issue>

    <issue
        id="UnknownNullness"
        message="Unknown nullability; explicitly declare as `@Nullable` or `@NonNull` to improve Kotlin interoperability; see https://developer.android.com/kotlin/interop#nullability_annotations"
        errorLine1="    public void setName(String name) {"
        errorLine2="                        ~~~~~~">
        <location
            file="src/main/java/androidx/room/integration/testapp/database/Product.java"/>
    </issue>

    <issue
        id="UnknownNullness"
        message="Unknown nullability; explicitly declare as `@Nullable` or `@NonNull` to improve Kotlin interoperability; see https://developer.android.com/kotlin/interop#nullability_annotations"
        errorLine1="    void insert(Product product);"
        errorLine2="                ~~~~~~~">
        <location
            file="src/main/java/androidx/room/integration/testapp/database/ProductDao.java"/>
    </issue>

    <issue
        id="UnknownNullness"
        message="Unknown nullability; explicitly declare as `@Nullable` or `@NonNull` to improve Kotlin interoperability; see https://developer.android.com/kotlin/interop#nullability_annotations"
        errorLine1="    void addReview(Review review);"
        errorLine2="                   ~~~~~~">
        <location
            file="src/main/java/androidx/room/integration/testapp/database/ProductDao.java"/>
    </issue>

    <issue
        id="UnknownNullness"
        message="Unknown nullability; explicitly declare as `@Nullable` or `@NonNull` to improve Kotlin interoperability; see https://developer.android.com/kotlin/interop#nullability_annotations"
        errorLine1="    List&lt;Review> getProductReviews(int productId);"
        errorLine2="    ~~~~~~~~~~~~">
        <location
            file="src/main/java/androidx/room/integration/testapp/database/ProductDao.java"/>
    </issue>

    <issue
        id="UnknownNullness"
        message="Unknown nullability; explicitly declare as `@Nullable` or `@NonNull` to improve Kotlin interoperability; see https://developer.android.com/kotlin/interop#nullability_annotations"
        errorLine1="    void addDescription(Description description);"
        errorLine2="                        ~~~~~~~~~~~">
        <location
            file="src/main/java/androidx/room/integration/testapp/database/ProductFtsDao.java"/>
    </issue>

    <issue
        id="UnknownNullness"
        message="Unknown nullability; explicitly declare as `@Nullable` or `@NonNull` to improve Kotlin interoperability; see https://developer.android.com/kotlin/interop#nullability_annotations"
        errorLine1="    List&lt;Product> getProductsWithDescription(String query);"
        errorLine2="    ~~~~~~~~~~~~~">
        <location
            file="src/main/java/androidx/room/integration/testapp/database/ProductFtsDao.java"/>
    </issue>

    <issue
        id="UnknownNullness"
        message="Unknown nullability; explicitly declare as `@Nullable` or `@NonNull` to improve Kotlin interoperability; see https://developer.android.com/kotlin/interop#nullability_annotations"
        errorLine1="    List&lt;Product> getProductsWithDescription(String query);"
        errorLine2="                                             ~~~~~~">
        <location
            file="src/main/java/androidx/room/integration/testapp/database/ProductFtsDao.java"/>
    </issue>

    <issue
        id="UnknownNullness"
        message="Unknown nullability; explicitly declare as `@Nullable` or `@NonNull` to improve Kotlin interoperability; see https://developer.android.com/kotlin/interop#nullability_annotations"
        errorLine1="    public abstract CustomerDao getCustomerDao();"
        errorLine2="                    ~~~~~~~~~~~">
        <location
            file="src/main/java/androidx/room/integration/testapp/database/SampleDatabase.java"/>
    </issue>

    <issue
        id="UnknownNullness"
        message="Unknown nullability; explicitly declare as `@Nullable` or `@NonNull` to improve Kotlin interoperability; see https://developer.android.com/kotlin/interop#nullability_annotations"
        errorLine1="    public abstract ProductDao getProductDao();"
        errorLine2="                    ~~~~~~~~~~">
        <location
            file="src/main/java/androidx/room/integration/testapp/database/SampleDatabase.java"/>
    </issue>

    <issue
        id="UnknownNullness"
        message="Unknown nullability; explicitly declare as `@Nullable` or `@NonNull` to improve Kotlin interoperability; see https://developer.android.com/kotlin/interop#nullability_annotations"
        errorLine1="    public static Intent intentFor(Context context, String databaseName) {"
        errorLine2="                  ~~~~~~">
        <location
            file="src/main/java/androidx/room/integration/testapp/SampleDatabaseService.java"/>
    </issue>

    <issue
        id="UnknownNullness"
        message="Unknown nullability; explicitly declare as `@Nullable` or `@NonNull` to improve Kotlin interoperability; see https://developer.android.com/kotlin/interop#nullability_annotations"
        errorLine1="    public static Intent intentFor(Context context, String databaseName) {"
        errorLine2="                                   ~~~~~~~">
        <location
            file="src/main/java/androidx/room/integration/testapp/SampleDatabaseService.java"/>
    </issue>

    <issue
        id="UnknownNullness"
        message="Unknown nullability; explicitly declare as `@Nullable` or `@NonNull` to improve Kotlin interoperability; see https://developer.android.com/kotlin/interop#nullability_annotations"
        errorLine1="    public static Intent intentFor(Context context, String databaseName) {"
        errorLine2="                                                    ~~~~~~">
        <location
            file="src/main/java/androidx/room/integration/testapp/SampleDatabaseService.java"/>
    </issue>

    <issue
        id="UnknownNullness"
        message="Unknown nullability; explicitly declare as `@Nullable` or `@NonNull` to improve Kotlin interoperability; see https://developer.android.com/kotlin/interop#nullability_annotations"
        errorLine1="    public abstract ProductFtsDao getProductDao();"
        errorLine2="                    ~~~~~~~~~~~~~">
        <location
            file="src/main/java/androidx/room/integration/testapp/database/SampleFtsDatabase.java"/>
    </issue>

</issues><|MERGE_RESOLUTION|>--- conflicted
+++ resolved
@@ -1,45 +1,113 @@
 <?xml version="1.0" encoding="UTF-8"?>
-<<<<<<< HEAD
-<issues format="6" by="lint 7.4.0-alpha08" type="baseline" client="gradle" dependencies="false" name="AGP (7.4.0-alpha08)" variant="all" version="7.4.0-alpha08">
-
-    <issue
-        id="NewApi"
-        message="Call requires API level 19 (current min is 14): `new java.lang.AssertionError`"
-        errorLine1="            throw new AssertionError(&quot;interrupted&quot;, e);"
-        errorLine2="                  ~~~~~~~~~~~~~~~~~~">
-        <location
-            file="src/androidTest/java/androidx/room/integration/testapp/test/QueryTransactionTest.java"/>
-    </issue>
-
-    <issue
-        id="NewApi"
-        message="Call requires API level 19 (current min is 14): `new java.lang.AssertionError`"
-        errorLine1="            throw new AssertionError(&quot;drain timed out&quot;, e);"
-        errorLine2="                  ~~~~~~~~~~~~~~~~~~">
-        <location
-            file="src/androidTest/java/androidx/room/integration/testapp/test/QueryTransactionTest.java"/>
-    </issue>
-
-    <issue
-        id="NewApi"
-        message="Call requires API level 19 (current min is 14): `new java.lang.AssertionError`"
-        errorLine1="            throw new AssertionError(&quot;interrupted&quot;, e);"
-        errorLine2="                  ~~~~~~~~~~~~~~~~~~">
-        <location
-            file="src/androidTest/java/androidx/room/integration/testapp/test/QueryTransactionTest.java"/>
-    </issue>
-
-    <issue
-        id="NewApi"
-        message="Call requires API level 19 (current min is 14): `new java.lang.AssertionError`"
-        errorLine1="            throw new AssertionError(&quot;execution error&quot;, e);"
-        errorLine2="                  ~~~~~~~~~~~~~~~~~~">
-        <location
-            file="src/androidTest/java/androidx/room/integration/testapp/test/QueryTransactionTest.java"/>
-    </issue>
-=======
 <issues format="6" by="lint 8.3.0-alpha04" type="baseline" client="gradle" dependencies="false" name="AGP (8.3.0-alpha04)" variant="all" version="8.3.0-alpha04">
->>>>>>> fdff00cc
+
+    <issue
+        id="BanThreadSleep"
+        message="Uses Thread.sleep()"
+        errorLine1="        Thread.sleep(100);"
+        errorLine2="               ~~~~~">
+        <location
+            file="src/androidTest/java/androidx/room/integration/testapp/test/AutoClosingRoomOpenHelperTest.java"/>
+    </issue>
+
+    <issue
+        id="BanThreadSleep"
+        message="Uses Thread.sleep()"
+        errorLine1="        Thread.sleep(30);"
+        errorLine2="               ~~~~~">
+        <location
+            file="src/androidTest/java/androidx/room/integration/testapp/test/AutoClosingRoomOpenHelperTest.java"/>
+    </issue>
+
+    <issue
+        id="BanThreadSleep"
+        message="Uses Thread.sleep()"
+        errorLine1="                        Thread.sleep(100);"
+        errorLine2="                               ~~~~~">
+        <location
+            file="src/androidTest/java/androidx/room/integration/testapp/test/AutoClosingRoomOpenHelperTest.java"/>
+    </issue>
+
+    <issue
+        id="BanThreadSleep"
+        message="Uses Thread.sleep()"
+        errorLine1="        Thread.sleep(100);"
+        errorLine2="               ~~~~~">
+        <location
+            file="src/androidTest/java/androidx/room/integration/testapp/test/AutoClosingRoomOpenHelperTest.java"/>
+    </issue>
+
+    <issue
+        id="BanThreadSleep"
+        message="Uses Thread.sleep()"
+        errorLine1="        Thread.sleep(100);"
+        errorLine2="               ~~~~~">
+        <location
+            file="src/androidTest/java/androidx/room/integration/testapp/test/AutoClosingRoomOpenHelperTest.java"/>
+    </issue>
+
+    <issue
+        id="BanThreadSleep"
+        message="Uses Thread.sleep()"
+        errorLine1="        Thread.sleep(100);"
+        errorLine2="               ~~~~~">
+        <location
+            file="src/androidTest/java/androidx/room/integration/testapp/test/AutoClosingRoomOpenHelperTest.java"/>
+    </issue>
+
+    <issue
+        id="BanThreadSleep"
+        message="Uses Thread.sleep()"
+        errorLine1="        Thread.sleep(100);"
+        errorLine2="               ~~~~~">
+        <location
+            file="src/androidTest/java/androidx/room/integration/testapp/test/AutoClosingRoomOpenHelperTest.java"/>
+    </issue>
+
+    <issue
+        id="BanThreadSleep"
+        message="Uses Thread.sleep()"
+        errorLine1="        Thread.sleep(100);"
+        errorLine2="               ~~~~~">
+        <location
+            file="src/androidTest/java/androidx/room/integration/testapp/test/AutoClosingRoomOpenHelperTest.java"/>
+    </issue>
+
+    <issue
+        id="BanThreadSleep"
+        message="Uses Thread.sleep()"
+        errorLine1="        Thread.sleep(100);"
+        errorLine2="               ~~~~~">
+        <location
+            file="src/androidTest/java/androidx/room/integration/testapp/test/AutoClosingRoomOpenHelperTest.java"/>
+    </issue>
+
+    <issue
+        id="BanThreadSleep"
+        message="Uses Thread.sleep()"
+        errorLine1="        Thread.sleep(15);"
+        errorLine2="               ~~~~~">
+        <location
+            file="src/androidTest/java/androidx/room/integration/testapp/test/AutoClosingRoomOpenHelperTest.java"/>
+    </issue>
+
+    <issue
+        id="BanThreadSleep"
+        message="Uses Thread.sleep()"
+        errorLine1="        Thread.sleep(100); // Let db auto close"
+        errorLine2="               ~~~~~">
+        <location
+            file="src/androidTest/java/androidx/room/integration/testapp/test/AutoClosingRoomOpenHelperTest.java"/>
+    </issue>
+
+    <issue
+        id="BanThreadSleep"
+        message="Uses Thread.sleep()"
+        errorLine1="                            Thread.sleep(delayMillis, delayNanos);"
+        errorLine2="                                   ~~~~~">
+        <location
+            file="src/androidTest/java/androidx/room/integration/testapp/test/InvalidationTrackerBehavioralTest.java"/>
+    </issue>
 
     <issue
         id="MissingTestSizeAnnotation"
