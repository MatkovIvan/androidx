/*
 * Copyright 2020 The Android Open Source Project
 *
 * Licensed under the Apache License, Version 2.0 (the "License");
 * you may not use this file except in compliance with the License.
 * You may obtain a copy of the License at
 *
 *      http://www.apache.org/licenses/LICENSE-2.0
 *
 * Unless required by applicable law or agreed to in writing, software
 * distributed under the License is distributed on an "AS IS" BASIS,
 * WITHOUT WARRANTIES OR CONDITIONS OF ANY KIND, either express or implied.
 * See the License for the specific language governing permissions and
 * limitations under the License.
 */

package androidx.car.app.model;

import static androidx.car.app.model.constraints.ActionsConstraints.ACTIONS_CONSTRAINTS_HEADER;
import static androidx.car.app.model.constraints.ActionsConstraints.ACTIONS_CONSTRAINTS_SIMPLE;

import static java.util.Objects.requireNonNull;

import androidx.annotation.NonNull;
import androidx.annotation.Nullable;
import androidx.car.app.annotations.CarProtocol;
import androidx.car.app.annotations.ExperimentalCarApi;
import androidx.car.app.annotations.KeepFields;
import androidx.car.app.annotations.RequiresCarApi;
import androidx.car.app.model.constraints.ActionsConstraints;
import androidx.car.app.model.constraints.CarTextConstraints;
import androidx.car.app.utils.CollectionUtils;

import java.util.ArrayList;
import java.util.Collections;
import java.util.List;
import java.util.Objects;

/**
 * A template representing a grid of items.
 *
 * <h4>Template Restrictions</h4>
 *
 * In regards to template refreshes, as described in
 * {@link androidx.car.app.Screen#onGetTemplate()}, this template is considered a refresh of a
 * previous one if:
 *
 * <ul>
 *   <li>The previous template is in a loading state (see {@link Builder#setLoading}, or
 *   <li>The template title has not changed, and the number of grid items and the title of each
 *       grid item have not changed.
 * </ul>
 */
@CarProtocol
@KeepFields
public final class GridTemplate implements Template {
<<<<<<< HEAD
=======
    /**
     * The size of each grid item contained within this GridTemplate.
     *
     * <p>The host decides how to map these size buckets to dimensions. The grid item image size
     * and grid item width will vary by bucket, and the number of items per row
     * will be adjusted according to bucket and screen size.
     */
    @ExperimentalCarApi
    @RequiresCarApi(7)
    @IntDef(
            value = {
                    ITEM_SIZE_SMALL,
                    ITEM_SIZE_MEDIUM,
                    ITEM_SIZE_LARGE
            })
    @Retention(RetentionPolicy.SOURCE)
    @RestrictTo(LIBRARY)
    public @interface ItemSize {
    }

    /**
     * Represents a small size for all grid items within a template. This is the default size.
     *
     * @see GridTemplate.Builder#setItemSize(int)
     */
    @ExperimentalCarApi
    @RequiresCarApi(7)
    public static final int ITEM_SIZE_SMALL = (1 << 0);

    /**
     * Represents a medium size for all grid items within a template.
     *
     * @see GridTemplate.Builder#setItemSize(int)
     */
    @ExperimentalCarApi
    @RequiresCarApi(7)
    public static final int ITEM_SIZE_MEDIUM = (1 << 1);

    /**
     * Represents a large size for all grid items within a template.
     *
     * @see GridTemplate.Builder#setItemSize(int)
     */
    @ExperimentalCarApi
    @RequiresCarApi(7)
    public static final int ITEM_SIZE_LARGE = (1 << 2);

    /**
     * The shape of each grid item image contained within this GridTemplate.
     *
     * <p>Grid item images will be cropped by the host to match the shape type.
     */
    @ExperimentalCarApi
    @RequiresCarApi(7)
    @IntDef(
            value = {
                    ITEM_IMAGE_SHAPE_UNSET,
                    ITEM_IMAGE_SHAPE_CIRCLE,
            })
    @Retention(RetentionPolicy.SOURCE)
    @RestrictTo(LIBRARY)
    public @interface ItemImageShape {
    }

    /**
     * Represents a preference to keep the images as-is without modifying their shape.
     *
     * <p>This is the default setting.
     *
     * @see GridTemplate.Builder#setItemImageShape(int)
     */
    @ExperimentalCarApi
    @RequiresCarApi(7)
    public static final int ITEM_IMAGE_SHAPE_UNSET = (1 << 0);

    /**
     * Represents a preference to crop all grid item images into the shape of a circle.
     *
     * @see GridTemplate.Builder#setItemImageShape(int)
     */
    @ExperimentalCarApi
    @RequiresCarApi(7)
    public static final int ITEM_IMAGE_SHAPE_CIRCLE = (1 << 1);

>>>>>>> fdff00cc
    private final boolean mIsLoading;
    @Nullable
    private final CarText mTitle;
    @Nullable
    private final Action mHeaderAction;
    @Nullable
    private final ItemList mSingleList;
    @Nullable
    private final ActionStrip mActionStrip;

    private final List<Action> mActions;
<<<<<<< HEAD
=======
    @ItemSize
    private final int mItemSize;
    @ItemImageShape
    private final int mItemImageShape;
>>>>>>> fdff00cc

    /**
     * Returns the title of the template or {@code null} if not set.
     *
     * @see Builder#setTitle(CharSequence)
     */
    @Nullable
    public CarText getTitle() {
        return mTitle;
    }

    /**
     * Returns the {@link Action} that is set to be displayed in the header of the template, or
     * {@code null} if not set.
     *
     * @see Builder#setHeaderAction(Action)
     */
    @Nullable
    public Action getHeaderAction() {
        return mHeaderAction;
    }

    /**
     * Returns the {@link ActionStrip} for this template or {@code null} if not set.
     *
     * @see Builder#setActionStrip(ActionStrip)
     */
    @Nullable
    public ActionStrip getActionStrip() {
        return mActionStrip;
    }

    /**
     * Returns whether the template is loading.
     *
     * @see Builder#setLoading(boolean)
     */
    public boolean isLoading() {
        return mIsLoading;
    }

    /**
     * Returns the {@link ItemList} instance that contains the grid items to display or {@code
     * null} if not set.
     *
     * @see Builder#setSingleList(ItemList)
     */
    @Nullable
    public ItemList getSingleList() {
        return mSingleList;
    }

    /**
     * Returns the list of additional actions.
     *
     * @see GridTemplate.Builder#addAction(Action)
     */
    @ExperimentalCarApi
    @NonNull
    @RequiresCarApi(7)
    public List<Action> getActions() {
        return mActions;
    }

<<<<<<< HEAD
=======
    /**
     * Returns the grid item size, which applies to all grid items in the template.
     *
     * @see GridTemplate.Builder#setItemSize(int)
     */
    @ExperimentalCarApi
    @RequiresCarApi(7)
    @ItemSize
    public int getItemSize() {
        return mItemSize;
    }

    /**
     * Returns the item image shape.
     *
     * <p>All item images in the grid are cropped into the specified shape.
     *
     * @see GridTemplate.Builder#setItemImageShape(int)
     */
    @ExperimentalCarApi
    @ItemImageShape
    @RequiresCarApi(7)
    public int getItemImageShape() {
        return mItemImageShape;
    }

>>>>>>> fdff00cc
    @NonNull
    @Override
    public String toString() {
        return "GridTemplate";
    }

    @Override
    public int hashCode() {
<<<<<<< HEAD
        return Objects.hash(mIsLoading, mTitle, mHeaderAction, mSingleList, mActionStrip);
=======
        return Objects.hash(mIsLoading, mTitle, mHeaderAction, mSingleList, mActionStrip,
                mItemSize, mItemImageShape);
>>>>>>> fdff00cc
    }

    @Override
    public boolean equals(@Nullable Object other) {
        if (this == other) {
            return true;
        }
        if (!(other instanceof GridTemplate)) {
            return false;
        }
        GridTemplate otherTemplate = (GridTemplate) other;

        return mIsLoading == otherTemplate.mIsLoading
                && Objects.equals(mTitle, otherTemplate.mTitle)
                && Objects.equals(mHeaderAction, otherTemplate.mHeaderAction)
                && Objects.equals(mSingleList, otherTemplate.mSingleList)
                && Objects.equals(mActionStrip, otherTemplate.mActionStrip)
<<<<<<< HEAD
                && Objects.equals(mActions, otherTemplate.mActions);
=======
                && Objects.equals(mActions, otherTemplate.mActions)
                && mItemSize == otherTemplate.mItemSize
                && mItemImageShape == otherTemplate.mItemImageShape;
>>>>>>> fdff00cc
    }

    GridTemplate(Builder builder) {
        mIsLoading = builder.mIsLoading;
        mTitle = builder.mTitle;
        mHeaderAction = builder.mHeaderAction;
        mSingleList = builder.mSingleList;
        mActionStrip = builder.mActionStrip;
        mActions = CollectionUtils.unmodifiableCopy(builder.mActions);
<<<<<<< HEAD
=======
        mItemSize = builder.mItemSize;
        mItemImageShape = builder.mItemImageShape;
>>>>>>> fdff00cc
    }

    /** Constructs an empty instance, used by serialization code. */
    private GridTemplate() {
        mIsLoading = false;
        mTitle = null;
        mHeaderAction = null;
        mSingleList = null;
        mActionStrip = null;
        mActions = Collections.emptyList();
<<<<<<< HEAD
=======
        mItemSize = ITEM_SIZE_SMALL;
        mItemImageShape = ITEM_IMAGE_SHAPE_UNSET;
>>>>>>> fdff00cc
    }

    /** A builder of {@link GridTemplate}. */
    public static final class Builder {
        boolean mIsLoading;
        @Nullable
        ItemList mSingleList;
        @Nullable
        CarText mTitle;
        @Nullable
        Action mHeaderAction;
        @Nullable
        ActionStrip mActionStrip;
        final List<Action> mActions = new ArrayList<>();
<<<<<<< HEAD
=======
        @ItemSize
        int mItemSize = ITEM_SIZE_SMALL;
        @ItemImageShape int mItemImageShape = ITEM_IMAGE_SHAPE_UNSET;
>>>>>>> fdff00cc

        /**
         * Sets whether the template is in a loading state.
         *
         * <p>If set to {@code true}, the UI shows a loading indicator where the grid content
         * would be otherwise. The caller is expected to call
         * {@link androidx.car.app.Screen#invalidate()} and send the new template content to the
         * host once the data is ready. If set to {@code false}, the UI shows the
         * {@link ItemList} contents added via {@link #setSingleList}.
         */
        @NonNull
        public Builder setLoading(boolean isLoading) {
            mIsLoading = isLoading;
            return this;
        }

        /**
         * Sets the {@link Action} that will be displayed in the header of the template.
         *
         * <p>Unless set with this method, the template will not have a header action.
         *
         * <h4>Requirements</h4>
         *
         * This template only supports either one of {@link Action#APP_ICON} and
         * {@link Action#BACK} as a header {@link Action}.
         *
         * @throws IllegalArgumentException if {@code headerAction} does not meet the template's
         *                                  requirements
         * @throws NullPointerException     if {@code headerAction} is {@code null}
         */
        @NonNull
        public Builder setHeaderAction(@NonNull Action headerAction) {
            ACTIONS_CONSTRAINTS_HEADER.validateOrThrow(Collections.singletonList(headerAction));
            mHeaderAction = headerAction;
            return this;
        }

        /**
         * Sets the title of the template.
         *
         * <p>Unless set with this method, the template will not have a title.
         *
         * <p>Only {@link DistanceSpan}s and {@link DurationSpan}s are supported in the input
         * string.
         *
         * @throws NullPointerException     if {@code title} is null
         * @throws IllegalArgumentException if {@code title} contains unsupported spans
         */
        @NonNull
        public Builder setTitle(@NonNull CharSequence title) {
            mTitle = CarText.create(requireNonNull(title));
            CarTextConstraints.TEXT_ONLY.validateOrThrow(mTitle);
            return this;
        }

        /**
         * Sets a single {@link ItemList} to show in the template.
         *
         * @throws NullPointerException if {@code list} is null
         */
        @NonNull
        public Builder setSingleList(@NonNull ItemList list) {
            mSingleList = requireNonNull(list);
            return this;
        }

        /**
         * Sets the {@link ActionStrip} for this template.
         *
         * <p>Unless set with this method, the template will not have an action strip.
         *
         * <h4>Requirements</h4>
         *
         * This template allows up to 2 {@link Action}s in its {@link ActionStrip}. Of the 2 allowed
         * {@link Action}s, one of them can contain a title as set via
         * {@link Action.Builder#setTitle}. Otherwise, only {@link Action}s with icons are allowed.
         *
         * @throws IllegalArgumentException if {@code actionStrip} does not meet the requirements
         * @throws NullPointerException     if {@code actionStrip} is {@code null}
         */
        @NonNull
        public Builder setActionStrip(@NonNull ActionStrip actionStrip) {
            ACTIONS_CONSTRAINTS_SIMPLE.validateOrThrow(requireNonNull(actionStrip).getActions());
            mActionStrip = actionStrip;
            return this;
        }

        /**
         * Adds a template scoped action outside of the grid items. This action will be displayed
         * as a floating action button.
         *
         * @throws IllegalArgumentException if {@code action} contains unsupported Action types,
         *                                  or does not contain a valid {@link CarIcon} and
         *                                  background {@link CarColor}, or if exceeds the
         *                                  maximum number of allowed actions for the template.
         * @see ActionsConstraints#ACTIONS_CONSTRAINTS_FAB
         */
        @ExperimentalCarApi
        @NonNull
        @RequiresCarApi(7)
        public Builder addAction(@NonNull Action action) {
            List<Action> mActionsCopy = new ArrayList<>(mActions);
            mActionsCopy.add(requireNonNull(action));
            ActionsConstraints.ACTIONS_CONSTRAINTS_FAB.validateOrThrow(mActionsCopy);
            mActions.add(action);
            return this;
        }

        /**
<<<<<<< HEAD
=======
         * Sets a relative size of all grid items in the template.
         *
         * <p>This setting will affect the grid item image size and minimum width of each item.
         * It can also impact the number of items displayed per row depending on screen size.
         * These values may change in the future.
         *
         * <p>This setting takes precedence over the {@link GridItem#IMAGE_TYPE_LARGE} setting
         * for determining the grid item image size.
         *
         * <p>If this is not called, the default value is {@link #ITEM_SIZE_SMALL}
         */
        @ExperimentalCarApi
        @NonNull
        @RequiresCarApi(7)
        public Builder setItemSize(@ItemSize int gridItemSize) {
            mItemSize = gridItemSize;
            return this;
        }

        /**
         * Sets the item image shape for this template.
         *
         * <p>Grid item images will all be cropped to the specified shape. If set to
         * ITEM_IMAGE_SHAPE_UNSET, the images will be rendered as-is without changing the shape.
         *
         * <p>If not set, default to ITEM_IMAGE_SHAPE_UNSET.
         */
        @ExperimentalCarApi
        @NonNull
        @RequiresCarApi(7)
        public Builder setItemImageShape(@ItemImageShape int itemImageShape) {
            mItemImageShape = itemImageShape;
            return this;
        }

        /**
>>>>>>> fdff00cc
         * Constructs the template defined by this builder.
         *
         * <h4>Requirements</h4>
         *
         * The number of items in the {@link ItemList} should be smaller or equal than the limit
         * provided by
         * {@link androidx.car.app.constraints.ConstraintManager#CONTENT_LIMIT_TYPE_GRID}. The
         * host will ignore any items over that limit.
         *
         * <p>If none of the header {@link Action}, the header title or the action strip have been
         * set on the template, the header is hidden.
         *
         * @throws IllegalStateException    if the template is in a loading state but there are
         *                                  lists added, or vice versa.
         * @throws IllegalArgumentException if the added {@link ItemList} does not meet the
         *                                  template's requirements.
         * @see androidx.car.app.constraints.ConstraintManager#getContentLimit(int)
         */
        @NonNull
        public GridTemplate build() {
            boolean hasList = mSingleList != null;
            if (mIsLoading == hasList) {
                throw new IllegalStateException(
                        "Template is in a loading state but lists are added, or vice versa");
            }

            if (mSingleList != null) {
                for (Item gridItemObject : mSingleList.getItems()) {
                    if (!(gridItemObject instanceof GridItem)) {
                        throw new IllegalArgumentException(
                                "All the items in grid template's item list must be grid items");
                    }
                }
            }

            return new GridTemplate(this);
        }

        /** Returns an empty {@link Builder} instance. */
        public Builder() {
        }
    }
}<|MERGE_RESOLUTION|>--- conflicted
+++ resolved
@@ -16,13 +16,17 @@
 
 package androidx.car.app.model;
 
+import static androidx.annotation.RestrictTo.Scope.LIBRARY;
 import static androidx.car.app.model.constraints.ActionsConstraints.ACTIONS_CONSTRAINTS_HEADER;
 import static androidx.car.app.model.constraints.ActionsConstraints.ACTIONS_CONSTRAINTS_SIMPLE;
 
 import static java.util.Objects.requireNonNull;
 
+import androidx.annotation.IntDef;
 import androidx.annotation.NonNull;
 import androidx.annotation.Nullable;
+import androidx.annotation.OptIn;
+import androidx.annotation.RestrictTo;
 import androidx.car.app.annotations.CarProtocol;
 import androidx.car.app.annotations.ExperimentalCarApi;
 import androidx.car.app.annotations.KeepFields;
@@ -31,6 +35,8 @@
 import androidx.car.app.model.constraints.CarTextConstraints;
 import androidx.car.app.utils.CollectionUtils;
 
+import java.lang.annotation.Retention;
+import java.lang.annotation.RetentionPolicy;
 import java.util.ArrayList;
 import java.util.Collections;
 import java.util.List;
@@ -54,8 +60,6 @@
 @CarProtocol
 @KeepFields
 public final class GridTemplate implements Template {
-<<<<<<< HEAD
-=======
     /**
      * The size of each grid item contained within this GridTemplate.
      *
@@ -140,7 +144,6 @@
     @RequiresCarApi(7)
     public static final int ITEM_IMAGE_SHAPE_CIRCLE = (1 << 1);
 
->>>>>>> fdff00cc
     private final boolean mIsLoading;
     @Nullable
     private final CarText mTitle;
@@ -150,15 +153,11 @@
     private final ItemList mSingleList;
     @Nullable
     private final ActionStrip mActionStrip;
-
     private final List<Action> mActions;
-<<<<<<< HEAD
-=======
     @ItemSize
     private final int mItemSize;
     @ItemImageShape
     private final int mItemImageShape;
->>>>>>> fdff00cc
 
     /**
      * Returns the title of the template or {@code null} if not set.
@@ -223,8 +222,6 @@
         return mActions;
     }
 
-<<<<<<< HEAD
-=======
     /**
      * Returns the grid item size, which applies to all grid items in the template.
      *
@@ -251,7 +248,6 @@
         return mItemImageShape;
     }
 
->>>>>>> fdff00cc
     @NonNull
     @Override
     public String toString() {
@@ -260,12 +256,8 @@
 
     @Override
     public int hashCode() {
-<<<<<<< HEAD
-        return Objects.hash(mIsLoading, mTitle, mHeaderAction, mSingleList, mActionStrip);
-=======
         return Objects.hash(mIsLoading, mTitle, mHeaderAction, mSingleList, mActionStrip,
                 mItemSize, mItemImageShape);
->>>>>>> fdff00cc
     }
 
     @Override
@@ -283,13 +275,9 @@
                 && Objects.equals(mHeaderAction, otherTemplate.mHeaderAction)
                 && Objects.equals(mSingleList, otherTemplate.mSingleList)
                 && Objects.equals(mActionStrip, otherTemplate.mActionStrip)
-<<<<<<< HEAD
-                && Objects.equals(mActions, otherTemplate.mActions);
-=======
                 && Objects.equals(mActions, otherTemplate.mActions)
                 && mItemSize == otherTemplate.mItemSize
                 && mItemImageShape == otherTemplate.mItemImageShape;
->>>>>>> fdff00cc
     }
 
     GridTemplate(Builder builder) {
@@ -299,14 +287,12 @@
         mSingleList = builder.mSingleList;
         mActionStrip = builder.mActionStrip;
         mActions = CollectionUtils.unmodifiableCopy(builder.mActions);
-<<<<<<< HEAD
-=======
         mItemSize = builder.mItemSize;
         mItemImageShape = builder.mItemImageShape;
->>>>>>> fdff00cc
     }
 
     /** Constructs an empty instance, used by serialization code. */
+    @OptIn(markerClass = ExperimentalCarApi.class)
     private GridTemplate() {
         mIsLoading = false;
         mTitle = null;
@@ -314,14 +300,12 @@
         mSingleList = null;
         mActionStrip = null;
         mActions = Collections.emptyList();
-<<<<<<< HEAD
-=======
         mItemSize = ITEM_SIZE_SMALL;
         mItemImageShape = ITEM_IMAGE_SHAPE_UNSET;
->>>>>>> fdff00cc
     }
 
     /** A builder of {@link GridTemplate}. */
+    @OptIn(markerClass = ExperimentalCarApi.class)
     public static final class Builder {
         boolean mIsLoading;
         @Nullable
@@ -333,12 +317,9 @@
         @Nullable
         ActionStrip mActionStrip;
         final List<Action> mActions = new ArrayList<>();
-<<<<<<< HEAD
-=======
         @ItemSize
         int mItemSize = ITEM_SIZE_SMALL;
         @ItemImageShape int mItemImageShape = ITEM_IMAGE_SHAPE_UNSET;
->>>>>>> fdff00cc
 
         /**
          * Sets whether the template is in a loading state.
@@ -448,8 +429,6 @@
         }
 
         /**
-<<<<<<< HEAD
-=======
          * Sets a relative size of all grid items in the template.
          *
          * <p>This setting will affect the grid item image size and minimum width of each item.
@@ -486,7 +465,6 @@
         }
 
         /**
->>>>>>> fdff00cc
          * Constructs the template defined by this builder.
          *
          * <h4>Requirements</h4>
