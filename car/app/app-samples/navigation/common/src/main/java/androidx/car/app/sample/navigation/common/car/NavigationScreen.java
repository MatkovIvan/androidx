/*
 * Copyright (C) 2021 The Android Open Source Project
 *
 * Licensed under the Apache License, Version 2.0 (the "License");
 * you may not use this file except in compliance with the License.
 * You may obtain a copy of the License at
 *
 *      http://www.apache.org/licenses/LICENSE-2.0
 *
 * Unless required by applicable law or agreed to in writing, software
 * distributed under the License is distributed on an "AS IS" BASIS,
 * WITHOUT WARRANTIES OR CONDITIONS OF ANY KIND, either express or implied.
 * See the License for the specific language governing permissions and
 * limitations under the License.
 */

package androidx.car.app.sample.navigation.common.car;

<<<<<<< HEAD
=======
import android.content.ComponentName;
import android.content.Intent;
import android.content.pm.PackageManager;

>>>>>>> fdff00cc
import androidx.annotation.NonNull;
import androidx.annotation.Nullable;
import androidx.car.app.CarContext;
import androidx.car.app.CarToast;
import androidx.car.app.Screen;
import androidx.car.app.model.Action;
import androidx.car.app.model.ActionStrip;
import androidx.car.app.model.CarColor;
import androidx.car.app.model.CarIcon;
import androidx.car.app.model.Distance;
import androidx.car.app.model.Template;
import androidx.car.app.navigation.model.Destination;
import androidx.car.app.navigation.model.Lane;
import androidx.car.app.navigation.model.MessageInfo;
import androidx.car.app.navigation.model.NavigationTemplate;
import androidx.car.app.navigation.model.RoutingInfo;
import androidx.car.app.navigation.model.Step;
import androidx.car.app.navigation.model.TravelEstimate;
import androidx.car.app.sample.navigation.common.R;
import androidx.car.app.sample.navigation.common.model.Instruction;
import androidx.core.graphics.drawable.IconCompat;

import java.util.ArrayList;
import java.util.List;

/** Simple demo of how to present a trip on the routing screen. */
public final class NavigationScreen extends Screen {
    /** Invalid zoom focal point value, used for the zoom buttons. */
    private static final float INVALID_FOCAL_POINT_VAL = -1f;

    /** Zoom-in scale factor, used for the zoom-in button. */
    private static final float ZOOM_IN_BUTTON_SCALE_FACTOR = 1.1f;

    /** Zoom-out scale factor, used for the zoom-out button. */
    private static final float ZOOM_OUT_BUTTON_SCALE_FACTOR = 0.9f;

    /** A listener for navigation start and stop signals. */
    public interface Listener {
        /** Executes the given instructions. */
        void executeScript(@NonNull List<Instruction> instructions);

        /** Stops navigation. */
        void stopNavigation();
    }

    @NonNull
    private final Listener mListener;
    @NonNull
    private final Action mSettingsAction;
    @NonNull
    private final SurfaceRenderer mSurfaceRenderer;
    @NonNull
    private final MicrophoneRecorder mMicrophoneRecorder;

    private boolean mIsNavigating;
    private boolean mIsRerouting;
    private boolean mHasArrived;

    @Nullable
    private List<Destination> mDestinations;

    @Nullable
    private List<Step> mSteps;

    @Nullable
    private Distance mStepRemainingDistance;

    @Nullable
    private TravelEstimate mDestinationTravelEstimate;
    private boolean mShouldShowNextStep;
    private boolean mShouldShowLanes;

    @Nullable
    CarIcon mJunctionImage;

    private boolean mIsInPanMode;

    public NavigationScreen(
            @NonNull CarContext carContext,
            @NonNull Action settingsAction,
            @NonNull Listener listener,
            @NonNull SurfaceRenderer surfaceRenderer) {
        super(carContext);
        mListener = listener;
        mSettingsAction = settingsAction;
        mSurfaceRenderer = surfaceRenderer;
        mMicrophoneRecorder = new MicrophoneRecorder(carContext);
    }

    /** Updates the navigation screen with the next instruction. */
    public void updateTrip(
            boolean isNavigating,
            boolean isRerouting,
            boolean hasArrived,
            @Nullable List<Destination> destinations,
            @Nullable List<Step> steps,
            @Nullable TravelEstimate nextDestinationTravelEstimate,
            @Nullable Distance nextStepRemainingDistance,
            boolean shouldShowNextStep,
            boolean shouldShowLanes,
            @Nullable CarIcon junctionImage) {
        mIsNavigating = isNavigating;
        mIsRerouting = isRerouting;
        mHasArrived = hasArrived;
        mDestinations = destinations;
        mSteps = steps;
        mStepRemainingDistance = nextStepRemainingDistance;
        mDestinationTravelEstimate = nextDestinationTravelEstimate;
        mShouldShowNextStep = shouldShowNextStep;
        mShouldShowLanes = shouldShowLanes;
        mJunctionImage = junctionImage;
        invalidate();
    }

    @NonNull
    @Override
    public Template onGetTemplate() {
        mSurfaceRenderer.updateMarkerVisibility(
                /* showMarkers=*/ false, /* numMarkers=*/ 0, /* activeMarker=*/ -1);

        NavigationTemplate.Builder builder = new NavigationTemplate.Builder();
        builder.setBackgroundColor(CarColor.SECONDARY);

        // Set the action strip.
        ActionStrip.Builder actionStripBuilder = new ActionStrip.Builder();
        if (mIsNavigating) {
            actionStripBuilder.addAction(
                    new Action.Builder()
                            .setIcon(
                                    new CarIcon.Builder(
                                            IconCompat.createWithResource(
                                                    getCarContext(),
                                                    R.drawable.ic_add_stop))
                                            .build())
                            .setOnClickListener(this::openFavorites)
                            .build());
        }

        actionStripBuilder.addAction(mSettingsAction);
        actionStripBuilder.addAction(
                new Action.Builder()
                        .setTitle("Voice")
                        .setIcon(new CarIcon.Builder(
                            IconCompat.createWithResource(getCarContext(),
                                    R.drawable.ic_mic)).build()).setOnClickListener(
                            mMicrophoneRecorder::record)
                        .build());
        if (mIsNavigating) {
            actionStripBuilder.addAction(
                    new Action.Builder()
                            .setTitle("Stop")
                            .setOnClickListener(this::stopNavigation)
                            .build());
        } else {
            actionStripBuilder.addAction(
                    new Action.Builder()
                            .setTitle("Search")
                            .setIcon(
                                    new CarIcon.Builder(
                                            IconCompat.createWithResource(
                                                    getCarContext(),
                                                    R.drawable.ic_search_black36dp))
                                            .build())
                            .setOnClickListener(this::openSearch)
                            .build());
            actionStripBuilder.addAction(
                    new Action.Builder()
                            .setTitle("Favorites")
                            .setIcon(
                                    new CarIcon.Builder(
                                            IconCompat.createWithResource(
                                                    getCarContext(),
                                                    R.drawable.ic_favorite_white_24dp))
                                            .build())
                            .setOnClickListener(this::openFavorites)
                            .build());
        }
        builder.setActionStrip(actionStripBuilder.build());

        // Set the map action strip with the pan and zoom buttons.
        CarIcon.Builder panIconBuilder = new CarIcon.Builder(
                IconCompat.createWithResource(
                        getCarContext(),
                        R.drawable.ic_pan_24));
        if (mIsInPanMode) {
            panIconBuilder.setTint(CarColor.BLUE);
        }

        builder.setMapActionStrip(new ActionStrip.Builder()
                .addAction(new Action.Builder(Action.PAN)
                        .setIcon(panIconBuilder.build())
                        .build())
                .addAction(
                        new Action.Builder()
                                .setIcon(
                                        new CarIcon.Builder(
                                                IconCompat.createWithResource(
                                                        getCarContext(),
                                                        R.drawable.ic_recenter_24))
                                                .build())
                                .setOnClickListener(
                                        () -> mSurfaceRenderer.handleRecenter())
                                .build())
                .addAction(
                        new Action.Builder()
                                .setIcon(
                                        new CarIcon.Builder(
                                                IconCompat.createWithResource(
                                                        getCarContext(),
                                                        R.drawable.ic_zoom_out_24))
                                                .build())
                                .setOnClickListener(
                                        () -> mSurfaceRenderer.handleScale(INVALID_FOCAL_POINT_VAL,
                                                INVALID_FOCAL_POINT_VAL,
                                                ZOOM_OUT_BUTTON_SCALE_FACTOR))
                                .build())
                .addAction(
                        new Action.Builder()
                                .setIcon(
                                        new CarIcon.Builder(
                                                IconCompat.createWithResource(
                                                        getCarContext(),
                                                        R.drawable.ic_zoom_in_24))
                                                .build())
                                .setOnClickListener(
                                        () -> mSurfaceRenderer.handleScale(INVALID_FOCAL_POINT_VAL,
                                                INVALID_FOCAL_POINT_VAL,
                                                ZOOM_IN_BUTTON_SCALE_FACTOR))
                                .build())
                .build());

        // When the user enters the pan mode, remind the user that they can exit the pan mode by
        // pressing the select button again.
        builder.setPanModeListener(isInPanMode -> {
            if (isInPanMode) {
                CarToast.makeText(getCarContext(),
                        "Press Select to exit the pan mode",
                        CarToast.LENGTH_LONG).show();
            }
            mIsInPanMode = isInPanMode;
            invalidate();
        });

        if (mIsNavigating) {
            if (mDestinationTravelEstimate != null) {
                builder.setDestinationTravelEstimate(mDestinationTravelEstimate);
            }

            if (isRerouting()) {
                builder.setNavigationInfo(new RoutingInfo.Builder().setLoading(true).build());
            } else if (mHasArrived) {

                MessageInfo messageInfo = new MessageInfo.Builder(
                        getCarContext().getString(R.string.navigation_arrived)).build();
                builder.setNavigationInfo(messageInfo);
            } else {
                RoutingInfo.Builder info = new RoutingInfo.Builder();
                Step tmp = mSteps.get(0);
                Step.Builder currentStep =
                        new Step.Builder(tmp.getCue().toCharSequence())
                                .setManeuver(tmp.getManeuver())
                                .setRoad(tmp.getRoad().toCharSequence());
                if (mShouldShowLanes) {
                    for (Lane lane : tmp.getLanes()) {
                        currentStep.addLane(lane);
                    }
                    currentStep.setLanesImage(tmp.getLanesImage());
                }
                info.setCurrentStep(currentStep.build(), mStepRemainingDistance);
                if (mShouldShowNextStep && mSteps.size() > 1) {
                    info.setNextStep(mSteps.get(1));
                }
                if (mJunctionImage != null) {
                    info.setJunctionImage(mJunctionImage);
                }
                builder.setNavigationInfo(info.build());
            }
        }

        return builder.build();
    }

    private boolean isRerouting() {
        return mIsRerouting || mDestinations == null;
    }

    private void stopNavigation() {
        mListener.stopNavigation();
    }

    private void openFavorites() {
        getScreenManager()
                .pushForResult(
                        new FavoritesScreen(getCarContext(), mSettingsAction, mSurfaceRenderer),
                        (obj) -> {
                            if (obj == null || mIsNavigating) {
                                return;
                            }
                            // Need to copy over each element to satisfy Java type safety.
                            List<?> results = (List<?>) obj;
                            List<Instruction> instructions = new ArrayList<Instruction>();
                            for (Object result : results) {
                                instructions.add((Instruction) result);
                            }
                            mListener.executeScript(instructions);
                        });
    }

    private void openSearch() {
        getScreenManager()
                .pushForResult(
                        new SearchScreen(getCarContext(), mSettingsAction, mSurfaceRenderer),
                        (obj) -> {
                            if (obj != null) {
                                // Need to copy over each element to satisfy Java type safety.
                                List<?> results = (List<?>) obj;
                                List<Instruction> instructions = new ArrayList<Instruction>();
                                for (Object result : results) {
                                    instructions.add((Instruction) result);
                                }
                                mListener.executeScript(instructions);
                            }
                        });
    }
<<<<<<< HEAD
=======

    private void createAndSendSuggestion() {
        CarIcon homeIcon = new CarIcon.Builder(IconCompat.createWithResource(
                getCarContext(),
                R.drawable.ic_home)).build();
        CarIcon workIcon = new CarIcon.Builder(IconCompat.createWithResource(
                getCarContext(),
                R.drawable.ic_work)).build();

        List<Suggestion> suggestionList = new ArrayList<>();
        suggestionList.add(getSuggestion(R.string.suggestion_card_home_title,
                R.string.suggestion_card_home_subtitle, homeIcon));
        suggestionList.add(getSuggestion(R.string.suggestion_card_work_title,
                R.string.suggestion_card_work_subtitle, workIcon));

        // TODO(b/282958325): SuggestionManager is currently only on AAP. Remove conditional once
        // SuggestionManager is available on AAOS.
        if (!getCarContext().getPackageManager().hasSystemFeature(
                PackageManager.FEATURE_AUTOMOTIVE)) {
            getCarContext().getCarService(SuggestionManager.class)
                    .updateSuggestions(suggestionList);
        }
    }

    private Suggestion getSuggestion(int title, int subtitle, CarIcon icon) {
        return new Suggestion.Builder()
                .setIdentifier("0")
                .setTitle(getCarContext().getString(title))
                .setSubtitle(getCarContext().getString(subtitle))
                .setIcon(icon)
                .setAction(
                        CarPendingIntent.getCarApp(getCarContext(), 0,
                                new Intent().setComponent(
                                        new ComponentName(getCarContext(),
                                                NavigationCarAppService.class))
                                        .setAction(NavigationSession.EXECUTE_SCRIPT),
                                0))
                .build();
    }
>>>>>>> fdff00cc
}<|MERGE_RESOLUTION|>--- conflicted
+++ resolved
@@ -16,13 +16,10 @@
 
 package androidx.car.app.sample.navigation.common.car;
 
-<<<<<<< HEAD
-=======
 import android.content.ComponentName;
 import android.content.Intent;
 import android.content.pm.PackageManager;
 
->>>>>>> fdff00cc
 import androidx.annotation.NonNull;
 import androidx.annotation.Nullable;
 import androidx.car.app.CarContext;
@@ -41,8 +38,11 @@
 import androidx.car.app.navigation.model.RoutingInfo;
 import androidx.car.app.navigation.model.Step;
 import androidx.car.app.navigation.model.TravelEstimate;
+import androidx.car.app.notification.CarPendingIntent;
 import androidx.car.app.sample.navigation.common.R;
 import androidx.car.app.sample.navigation.common.model.Instruction;
+import androidx.car.app.suggestion.SuggestionManager;
+import androidx.car.app.suggestion.model.Suggestion;
 import androidx.core.graphics.drawable.IconCompat;
 
 import java.util.ArrayList;
@@ -140,6 +140,9 @@
     @NonNull
     @Override
     public Template onGetTemplate() {
+        // Send out suggestion when navigation screen start
+        createAndSendSuggestion();
+
         mSurfaceRenderer.updateMarkerVisibility(
                 /* showMarkers=*/ false, /* numMarkers=*/ 0, /* activeMarker=*/ -1);
 
@@ -347,8 +350,6 @@
                             }
                         });
     }
-<<<<<<< HEAD
-=======
 
     private void createAndSendSuggestion() {
         CarIcon homeIcon = new CarIcon.Builder(IconCompat.createWithResource(
@@ -388,5 +389,4 @@
                                 0))
                 .build();
     }
->>>>>>> fdff00cc
 }