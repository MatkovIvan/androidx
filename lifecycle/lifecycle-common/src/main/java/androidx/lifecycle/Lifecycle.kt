--- conflicted
+++ resolved
@@ -25,8 +25,6 @@
 import kotlinx.coroutines.Job
 import kotlinx.coroutines.SupervisorJob
 import kotlinx.coroutines.cancel
-<<<<<<< HEAD
-=======
 import kotlinx.coroutines.channels.awaitClose
 import kotlinx.coroutines.flow.Flow
 import kotlinx.coroutines.flow.MutableStateFlow
@@ -34,7 +32,6 @@
 import kotlinx.coroutines.flow.asStateFlow
 import kotlinx.coroutines.flow.callbackFlow
 import kotlinx.coroutines.flow.flowOn
->>>>>>> fdff00cc
 import kotlinx.coroutines.launch
 
 /**
@@ -102,6 +99,22 @@
      */
     @get:MainThread
     public abstract val currentState: State
+
+    /**
+     * Returns a [StateFlow] where the [StateFlow.value] represents
+     * the current [State] of this Lifecycle.
+     *
+     * @return [StateFlow] where the [StateFlow.value] represents
+     * the current [State] of this Lifecycle.
+     */
+    public open val currentStateFlow: StateFlow<Lifecycle.State>
+        get() {
+            val mutableStateFlow = MutableStateFlow(currentState)
+            LifecycleEventObserver { _, event ->
+                mutableStateFlow.value = event.targetState
+            }.also { addObserver(it) }
+            return mutableStateFlow.asStateFlow()
+        }
 
     public enum class Event {
         /**
@@ -417,4 +430,16 @@
             coroutineContext.cancel()
         }
     }
-}+}
+
+/**
+ * Creates a [Flow] of [Event]s containing values dispatched by this [Lifecycle].
+ */
+public val Lifecycle.eventFlow: Flow<Event>
+    get() = callbackFlow {
+        val observer = LifecycleEventObserver { _, event ->
+            trySend(event)
+        }.also { addObserver(it) }
+
+        awaitClose { removeObserver(observer) }
+    }.flowOn(Dispatchers.Main.immediate)