--- conflicted
+++ resolved
@@ -84,14 +84,6 @@
 
     @AnyThread
     @SuppressLint("WrongThread") // false negative, we are checking the thread
-<<<<<<< HEAD
-    fun runOrEnqueue(runnable: Runnable) {
-        with(Dispatchers.Main.immediate) {
-            if (isDispatchNeeded(EmptyCoroutineContext)) {
-                dispatch(EmptyCoroutineContext, Runnable {
-                    enqueue(runnable)
-                })
-=======
     fun dispatchAndEnqueue(context: CoroutineContext, runnable: Runnable) {
         with(Dispatchers.Main.immediate) {
             // This check is here to handle a special but important case. If for example
@@ -106,7 +98,6 @@
             // marked as internal API.
             if (isDispatchNeeded(context) || canRun()) {
                 dispatch(context, Runnable { enqueue(runnable) })
->>>>>>> 6aa3d3a1
             } else {
                 enqueue(runnable)
             }
