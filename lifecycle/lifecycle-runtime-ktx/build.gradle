/*
 * Copyright 2019 The Android Open Source Project
 *
 * Licensed under the Apache License, Version 2.0 (the "License");
 * you may not use this file except in compliance with the License.
 * You may obtain a copy of the License at
 *
 *      http://www.apache.org/licenses/LICENSE-2.0
 *
 * Unless required by applicable law or agreed to in writing, software
 * distributed under the License is distributed on an "AS IS" BASIS,
 * WITHOUT WARRANTIES OR CONDITIONS OF ANY KIND, either express or implied.
 * See the License for the specific language governing permissions and
 * limitations under the License.
 */

<<<<<<< HEAD

=======
/**
 * This file was created using the `create_project.py` script located in the
 * `<AndroidX root>/development/project-creator` directory.
 *
 * Please use that script when creating a new project, rather than copying an existing project and
 * modifying its settings.
 */

import androidx.build.PlatformIdentifier
>>>>>>> 63b0f62a
import androidx.build.Publish

plugins {
    id("AndroidXPlugin")
    id("com.android.library")
}

androidXMultiplatform {
    android()

    defaultPlatform(PlatformIdentifier.ANDROID)

    sourceSets {
        commonMain {
            dependencies {
                api(libs.kotlinStdlib)
                api(project(":lifecycle:lifecycle-runtime"))
                api(project(":annotation:annotation"))
            }
        }

        androidMain {
            dependsOn(commonMain)
            dependencies {
                api(libs.kotlinCoroutinesAndroid)
            }
        }
    }
}

androidx {
    name = "Lifecycle Kotlin Extensions"
    publish = Publish.SNAPSHOT_AND_RELEASE
    inceptionYear = "2019"
    description = "Kotlin extensions for 'lifecycle' artifact"
    metalavaK2UastEnabled = true
}

android {
    namespace "androidx.lifecycle.ktx"
}<|MERGE_RESOLUTION|>--- conflicted
+++ resolved
@@ -14,9 +14,6 @@
  * limitations under the License.
  */
 
-<<<<<<< HEAD
-
-=======
 /**
  * This file was created using the `create_project.py` script located in the
  * `<AndroidX root>/development/project-creator` directory.
@@ -26,7 +23,6 @@
  */
 
 import androidx.build.PlatformIdentifier
->>>>>>> 63b0f62a
 import androidx.build.Publish
 
 plugins {
