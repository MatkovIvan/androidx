--- conflicted
+++ resolved
@@ -34,13 +34,8 @@
 @RunWith(AndroidJUnit4::class)
 class PerfettoCaptureTest {
     @SdkSuppress(
-<<<<<<< HEAD
-        minSdkVersion = 21,
-        maxSdkVersion = LOWEST_BUNDLED_VERSION_SUPPORTED - 1
-=======
         minSdkVersion = 23,
         maxSdkVersion = MIN_BUNDLED_SDK_VERSION - 1
->>>>>>> fdff00cc
     )
     @SmallTest
     @Test
