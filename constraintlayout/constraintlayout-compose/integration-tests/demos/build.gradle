--- conflicted
+++ resolved
@@ -36,8 +36,4 @@
 
 android {
     namespace "androidx.constraintlayout.compose.demos"
-<<<<<<< HEAD
 }
-=======
-}
->>>>>>> fdff00cc
