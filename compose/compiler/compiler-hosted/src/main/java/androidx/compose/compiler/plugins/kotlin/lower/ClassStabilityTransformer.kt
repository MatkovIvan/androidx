--- conflicted
+++ resolved
@@ -28,7 +28,6 @@
 import org.jetbrains.kotlin.backend.jvm.ir.isInlineClassType
 import org.jetbrains.kotlin.descriptors.DescriptorVisibilities
 import org.jetbrains.kotlin.ir.IrStatement
-import org.jetbrains.kotlin.ir.ObsoleteDescriptorBasedAPI
 import org.jetbrains.kotlin.ir.UNDEFINED_OFFSET
 import org.jetbrains.kotlin.ir.declarations.IrClass
 import org.jetbrains.kotlin.ir.declarations.IrFile
@@ -47,8 +46,6 @@
 import org.jetbrains.kotlin.ir.util.isFileClass
 import org.jetbrains.kotlin.ir.util.isInterface
 import org.jetbrains.kotlin.ir.visitors.transformChildrenVoid
-import org.jetbrains.kotlin.name.ClassId
-import org.jetbrains.kotlin.name.FqName
 import org.jetbrains.kotlin.platform.jvm.isJvm
 
 enum class StabilityBits(val bits: Int) {
@@ -84,7 +81,6 @@
         irFile.transformChildrenVoid(this)
     }
 
-    @OptIn(ObsoleteDescriptorBasedAPI::class)
     override fun visitClass(declaration: IrClass): IrStatement {
         val result = super.visitClass(declaration)
         val cls = result as? IrClass ?: return result
@@ -185,30 +181,12 @@
             declarations += stabilityField
         } else {
             // This ensures proper mangles in k/js and k/native (since kotlin 1.6.0-rc2)
-<<<<<<< HEAD
-            val stabilityProp = makeStabilityProp(stabilityField, stableExpr, cls).also {
-                val clsRef = context.referenceClass(ClassId.topLevel(FqName("kotlinx.serialization.Transient")))
-                if (clsRef != null) {
-                    it.annotations = it.annotations + IrConstructorCallImpl(
-                        type = cls.defaultType,
-                        symbol = clsRef.constructors.first(),
-                        constructorTypeArgumentsCount = 0,
-                        valueArgumentsCount = 0,
-                        startOffset = UNDEFINED_OFFSET,
-                        endOffset = UNDEFINED_OFFSET,
-                        typeArgumentsCount = 0
-                    )
-                }
-            }
-            cls.declarations += stabilityProp
-=======
             val stabilityProp = makeStabilityProp().apply {
                 parent = this@addStabilityMarkerField
                 backingField = stabilityField
             }
             stabilityField.correspondingPropertySymbol = stabilityProp.symbol
             declarations += stabilityProp
->>>>>>> c5b142d6
         }
     }
 }