/*
 * Copyright 2022 The Android Open Source Project
 *
 * Licensed under the Apache License, Version 2.0 (the "License");
 * you may not use this file except in compliance with the License.
 * You may obtain a copy of the License at
 *
 *      http://www.apache.org/licenses/LICENSE-2.0
 *
 * Unless required by applicable law or agreed to in writing, software
 * distributed under the License is distributed on an "AS IS" BASIS,
 * WITHOUT WARRANTIES OR CONDITIONS OF ANY KIND, either express or implied.
 * See the License for the specific language governing permissions and
 * limitations under the License.
 */

package androidx.compose.ui.text

import androidx.compose.ui.graphics.Brush
import androidx.compose.ui.graphics.Color
import androidx.compose.ui.graphics.Shadow
import androidx.compose.ui.graphics.SolidColor
import androidx.compose.ui.text.font.FontFamily
import androidx.compose.ui.text.font.FontStyle
import androidx.compose.ui.text.font.FontSynthesis
import androidx.compose.ui.text.intl.LocaleList
import androidx.compose.ui.text.style.BaselineShift
import androidx.compose.ui.text.style.LineBreak
import androidx.compose.ui.text.style.LineHeightStyle
import androidx.compose.ui.text.style.LineHeightStyle.Alignment
import androidx.compose.ui.text.style.LineHeightStyle.Trim
import androidx.compose.ui.text.style.TextAlign
import androidx.compose.ui.text.style.TextDecoration
import androidx.compose.ui.text.style.TextDirection
import androidx.compose.ui.text.style.TextGeometricTransform
import androidx.compose.ui.text.style.TextIndent
import androidx.compose.ui.unit.em
import androidx.compose.ui.unit.sp
import com.google.common.truth.Truth.assertThat
import com.google.common.truth.Truth.assertWithMessage
import kotlin.reflect.KProperty1
import kotlin.reflect.KType
import kotlin.reflect.full.memberProperties
import org.junit.Test
import org.junit.runner.RunWith
import org.junit.runners.JUnit4

@RunWith(JUnit4::class)
class TextStyleLayoutAttributesTest {
    @Test
    fun returns_true_for_the_same_instance() {
        val style = TextStyle(lineHeight = 1.em)
        assertThat(
            style.hasSameLayoutAffectingAttributes(style)
        ).isTrue()
    }

    @Test
    fun returns_true_for_the_equal_instance() {
        val style = TextStyle(lineHeight = 1.em)
        assertThat(
            style.hasSameLayoutAffectingAttributes(
                style.copy()
            )
        ).isTrue()
    }

    @Test
    fun returns_true_for_color_change() {
        val style = TextStyle(color = Color.Red)
        assertThat(
            style.hasSameLayoutAffectingAttributes(
                TextStyle(color = Color.Green)
            )
        ).isTrue()
    }

    @Test
    fun returns_true_for_color_to_brush_change() {
        val style = TextStyle(color = Color.Red)
        assertThat(
            style.hasSameLayoutAffectingAttributes(TextStyle(brush = SolidColor(Color.Green)))
        ).isTrue()
    }

    @Test
    fun returns_true_for_brush_to_color_change() {
        val style = TextStyle(brush = SolidColor(Color.Green))
        assertThat(
            style.hasSameLayoutAffectingAttributes(TextStyle(color = Color.Red))
        ).isTrue()
    }

    @Test
    fun returns_true_for_brush_solid_color_change() {
        val style = TextStyle(brush = SolidColor(Color.Red))
        style.copy()
        assertThat(
            style.hasSameLayoutAffectingAttributes(TextStyle(brush = SolidColor(Color.Green)))
        ).isTrue()
    }

    @Test
    fun returns_true_for_brush_shader_change() {
        val style = TextStyle(brush = Brush.linearGradient(listOf(Color.Black, Color.White)))
        assertThat(
            style.hasSameLayoutAffectingAttributes(TextStyle(
                brush = Brush.linearGradient(listOf(Color.Red, Color.Blue))
            ))
        ).isTrue()
    }

    @Test
    fun returns_true_for_brush_alpha_change() {
        val brush = Brush.linearGradient(listOf(Color.Black, Color.White))
        val style = TextStyle(brush = brush, alpha = 0.5f)
        assertThat(
            style.hasSameLayoutAffectingAttributes(TextStyle(brush = brush, alpha = 0.7f))
        ).isTrue()
    }

    @Test
    fun returns_true_for_shadow_change() {
        val style = TextStyle(shadow = Shadow(color = Color.Red))
        assertThat(
            style.hasSameLayoutAffectingAttributes(
                TextStyle(shadow = Shadow(color = Color.Green))
            )
        ).isTrue()
    }

    @Test
    fun returns_true_for_textDecoration_change() {
        val style = TextStyle(textDecoration = TextDecoration.LineThrough)
        assertThat(
            style.hasSameLayoutAffectingAttributes(
                TextStyle(textDecoration = TextDecoration.Underline)
            )
        ).isTrue()
    }

    @Test
    fun returns_false_for_background_change() {
        // even though background does not change metrics, without recreating layout background
        // color animations doesn't work, do not remove.
        val style = TextStyle(background = Color.Red)
        assertThat(
            style.hasSameLayoutAffectingAttributes(
                TextStyle(background = Color.Green)
            )
        ).isFalse()
    }

    @Test
    fun returns_false_for_fontSize_change() {
        val style = TextStyle(fontSize = 10.sp)
        assertThat(
            style.hasSameLayoutAffectingAttributes(
                TextStyle(fontSize = 11.sp)
            )
        ).isFalse()
    }

    @Test
    fun returns_false_for_fontStyle_change() {
        val style = TextStyle(fontStyle = FontStyle.Italic)
        assertThat(
            style.hasSameLayoutAffectingAttributes(
                TextStyle(fontStyle = FontStyle.Normal)
            )
        ).isFalse()
    }

    @Test
    fun returns_false_for_fontSynthesis_change() {
        val style = TextStyle(fontSynthesis = FontSynthesis.Style)
        assertThat(
            style.hasSameLayoutAffectingAttributes(
                TextStyle(fontSynthesis = FontSynthesis.Weight)
            )
        ).isFalse()
    }

    @Test
    fun returns_false_for_fontFamily_change() {
        val style = TextStyle(fontFamily = FontFamily.SansSerif)
        assertThat(
            style.hasSameLayoutAffectingAttributes(
                TextStyle(fontFamily = FontFamily.Serif)
            )
        ).isFalse()
    }

    @Test
    fun returns_false_for_fontFeatureSettings_change() {
        val style = TextStyle(fontFeatureSettings = "abc")
        assertThat(
            style.hasSameLayoutAffectingAttributes(
                TextStyle(fontFeatureSettings = "def")
            )
        ).isFalse()
    }

    @Test
    fun returns_false_for_letterSpacing_change() {
        val style = TextStyle(letterSpacing = 0.2.sp)
        assertThat(
            style.hasSameLayoutAffectingAttributes(
                TextStyle(letterSpacing = 0.3.sp)
            )
        ).isFalse()
    }

    @Test
    fun returns_false_for_baselineShift_change() {
        val style = TextStyle(baselineShift = BaselineShift.Superscript)
        assertThat(
            style.hasSameLayoutAffectingAttributes(
                TextStyle(baselineShift = BaselineShift.Subscript)
            )
        ).isFalse()
    }

    @Test
    fun returns_false_for_textGeometricTransform_change() {
        val style = TextStyle(textGeometricTransform = TextGeometricTransform(scaleX = 1f))
        assertThat(
            style.hasSameLayoutAffectingAttributes(
                TextStyle(textGeometricTransform = TextGeometricTransform(scaleX = 2f))
            )
        ).isFalse()
    }

    @Test
    fun returns_false_for_localeList_change() {
        val style = TextStyle(localeList = LocaleList("en-US"))
        assertThat(
            style.hasSameLayoutAffectingAttributes(
                TextStyle(localeList = LocaleList("en-CA"))
            )
        ).isFalse()
    }

    @Test
    fun returns_false_for_textAlign_change() {
        val style = TextStyle(textAlign = TextAlign.Start)
        assertThat(
            style.hasSameLayoutAffectingAttributes(
                TextStyle(textAlign = TextAlign.End)
            )
        ).isFalse()
    }

    @Test
    fun returns_false_for_textDirection_change() {
        val style = TextStyle(textDirection = TextDirection.Ltr)
        assertThat(
            style.hasSameLayoutAffectingAttributes(
                TextStyle(textDirection = TextDirection.Rtl)
            )
        ).isFalse()
    }

    @Test
    fun returns_false_for_lineHeight_change() {
        val style = TextStyle(lineHeight = 1.em)
        assertThat(
            style.hasSameLayoutAffectingAttributes(
                TextStyle(lineHeight = 1.1.em)
            )
        ).isFalse()
    }

    @Test
    fun returns_false_for_textIndent_change() {
        val style = TextStyle(textIndent = TextIndent(firstLine = 0.sp))
        assertThat(
            style.hasSameLayoutAffectingAttributes(
                TextStyle(textIndent = TextIndent(firstLine = 1.sp))
            )
        ).isFalse()
    }

<<<<<<< HEAD
// TODO: `includeFontPadding` is not available on desktop. Comment out when `includeFontPadding` is removed in upstream.
// keep this comment in JB fork.
//    @Suppress("DEPRECATION")
//    @OptIn(ExperimentalTextApi::class)
//    @Test
//    fun returns_false_for_platformStyle_change() {
//        val style = TextStyle(platformStyle = PlatformTextStyle(includeFontPadding = false))
//        assertThat(
//            style.hasSameLayoutAffectingAttributes(
//                TextStyle(platformStyle = PlatformTextStyle(includeFontPadding = true))
//            )
//        ).isFalse()
//    }
=======
    @Suppress("DEPRECATION")
    @Test
    fun returns_false_for_platformStyle_change() {
        val style = TextStyle(platformStyle = PlatformTextStyle(includeFontPadding = false))
        assertThat(
            style.hasSameLayoutAffectingAttributes(
                TextStyle(platformStyle = PlatformTextStyle(includeFontPadding = true))
            )
        ).isFalse()
    }
>>>>>>> 24dc7b07

    @Test
    fun returns_false_for_color_and_textAlign_change() {
        val style = TextStyle(color = Color.Red, textAlign = TextAlign.Start)
        assertThat(
            style.hasSameLayoutAffectingAttributes(
                TextStyle(color = Color.Blue, textAlign = TextAlign.End)
            )
        ).isFalse()
    }

    @Test
    fun returns_false_for_lineHeightStyle_change() {
        val style = TextStyle(
            lineHeightStyle = LineHeightStyle(
                alignment = Alignment.Center,
                trim = Trim.None
            )
        )
        assertThat(
            style.hasSameLayoutAffectingAttributes(
                TextStyle(
                    lineHeightStyle = LineHeightStyle(
                        alignment = Alignment.Bottom,
                        trim = Trim.Both
                    )
                )
            )
        ).isFalse()
    }

    @Test
    fun returns_false_for_lineBreak_change() {
        val style = TextStyle(
            lineBreak = LineBreak.Heading
        )
        assertThat(
            style.hasSameLayoutAffectingAttributes(
                TextStyle(
                    lineBreak = LineBreak.Paragraph
                )
            )
        ).isFalse()
    }

    @Test
    fun should_be_updated_when_a_new_attribute_is_added_to_TextStyle() {
        // TextLayoutHelper TextStyle.hasSameLayoutAffectingAttributes is very easy to forget
        // to update when TextStyle changes. Adding this test to fail so that when a new attribute
        // is added to TextStyle it will remind us that we need to update the function.
        val knownProperties = listOf(
            getProperty("color"),
            getProperty("brush"),
            getProperty("alpha"),
            getProperty("shadow"),
            getProperty("textDecoration"),
            getProperty("fontSize"),
            getProperty("fontWeight"),
            getProperty("fontStyle"),
            getProperty("fontSynthesis"),
            getProperty("fontFamily"),
            getProperty("fontFeatureSettings"),
            getProperty("letterSpacing"),
            getProperty("baselineShift"),
            getProperty("textGeometricTransform"),
            getProperty("localeList"),
            getProperty("background"),
            getProperty("drawStyle"),
            getProperty("textAlign"),
            getProperty("textDirection"),
            getProperty("lineHeight"),
            getProperty("textIndent"),
            getProperty("platformStyle"),
            // ParagraphStyle and SpanStyle properties are already compared, TextStyle should have
            // paragraph style attributes is tested in:
            // ui-text/../androidx/compose/ui/text/TextSpanParagraphStyleTest.kt
            getProperty("paragraphStyle"),
            getProperty("spanStyle"),
            getProperty("lineHeightStyle"),
            getProperty("hyphens"),
            getProperty("lineBreak"),
            getProperty("textMotion")
        )

        val textStyleProperties = TextStyle::class.memberProperties.map { Property(it) }

        assertWithMessage(
            "New property is added to TextStyle, TextStyle.hasSameLayoutAffectingAttributes " +
                "should be updated accordingly"
        ).that(knownProperties).containsAtLeastElementsIn(textStyleProperties)
    }

    private fun getProperty(name: String): Property {
        return TextStyle::class.memberProperties.first { it.name == name }.let { Property(it) }
    }

    private data class Property(
        val name: String?,
        val type: KType
    ) {
        constructor(parameter: KProperty1<*, *>) : this(parameter.name, parameter.returnType)
    }
}<|MERGE_RESOLUTION|>--- conflicted
+++ resolved
@@ -281,21 +281,6 @@
         ).isFalse()
     }
 
-<<<<<<< HEAD
-// TODO: `includeFontPadding` is not available on desktop. Comment out when `includeFontPadding` is removed in upstream.
-// keep this comment in JB fork.
-//    @Suppress("DEPRECATION")
-//    @OptIn(ExperimentalTextApi::class)
-//    @Test
-//    fun returns_false_for_platformStyle_change() {
-//        val style = TextStyle(platformStyle = PlatformTextStyle(includeFontPadding = false))
-//        assertThat(
-//            style.hasSameLayoutAffectingAttributes(
-//                TextStyle(platformStyle = PlatformTextStyle(includeFontPadding = true))
-//            )
-//        ).isFalse()
-//    }
-=======
     @Suppress("DEPRECATION")
     @Test
     fun returns_false_for_platformStyle_change() {
@@ -306,7 +291,6 @@
             )
         ).isFalse()
     }
->>>>>>> 24dc7b07
 
     @Test
     fun returns_false_for_color_and_textAlign_change() {
