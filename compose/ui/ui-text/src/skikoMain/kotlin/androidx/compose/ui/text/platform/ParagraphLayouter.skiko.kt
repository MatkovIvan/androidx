--- conflicted
+++ resolved
@@ -17,18 +17,9 @@
 package androidx.compose.ui.text.platform
 
 import androidx.compose.ui.geometry.Size
-<<<<<<< HEAD
-import androidx.compose.ui.graphics.Brush
-import androidx.compose.ui.graphics.Color
-import androidx.compose.ui.graphics.Shadow
-import androidx.compose.ui.graphics.asComposePaint
-import androidx.compose.ui.graphics.drawscope.DrawStyle
-import androidx.compose.ui.graphics.takeOrElse
-=======
 import androidx.compose.ui.geometry.isUnspecified
 import androidx.compose.ui.graphics.*
 import androidx.compose.ui.graphics.drawscope.DrawStyle
->>>>>>> fdff00cc
 import androidx.compose.ui.text.AnnotatedString
 import androidx.compose.ui.text.ExperimentalTextApi
 import androidx.compose.ui.text.Placeholder
@@ -41,10 +32,7 @@
 import androidx.compose.ui.unit.Density
 import kotlin.math.abs
 import org.jetbrains.skia.Paint
-<<<<<<< HEAD
-=======
 import org.jetbrains.skia.paragraph.LineMetrics
->>>>>>> fdff00cc
 import org.jetbrains.skia.paragraph.Paragraph
 
 /**
@@ -79,7 +67,6 @@
         fontFamilyResolver = fontFamilyResolver,
         text = text,
         textStyle = style,
-        brushSize = null,
         spanStyles = spanStyles,
         placeholders = placeholders,
         density = density,
@@ -89,23 +76,6 @@
     private var width: Float = Float.NaN
 
     val defaultFont get() = builder.defaultFont
-<<<<<<< HEAD
-    val paragraphStyle get() = builder.paragraphStyle
-
-    fun setParagraphStyle(
-        maxLines: Int,
-        ellipsis: String
-    ) {
-        if (builder.maxLines != maxLines ||
-            builder.ellipsis != ellipsis
-        ) {
-            builder.maxLines = maxLines
-            builder.ellipsis = ellipsis
-            paragraphCache = null
-        }
-    }
-
-=======
     val textStyle get() = builder.textStyle
 
     internal fun emptyLineMetrics(paragraph: Paragraph): Array<LineMetrics> =
@@ -124,7 +94,6 @@
         }
     }
 
->>>>>>> fdff00cc
     fun setTextStyle(
         color: Color,
         shadow: Shadow?,
@@ -141,35 +110,6 @@
                 textDecoration = textDecoration
             )
             paragraphCache = null
-<<<<<<< HEAD
-        }
-    }
-
-    @ExperimentalTextApi
-    fun setTextStyle(
-        brush: Brush?,
-        brushSize: Size,
-        alpha: Float,
-        shadow: Shadow?,
-        textDecoration: TextDecoration?
-    ) {
-        val actualSize = builder.brushSize
-        if (builder.textStyle.brush != brush ||
-            actualSize == null ||
-            !actualSize.width.sameValueAs(brushSize.width) ||
-            !actualSize.height.sameValueAs(brushSize.height) ||
-            !builder.textStyle.alpha.sameValueAs(alpha) ||
-            builder.textStyle.shadow != shadow ||
-            builder.textStyle.textDecoration != textDecoration
-        ) {
-            builder.textStyle = builder.textStyle.copy(
-                brush = brush,
-                alpha = alpha,
-                shadow = shadow,
-                textDecoration = textDecoration
-            )
-            builder.brushSize = brushSize
-=======
         }
     }
 
@@ -211,18 +151,10 @@
     fun setBlendMode(blendMode: BlendMode) {
         if (builder.blendMode != blendMode) {
             builder.blendMode = blendMode
->>>>>>> fdff00cc
             paragraphCache = null
         }
     }
 
-<<<<<<< HEAD
-    fun setDrawStyle(drawStyle: DrawStyle?) {
-        // TODO Implement applying DrawStyle
-    }
-
-=======
->>>>>>> fdff00cc
     fun layoutParagraph(width: Float): Paragraph {
         val paragraph = paragraphCache
         return if (paragraph != null) {
