/*
 * Copyright 2023 The Android Open Source Project
 *
 * Licensed under the Apache License, Version 2.0 (the "License");
 * you may not use this file except in compliance with the License.
 * You may obtain a copy of the License at
 *
 *      http://www.apache.org/licenses/LICENSE-2.0
 *
 * Unless required by applicable law or agreed to in writing, software
 * distributed under the License is distributed on an "AS IS" BASIS,
 * WITHOUT WARRANTIES OR CONDITIONS OF ANY KIND, either express or implied.
 * See the License for the specific language governing permissions and
 * limitations under the License.
 */

package androidx.compose.ui.scene

import androidx.compose.runtime.Composable
import androidx.compose.runtime.CompositionContext
import androidx.compose.runtime.CompositionLocalContext
import androidx.compose.ui.graphics.Color
import androidx.compose.ui.input.key.KeyEvent
import androidx.compose.ui.input.pointer.PointerButton
import androidx.compose.ui.input.pointer.PointerEventType
<<<<<<< HEAD
import androidx.compose.ui.interop.UIKitInteropContainer
=======
>>>>>>> 3c1860f5
import androidx.compose.ui.platform.PlatformContext
import androidx.compose.ui.platform.PlatformWindowContext
import androidx.compose.ui.skiko.RecordDrawRectRenderDecorator
import androidx.compose.ui.uikit.ComposeUIViewControllerConfiguration
import androidx.compose.ui.uikit.toUIColor
import androidx.compose.ui.unit.Density
import androidx.compose.ui.unit.IntOffset
import androidx.compose.ui.unit.IntRect
import androidx.compose.ui.unit.LayoutDirection
import androidx.compose.ui.unit.asDpOffset
import androidx.compose.ui.unit.round
import androidx.compose.ui.unit.roundToIntRect
import androidx.compose.ui.unit.toOffset
import androidx.compose.ui.viewinterop.UIKitInteropContainer
import androidx.compose.ui.window.ComposeContainer
import androidx.compose.ui.window.FocusStack
import androidx.compose.ui.window.ProvideContainerCompositionLocals
import androidx.compose.ui.window.RenderingUIView
import kotlin.coroutines.CoroutineContext
import kotlin.math.max
import kotlinx.cinterop.CValue
import kotlinx.cinterop.readValue
import kotlinx.cinterop.useContents
import org.jetbrains.skiko.SkikoRenderDelegate
import platform.CoreGraphics.CGPoint
import platform.CoreGraphics.CGRectZero
import platform.CoreGraphics.CGSize
import platform.UIKit.NSLayoutConstraint
import platform.UIKit.UIEvent
import platform.UIKit.UITouch
import platform.UIKit.UIView
import platform.UIKit.UIViewControllerTransitionCoordinatorProtocol

internal class UIViewComposeSceneLayer(
    private val composeContainer: ComposeContainer,
    private val initDensity: Density,
    private val initLayoutDirection: LayoutDirection,
    configuration: ComposeUIViewControllerConfiguration,
    focusStack: FocusStack<UIView>?,
    windowContext: PlatformWindowContext,
    compositionContext: CompositionContext,
) : ComposeSceneLayer {

    override var focusable: Boolean = focusStack != null
    private var onOutsidePointerEvent: ((
        eventType: PointerEventType,
        button: PointerButton?
    ) -> Unit)? = null
    private val rootView = composeContainer.view.window ?: composeContainer.view
    private val backgroundView: UIView = object : UIView(
        frame = CGRectZero.readValue()
    ) {
        private var previousSuccessHitTestTimestamp: Double? = null

        private fun touchStartedOutside(withEvent: UIEvent?) {
            if (previousSuccessHitTestTimestamp != withEvent?.timestamp) {
                // This workaround needs to send PointerEventType.Press just once
                previousSuccessHitTestTimestamp = withEvent?.timestamp
                onOutsidePointerEvent?.invoke(PointerEventType.Press, null)
            }
        }

        /**
         * touchesEnded calls only when focused == true
         */
        override fun touchesEnded(touches: Set<*>, withEvent: UIEvent?) {
            val touch = touches.firstOrNull() as? UITouch
            val locationInView = touch?.locationInView(this)?.useContents { asDpOffset() }
            if (locationInView != null) {
                // This view's coordinate space is equal to [ComposeScene]'s
                val contains = boundsInWindow.contains(locationInView.toOffset(density).round())
                if (!contains) {
                    // TODO: Send only for last pointer in case of multi-touch
                    onOutsidePointerEvent?.invoke(PointerEventType.Release, null)
                }
            }
            super.touchesEnded(touches, withEvent)
        }

        override fun hitTest(point: CValue<CGPoint>, withEvent: UIEvent?): UIView? {
            val positionInWindow = point.useContents { asDpOffset().toOffset(density).round() }
            val inBounds = mediator.hitTestInteractionView(point, withEvent) != null &&
                boundsInWindow.contains(positionInWindow) // canvas might be bigger than logical bounds
            if (!inBounds && super.hitTest(point, withEvent) == this) {
                touchStartedOutside(withEvent)
                if (focusable) {
                    // Focusable layers don't pass touches through, even if it's out of bounds.
                    return this
                }
            }
            return null // transparent for touches
        }
    }

    private val mediator by lazy {
        ComposeSceneMediator(
            container = rootView,
            configuration = configuration,
            focusStack = focusStack,
            windowContext = windowContext,
            measureDrawLayerBounds = true,
            coroutineContext = compositionContext.effectCoroutineContext,
            renderingUIViewFactory = ::createSkikoUIView,
            composeSceneFactory = ::createComposeScene
        )
    }

    /**
     * Bounds of real drawings based on previous renders.
     */
    private var drawBounds = IntRect.Zero

    /**
     * The maximum amount to inflate the [drawBounds] comparing to [boundsInWindow].
     */
    private var maxDrawInflate = IntRect.Zero

    init {
        backgroundView.translatesAutoresizingMaskIntoConstraints = false
        rootView.addSubview(backgroundView)
        NSLayoutConstraint.activateConstraints(
            getConstraintsToFillParent(backgroundView, rootView)
        )
        composeContainer.attachLayer(this)
    }

<<<<<<< HEAD
    private fun createSkikoUIView(interopContainer: UIKitInteropContainer, renderDelegate: SkikoRenderDelegate): RenderingUIView =
        RenderingUIView(
=======
    private fun createSkikoUIView(
        interopContainer: UIKitInteropContainer,
        renderDelegate: SkikoRenderDelegate
    ) = RenderingUIView(
>>>>>>> 3c1860f5
            renderDelegate = recordDrawBounds(renderDelegate),
            retrieveInteropTransaction = {
                interopContainer.retrieveTransaction()
            }
        ).apply {
            opaque = false
        }

    private fun createComposeScene(
        invalidate: () -> Unit,
        platformContext: PlatformContext,
        coroutineContext: CoroutineContext,
    ): ComposeScene =
        PlatformLayersComposeScene(
            density = initDensity, // We should use the local density already set for the current layer.
            layoutDirection = initLayoutDirection,
            coroutineContext = coroutineContext,
            composeSceneContext = composeContainer.createComposeSceneContext(platformContext),
            invalidate = invalidate,
        )

    fun hasInvalidations() = mediator.hasInvalidations()

    override var density by mediator::density
    override var layoutDirection by mediator::layoutDirection
    override var boundsInWindow: IntRect = IntRect.Zero
        set(value) {
            field = value
            updateBounds()
        }
    override var compositionLocalContext: CompositionLocalContext? by mediator::compositionLocalContext

    override var scrimColor: Color? = null
        set(value) {
            field = value
            backgroundView.setBackgroundColor(value?.toUIColor())
        }

    override fun close() {
        mediator.dispose()
        composeContainer.detachLayer(this)
        backgroundView.removeFromSuperview()
    }

    override fun setContent(content: @Composable () -> Unit) {
        mediator.setContent {
            ProvideContainerCompositionLocals(composeContainer) {
                content()
            }
        }
    }

    override fun setKeyEventListener(
        onPreviewKeyEvent: ((KeyEvent) -> Boolean)?,
        onKeyEvent: ((KeyEvent) -> Boolean)?
    ) {
        mediator.setKeyEventListener(onPreviewKeyEvent, onKeyEvent)
    }

    override fun setOutsidePointerEventListener(
        onOutsidePointerEvent: ((eventType: PointerEventType, button: PointerButton?) -> Unit)?
    ) {
        this.onOutsidePointerEvent = onOutsidePointerEvent
    }

    override fun calculateLocalPosition(positionInWindow: IntOffset): IntOffset {
        return positionInWindow
    }

    private fun recordDrawBounds(renderDelegate: SkikoRenderDelegate) =
        RecordDrawRectRenderDecorator(renderDelegate) { canvasBoundsInPx ->
            val currentCanvasOffset = drawBounds.topLeft
            val drawBoundsInWindow = canvasBoundsInPx.roundToIntRect().translate(currentCanvasOffset)
            maxDrawInflate = maxInflate(boundsInWindow, drawBoundsInWindow, maxDrawInflate)
            drawBounds = IntRect(
                left = boundsInWindow.left - maxDrawInflate.left,
                top = boundsInWindow.top - maxDrawInflate.top,
                right = boundsInWindow.right + maxDrawInflate.right,
                bottom = boundsInWindow.bottom + maxDrawInflate.bottom
            )
            updateBounds()
        }

    private fun updateBounds() {
        mediator.setLayout(
            SceneLayout.Bounds(
                renderBounds = drawBounds,
                interactionBounds = boundsInWindow
            )
        )
    }

    fun sceneDidAppear() {
        mediator.sceneDidAppear()
    }

    fun sceneWillDisappear() {
        mediator.sceneWillDisappear()
    }

    fun viewSafeAreaInsetsDidChange() {
        mediator.viewSafeAreaInsetsDidChange()
    }

    fun viewWillLayoutSubviews() {
        mediator.viewWillLayoutSubviews()
    }

    fun viewWillTransitionToSize(
        targetSize: CValue<CGSize>,
        coordinator: UIViewControllerTransitionCoordinatorProtocol
    ) {
        mediator.viewWillTransitionToSize(targetSize, coordinator)
    }
}

private fun maxInflate(baseBounds: IntRect, currentBounds: IntRect, maxInflate: IntRect) = IntRect(
    left = max(baseBounds.left - currentBounds.left, maxInflate.left),
    top = max(baseBounds.top - currentBounds.top, maxInflate.top),
    right = max(currentBounds.right - baseBounds.right, maxInflate.right),
    bottom = max(currentBounds.bottom - baseBounds.bottom, maxInflate.bottom)
)<|MERGE_RESOLUTION|>--- conflicted
+++ resolved
@@ -23,10 +23,6 @@
 import androidx.compose.ui.input.key.KeyEvent
 import androidx.compose.ui.input.pointer.PointerButton
 import androidx.compose.ui.input.pointer.PointerEventType
-<<<<<<< HEAD
-import androidx.compose.ui.interop.UIKitInteropContainer
-=======
->>>>>>> 3c1860f5
 import androidx.compose.ui.platform.PlatformContext
 import androidx.compose.ui.platform.PlatformWindowContext
 import androidx.compose.ui.skiko.RecordDrawRectRenderDecorator
@@ -153,15 +149,10 @@
         composeContainer.attachLayer(this)
     }
 
-<<<<<<< HEAD
-    private fun createSkikoUIView(interopContainer: UIKitInteropContainer, renderDelegate: SkikoRenderDelegate): RenderingUIView =
-        RenderingUIView(
-=======
     private fun createSkikoUIView(
         interopContainer: UIKitInteropContainer,
         renderDelegate: SkikoRenderDelegate
     ) = RenderingUIView(
->>>>>>> 3c1860f5
             renderDelegate = recordDrawBounds(renderDelegate),
             retrieveInteropTransaction = {
                 interopContainer.retrieveTransaction()
