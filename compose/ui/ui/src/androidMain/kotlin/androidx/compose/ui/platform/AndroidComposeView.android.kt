/*
 * Copyright 2019 The Android Open Source Project
 *
 * Licensed under the Apache License, Version 2.0 (the "License");
 * you may not use this file except in compliance with the License.
 * You may obtain a copy of the License at
 *
 *      http://www.apache.org/licenses/LICENSE-2.0
 *
 * Unless required by applicable law or agreed to in writing, software
 * distributed under the License is distributed on an "AS IS" BASIS,
 * WITHOUT WARRANTIES OR CONDITIONS OF ANY KIND, either express or implied.
 * See the License for the specific language governing permissions and
 * limitations under the License.
 */

package androidx.compose.ui.platform

import android.content.Context
import android.content.res.Configuration
import android.graphics.Rect
import android.os.Build
import android.os.Looper
import android.os.SystemClock
import android.util.Log
import android.util.LongSparseArray
import android.util.SparseArray
import android.view.DragEvent
import android.view.KeyEvent as AndroidKeyEvent
import android.view.MotionEvent
import android.view.MotionEvent.ACTION_CANCEL
import android.view.MotionEvent.ACTION_DOWN
import android.view.MotionEvent.ACTION_HOVER_ENTER
import android.view.MotionEvent.ACTION_HOVER_EXIT
import android.view.MotionEvent.ACTION_HOVER_MOVE
import android.view.MotionEvent.ACTION_MOVE
import android.view.MotionEvent.ACTION_POINTER_DOWN
import android.view.MotionEvent.ACTION_POINTER_UP
import android.view.MotionEvent.ACTION_SCROLL
import android.view.MotionEvent.ACTION_UP
import android.view.MotionEvent.TOOL_TYPE_MOUSE
import android.view.View
import android.view.ViewGroup
import android.view.ViewStructure
import android.view.ViewTreeObserver
import android.view.accessibility.AccessibilityNodeInfo
import android.view.animation.AnimationUtils
import android.view.autofill.AutofillValue
import android.view.inputmethod.EditorInfo
import android.view.inputmethod.InputConnection
import android.view.translation.ViewTranslationCallback
import android.view.translation.ViewTranslationRequest
import android.view.translation.ViewTranslationResponse
import androidx.annotation.DoNotInline
import androidx.annotation.RequiresApi
import androidx.annotation.RestrictTo
import androidx.annotation.VisibleForTesting
import androidx.collection.ArraySet
import androidx.compose.runtime.collection.mutableVectorOf
import androidx.compose.runtime.getValue
import androidx.compose.runtime.mutableStateOf
import androidx.compose.runtime.referentialEqualityPolicy
import androidx.compose.runtime.setValue
import androidx.compose.runtime.snapshots.Snapshot
import androidx.compose.ui.ExperimentalComposeUiApi
import androidx.compose.ui.InternalComposeUiApi
import androidx.compose.ui.Modifier
import androidx.compose.ui.SessionMutex
import androidx.compose.ui.autofill.AndroidAutofill
import androidx.compose.ui.autofill.Autofill
import androidx.compose.ui.autofill.AutofillCallback
import androidx.compose.ui.autofill.AutofillTree
import androidx.compose.ui.autofill.performAutofill
import androidx.compose.ui.autofill.populateViewStructure
import androidx.compose.ui.draganddrop.ComposeDragShadowBuilder
import androidx.compose.ui.draganddrop.DragAndDropEvent
import androidx.compose.ui.draganddrop.DragAndDropManager
import androidx.compose.ui.draganddrop.DragAndDropModifierNode
import androidx.compose.ui.draganddrop.DragAndDropNode
import androidx.compose.ui.draganddrop.DragAndDropTransferData
import androidx.compose.ui.focus.FocusDirection
import androidx.compose.ui.focus.FocusDirection.Companion.Down
import androidx.compose.ui.focus.FocusDirection.Companion.Exit
import androidx.compose.ui.focus.FocusDirection.Companion.Left
import androidx.compose.ui.focus.FocusDirection.Companion.Next
import androidx.compose.ui.focus.FocusDirection.Companion.Previous
import androidx.compose.ui.focus.FocusDirection.Companion.Right
import androidx.compose.ui.focus.FocusDirection.Companion.Up
import androidx.compose.ui.focus.FocusOwner
import androidx.compose.ui.focus.FocusOwnerImpl
import androidx.compose.ui.geometry.Offset
import androidx.compose.ui.geometry.Size
import androidx.compose.ui.graphics.Canvas
import androidx.compose.ui.graphics.CanvasHolder
import androidx.compose.ui.graphics.Matrix
import androidx.compose.ui.graphics.drawscope.DrawScope
import androidx.compose.ui.graphics.setFrom
import androidx.compose.ui.hapticfeedback.HapticFeedback
import androidx.compose.ui.hapticfeedback.PlatformHapticFeedback
import androidx.compose.ui.input.InputMode.Companion.Keyboard
import androidx.compose.ui.input.InputMode.Companion.Touch
import androidx.compose.ui.input.InputModeManager
import androidx.compose.ui.input.InputModeManagerImpl
import androidx.compose.ui.input.key.Key.Companion.Back
import androidx.compose.ui.input.key.Key.Companion.DirectionCenter
import androidx.compose.ui.input.key.Key.Companion.DirectionDown
import androidx.compose.ui.input.key.Key.Companion.DirectionLeft
import androidx.compose.ui.input.key.Key.Companion.DirectionRight
import androidx.compose.ui.input.key.Key.Companion.DirectionUp
import androidx.compose.ui.input.key.Key.Companion.Enter
import androidx.compose.ui.input.key.Key.Companion.Escape
import androidx.compose.ui.input.key.Key.Companion.NumPadEnter
import androidx.compose.ui.input.key.Key.Companion.PageDown
import androidx.compose.ui.input.key.Key.Companion.PageUp
import androidx.compose.ui.input.key.Key.Companion.Tab
import androidx.compose.ui.input.key.KeyEvent
import androidx.compose.ui.input.key.KeyEventType.Companion.KeyDown
import androidx.compose.ui.input.key.isShiftPressed
import androidx.compose.ui.input.key.key
import androidx.compose.ui.input.key.onKeyEvent
import androidx.compose.ui.input.key.type
import androidx.compose.ui.input.pointer.AndroidPointerIcon
import androidx.compose.ui.input.pointer.AndroidPointerIconType
import androidx.compose.ui.input.pointer.MotionEventAdapter
import androidx.compose.ui.input.pointer.PointerIcon
import androidx.compose.ui.input.pointer.PointerIconService
import androidx.compose.ui.input.pointer.PointerInputEventProcessor
import androidx.compose.ui.input.pointer.PointerKeyboardModifiers
import androidx.compose.ui.input.pointer.PositionCalculator
import androidx.compose.ui.input.pointer.ProcessResult
import androidx.compose.ui.input.rotary.RotaryScrollEvent
import androidx.compose.ui.input.rotary.onRotaryScrollEvent
import androidx.compose.ui.layout.Placeable
import androidx.compose.ui.layout.PlacementScope
import androidx.compose.ui.layout.RootMeasurePolicy
import androidx.compose.ui.modifier.ModifierLocalManager
import androidx.compose.ui.node.InternalCoreApi
import androidx.compose.ui.node.LayoutNode
import androidx.compose.ui.node.LayoutNode.UsageByParent
import androidx.compose.ui.node.LayoutNodeDrawScope
import androidx.compose.ui.node.MeasureAndLayoutDelegate
import androidx.compose.ui.node.ModifierNodeElement
import androidx.compose.ui.node.Nodes
import androidx.compose.ui.node.OwnedLayer
import androidx.compose.ui.node.Owner
import androidx.compose.ui.node.OwnerSnapshotObserver
import androidx.compose.ui.node.RootForTest
<<<<<<< HEAD
import androidx.compose.ui.semantics.SemanticsModifierCore
import androidx.compose.ui.semantics.SemanticsNode
import androidx.compose.ui.semantics.SemanticsOwner
import androidx.compose.ui.semantics.outerSemantics
import androidx.compose.ui.text.ExperimentalTextApi
import androidx.compose.ui.text.InternalTextApi
import androidx.compose.ui.text.font.Font
import androidx.compose.ui.text.font.FontFamily
import androidx.compose.ui.text.font.createFontFamilyResolver
import androidx.compose.ui.text.input.AndroidTextInputServicePlugin
import androidx.compose.ui.text.input.PlatformTextInputPluginRegistryImpl
import androidx.compose.ui.text.input.PlatformTextInputService
import androidx.compose.ui.text.input.TextInputForTests
import androidx.compose.ui.text.input.TextInputService
=======
import androidx.compose.ui.platform.MotionEventVerifierApi29.isValidMotionEvent
import androidx.compose.ui.semantics.EmptySemanticsElement
import androidx.compose.ui.semantics.SemanticsOwner
import androidx.compose.ui.semantics.findClosestParentNode
import androidx.compose.ui.text.font.Font
import androidx.compose.ui.text.font.FontFamily
import androidx.compose.ui.text.font.createFontFamilyResolver
import androidx.compose.ui.text.input.PlatformTextInputService
import androidx.compose.ui.text.input.TextInputService
import androidx.compose.ui.text.input.TextInputServiceAndroid
>>>>>>> fdff00cc
import androidx.compose.ui.unit.Constraints
import androidx.compose.ui.unit.Density
import androidx.compose.ui.unit.IntOffset
import androidx.compose.ui.unit.LayoutDirection
import androidx.compose.ui.util.fastLastOrNull
import androidx.compose.ui.util.trace
import androidx.compose.ui.viewinterop.AndroidViewHolder
import androidx.core.view.AccessibilityDelegateCompat
import androidx.core.view.InputDeviceCompat.SOURCE_ROTARY_ENCODER
import androidx.core.view.MotionEventCompat.AXIS_SCROLL
import androidx.core.view.ViewCompat
import androidx.core.view.ViewConfigurationCompat.getScaledHorizontalScrollFactor
import androidx.core.view.ViewConfigurationCompat.getScaledVerticalScrollFactor
import androidx.core.view.accessibility.AccessibilityNodeInfoCompat
import androidx.core.view.accessibility.AccessibilityNodeProviderCompat
import androidx.lifecycle.DefaultLifecycleObserver
import androidx.lifecycle.Lifecycle
import androidx.lifecycle.LifecycleOwner
import androidx.lifecycle.findViewTreeLifecycleOwner
import androidx.savedstate.SavedStateRegistryOwner
import androidx.savedstate.findViewTreeSavedStateRegistryOwner
import java.lang.reflect.Method
<<<<<<< HEAD
import kotlin.math.roundToInt

@SuppressLint("ViewConstructor", "VisibleForTests")
@OptIn(ExperimentalComposeUiApi::class, InternalTextApi::class, ExperimentalTextApi::class)
internal class AndroidComposeView(context: Context) :
    ViewGroup(context), Owner, ViewRootForTest, PositionCalculator, DefaultLifecycleObserver {
=======
import java.util.function.Consumer
import kotlin.coroutines.CoroutineContext
import kotlin.math.roundToInt

/**
 * Allows tests to inject a custom [PlatformTextInputService].
 */
internal var platformTextInputServiceInterceptor:
        (PlatformTextInputService) -> PlatformTextInputService = { it }

@Suppress("ViewConstructor", "VisibleForTests", "ConstPropertyName", "NullAnnotationGroup")
@OptIn(ExperimentalComposeUiApi::class, InternalComposeUiApi::class)
internal class AndroidComposeView(
    context: Context,
    override val coroutineContext: CoroutineContext
) : ViewGroup(context), Owner, ViewRootForTest, PositionCalculator, DefaultLifecycleObserver {
>>>>>>> fdff00cc

    /**
     * Remembers the position of the last pointer input event that was down. This position will be
     * used to calculate whether this view is considered scrollable via [canScrollHorizontally]/
     * [canScrollVertically].
     */
    private var lastDownPointerPosition: Offset = Offset.Unspecified

    /**
     * Signal that AndroidComposeView's superclass constructors have finished running.
     * If this is false, it's because the runtime's default uninitialized value is currently
     * visible and AndroidComposeView's constructor hasn't started running yet. In this state
     * other expected invariants do not hold, e.g. property delegates may not be initialized.
     * View/ViewGroup have a history of calling non-final methods in their constructors that
     * can lead to this case, e.g. [onRtlPropertiesChanged].
     */
    private var superclassInitComplete = true

    override val sharedDrawScope = LayoutNodeDrawScope()

    override val view: View get() = this

    override var density = Density(context)
        private set

<<<<<<< HEAD
    private val semanticsModifier = SemanticsModifierCore(
        mergeDescendants = false,
        clearAndSetSemantics = false,
        properties = {}
    )
=======
    private val semanticsModifier = EmptySemanticsElement
>>>>>>> fdff00cc

    override val focusOwner: FocusOwner = FocusOwnerImpl { registerOnEndApplyChangesListener(it) }

    private val dragAndDropModifierOnDragListener = DragAndDropModifierOnDragListener(
        ::startDrag
    )

    override val dragAndDropManager: DragAndDropManager = dragAndDropModifierOnDragListener

    private val _windowInfo: WindowInfoImpl = WindowInfoImpl()
    override val windowInfo: WindowInfo
        get() = _windowInfo

    // TODO(b/177931787) : Consider creating a KeyInputManager like we have for FocusManager so
    //  that this common logic can be used by all owners.
    private val keyInputModifier = Modifier.onKeyEvent {
        val focusDirection = getFocusDirection(it)
        if (focusDirection == null || it.type != KeyDown) return@onKeyEvent false

        // Consume the key event if we moved focus.
        focusOwner.moveFocus(focusDirection)
    }

    private val rotaryInputModifier = Modifier.onRotaryScrollEvent {
        // TODO(b/210748692): call focusManager.moveFocus() in response to rotary events.
        false
    }

    private val canvasHolder = CanvasHolder()

    override val root = LayoutNode().also {
        it.measurePolicy = RootMeasurePolicy
        it.density = density
        // Composed modifiers cannot be added here directly
        it.modifier = Modifier
            .then(semanticsModifier)
            .then(rotaryInputModifier)
            .then(focusOwner.modifier)
            .then(keyInputModifier)
            .then(dragAndDropModifierOnDragListener.modifier)
    }

    override val rootForTest: RootForTest = this

    override val semanticsOwner: SemanticsOwner = SemanticsOwner(root)
    private val composeAccessibilityDelegate = AndroidComposeViewAccessibilityDelegateCompat(this)

    // Used by components that want to provide autofill semantic information.
    // TODO: Replace with SemanticsTree: Temporary hack until we have a semantics tree implemented.
    // TODO: Replace with SemanticsTree.
    //  This is a temporary hack until we have a semantics tree implemented.
    override val autofillTree = AutofillTree()

    // OwnedLayers that are dirty and should be redrawn.
    private val dirtyLayers = mutableListOf<OwnedLayer>()

    // OwnerLayers that invalidated themselves during their last draw. They will be redrawn
    // during the next AndroidComposeView dispatchDraw pass.
    private var postponedDirtyLayers: MutableList<OwnedLayer>? = null

    private var isDrawingContent = false

    private val motionEventAdapter = MotionEventAdapter()
    private val pointerInputEventProcessor = PointerInputEventProcessor(root)

    // TODO(mount): reinstate when coroutines are supported by IR compiler
    // private val ownerScope = CoroutineScope(Dispatchers.Main.immediate + Job())

    /**
     * Used for updating LocalConfiguration when configuration changes - consume LocalConfiguration
     * instead of changing this observer if you are writing a component that adapts to
     * configuration changes.
     */
    var configurationChangeObserver: (Configuration) -> Unit = {}

    private val _autofill = if (autofillSupported()) AndroidAutofill(this, autofillTree) else null

    // Used as a CompositionLocal for performing autofill.
    override val autofill: Autofill? get() = _autofill

    private var observationClearRequested = false

    /**
     * Provide clipboard manager to the user. Use the Android version of clipboard manager.
     */
    override val clipboardManager = AndroidClipboardManager(context)

    /**
     * Provide accessibility manager to the user. Use the Android version of accessibility manager.
     */
    override val accessibilityManager = AndroidAccessibilityManager(context)

    override val snapshotObserver = OwnerSnapshotObserver { command ->
        if (handler?.looper === Looper.myLooper()) {
            command()
        } else {
            handler?.post(command)
        }
    }

    @Suppress("UnnecessaryOptInAnnotation")
    @OptIn(InternalCoreApi::class)
    override var showLayoutBounds = false

    private var _androidViewsHandler: AndroidViewsHandler? = null
    internal val androidViewsHandler: AndroidViewsHandler
        get() {
            if (_androidViewsHandler == null) {
                _androidViewsHandler = AndroidViewsHandler(context)
                addView(_androidViewsHandler)
            }
            return _androidViewsHandler!!
        }
    private var viewLayersContainer: DrawChildContainer? = null

    // The constraints being used by the last onMeasure. It is set to null in onLayout. It allows
    // us to detect the case when the View was measured twice with different constraints within
    // the same measure pass.
    private var onMeasureConstraints: Constraints? = null

    // Will be set to true when we were measured twice with different constraints during the last
    // measure pass.
    private var wasMeasuredWithMultipleConstraints = false

    private val measureAndLayoutDelegate = MeasureAndLayoutDelegate(root)

    override val measureIteration: Long get() = measureAndLayoutDelegate.measureIteration
    override val viewConfiguration: ViewConfiguration =
        AndroidViewConfiguration(android.view.ViewConfiguration.get(context))

    override val hasPendingMeasureOrLayout
        get() = measureAndLayoutDelegate.hasPendingMeasureOrLayout

    private var globalPosition: IntOffset = IntOffset(Int.MAX_VALUE, Int.MAX_VALUE)

    private val tmpPositionArray = intArrayOf(0, 0)
    private val tmpMatrix = Matrix()
    private val viewToWindowMatrix = Matrix()
    private val windowToViewMatrix = Matrix()

    @VisibleForTesting
    internal var lastMatrixRecalculationAnimationTime = -1L
    private var forceUseMatrixCache = false

    /**
     * On some devices, the `getLocationOnScreen()` returns `(0, 0)` even when the Window
     * is offset in special circumstances. This contains the screen coordinates of the containing
     * Window the last time the [viewToWindowMatrix] and [windowToViewMatrix] were recalculated.
     */
    private var windowPosition = Offset.Infinite

    // Used to track whether or not there was an exception while creating an MRenderNode
    // so that we don't have to continue using try/catch after fails once.
    private var isRenderNodeCompatible = true

    /**
     * Current [ViewTreeOwners]. Use [setOnViewTreeOwnersAvailable] if you want to
     * execute your code when the object will be created.
     */
    var viewTreeOwners: ViewTreeOwners? by mutableStateOf(null)
        private set

    private var onViewTreeOwnersAvailable: ((ViewTreeOwners) -> Unit)? = null

    // executed when the layout pass has been finished. as a result of it our view could be moved
    // inside the window (we are interested not only in the event when our parent positioned us
    // on a different position, but also in the position of each of the grandparents as all these
    // positions add up to final global position)
    private val globalLayoutListener = ViewTreeObserver.OnGlobalLayoutListener {
        updatePositionCacheAndDispatch()
    }

    // executed when a scrolling container like ScrollView of RecyclerView performed the scroll,
    // this could affect our global position
    private val scrollChangedListener = ViewTreeObserver.OnScrollChangedListener {
        updatePositionCacheAndDispatch()
    }

    // executed whenever the touch mode changes.
    private val touchModeChangeListener = ViewTreeObserver.OnTouchModeChangeListener { touchMode ->
        _inputModeManager.inputMode = if (touchMode) Touch else Keyboard
    }

    private val legacyTextInputServiceAndroid = TextInputServiceAndroid(view, this)

    /**
     * The legacy text input service. This is only used for new text input sessions if
     * [textInputSessionMutex] is null.
     */
    override val textInputService =
        TextInputService(platformTextInputServiceInterceptor(legacyTextInputServiceAndroid))

    private val textInputSessionMutex = SessionMutex<AndroidPlatformTextInputSession>()

    override val softwareKeyboardController: SoftwareKeyboardController =
        DelegatingSoftwareKeyboardController(textInputService)

    override val placementScope: Placeable.PlacementScope
        get() = PlacementScope(this)

    override suspend fun textInputSession(
        session: suspend PlatformTextInputSessionScope.() -> Nothing
    ): Nothing = textInputSessionMutex.withSessionCancellingPrevious(
        sessionInitializer = {
            AndroidPlatformTextInputSession(
                view = this,
                textInputService = textInputService,
                coroutineScope = it
            )
        },
        session = session
    )

    override val textInputForTests: TextInputForTests?
        get() = platformTextInputPluginRegistry.focusedAdapter?.inputForTests

    @Deprecated(
        "fontLoader is deprecated, use fontFamilyResolver",
        replaceWith = ReplaceWith("fontFamilyResolver")
    )
    @Suppress("DEPRECATION")
    override val fontLoader: Font.ResourceLoader = AndroidFontResourceLoader(context)

    // Backed by mutableStateOf so that the local provider recomposes when it changes
    // FontFamily.Resolver is not guaranteed to be stable or immutable, hence referential check
    override var fontFamilyResolver: FontFamily.Resolver by mutableStateOf(
        createFontFamilyResolver(context),
        referentialEqualityPolicy()
    )
        private set

    // keeps track of changes in font weight adjustment to update fontFamilyResolver
    private var currentFontWeightAdjustment: Int =
        context.resources.configuration.fontWeightAdjustmentCompat

    private val Configuration.fontWeightAdjustmentCompat: Int
        get() = if (Build.VERSION.SDK_INT >= Build.VERSION_CODES.S) fontWeightAdjustment else 0

    // Backed by mutableStateOf so that the ambient provider recomposes when it changes
    override var layoutDirection by mutableStateOf(
        context.resources.configuration.localeLayoutDirection
    )
        private set

    /**
     * Provide haptic feedback to the user. Use the Android version of haptic feedback.
     */
    override val hapticFeedBack: HapticFeedback =
        PlatformHapticFeedback(this)

    /**
     * Provide an instance of [InputModeManager] which is available as a CompositionLocal.
     */
    private val _inputModeManager = InputModeManagerImpl(
        initialInputMode = if (isInTouchMode) Touch else Keyboard,
        onRequestInputModeChange = {
            when (it) {
                // Android doesn't support programmatically switching to touch mode, so we
                // don't do anything, but just return true if we are already in touch mode.
                Touch -> isInTouchMode

                // If we are already in keyboard mode, we return true, otherwise, we call
                // requestFocusFromTouch, which puts the system in non-touch mode.
                Keyboard -> if (isInTouchMode) requestFocusFromTouch() else true

                else -> false
            }
        }
    )
    override val inputModeManager: InputModeManager get() = _inputModeManager

    override val modifierLocalManager: ModifierLocalManager = ModifierLocalManager(this)

    /**
     * Provide textToolbar to the user, for text-related operation. Use the Android version of
     * floating toolbar(post-M) and primary toolbar(pre-M).
     */
    override val textToolbar: TextToolbar = AndroidTextToolbar(this)

    /**
     * When the first event for a mouse is ACTION_DOWN, an ACTION_HOVER_ENTER is never sent.
     * This means that we won't receive an `Enter` event for the first mouse. In order to prevent
     * this problem, we track whether or not the previous event was with the mouse inside and
     * if not, we can create a simulated mouse enter event to force an enter.
     */
    private var previousMotionEvent: MotionEvent? = null

    /**
     * The time of the last layout. This is used to send a synthetic MotionEvent.
     */
    private var relayoutTime = 0L

    /**
     * A cache for OwnedLayers. Recreating ViewLayers is expensive, so we avoid it as much
     * as possible. This also helps a little with RenderNodeLayers as well.
     */
    private val layerCache = WeakCache<OwnedLayer>()

    /**
     * List of lambdas to be called when [onEndApplyChanges] is called.
     */
    private val endApplyChangesListeners = mutableVectorOf<(() -> Unit)?>()

    /**
     * Runnable used to update the pointer position after layout. If
     * another pointer event comes in before this runs, this Runnable will be removed and
     * not executed.
     */
    private val resendMotionEventRunnable = object : Runnable {
        override fun run() {
            removeCallbacks(this)
            val lastMotionEvent = previousMotionEvent
            if (lastMotionEvent != null) {
                val wasMouseEvent = lastMotionEvent.getToolType(0) == TOOL_TYPE_MOUSE
                val action = lastMotionEvent.actionMasked
                val resend = if (wasMouseEvent) {
                    action != ACTION_HOVER_EXIT && action != ACTION_UP
                } else {
                    action != ACTION_UP
                }
                if (resend) {
                    val newAction =
                        if (action == ACTION_HOVER_MOVE || action == ACTION_HOVER_ENTER) {
                            ACTION_HOVER_MOVE
                        } else {
                            ACTION_MOVE
                        }
                    sendSimulatedEvent(lastMotionEvent, newAction, relayoutTime, forceHover = false)
                }
            }
        }
    }

    /**
     * If an [ACTION_HOVER_EXIT] event is received, it could be because an [ACTION_DOWN] is coming
     * from a mouse or stylus. We can't know for certain until the next event is sent. This message
     * is posted after receiving the [ACTION_HOVER_EXIT] to send the event if nothing else is
     * received before that.
     */
    private val sendHoverExitEvent = Runnable {
        hoverExitReceived = false
        val lastEvent = previousMotionEvent!!
        check(lastEvent.actionMasked == ACTION_HOVER_EXIT) {
            "The ACTION_HOVER_EXIT event was not cleared."
        }
        sendMotionEvent(lastEvent)
    }

    /**
     * Set to `true` when [sendHoverExitEvent] has been posted.
     */
    private var hoverExitReceived = false

    /**
     * Callback for [measureAndLayout] to update the pointer position 150ms after layout.
     */
    private val resendMotionEventOnLayout: () -> Unit = {
        val lastEvent = previousMotionEvent
        if (lastEvent != null) {
            when (lastEvent.actionMasked) {
                // We currently only care about hover events being updated when layout changes
                ACTION_HOVER_ENTER, ACTION_HOVER_MOVE -> {
                    relayoutTime = SystemClock.uptimeMillis()
                    post(resendMotionEventRunnable)
                }
            }
        }
    }

    private val matrixToWindow = if (Build.VERSION.SDK_INT >= Build.VERSION_CODES.Q) {
        CalculateMatrixToWindowApi29()
    } else {
        CalculateMatrixToWindowApi21(tmpMatrix)
    }

    /**
     * Keyboard modifiers state might be changed when window is not focused, so window doesn't
     * receive any key events.
     * This flag is set when window focus changes. Then we can rely on it when handling the
     * first movementEvent to get the actual keyboard modifiers state from it.
     * After window gains focus, the first motionEvent.metaState (after focus gained) is used
     * to update windowInfo.keyboardModifiers.
     * See [onWindowFocusChanged] and [sendMotionEvent]
     */
    private var keyboardModifiersRequireUpdate = false

    init {
        setWillNotDraw(false)
        isFocusable = true
        if (Build.VERSION.SDK_INT >= Build.VERSION_CODES.O) {
            AndroidComposeViewVerificationHelperMethodsO.focusable(
                this,
                focusable = View.FOCUSABLE,
                defaultFocusHighlightEnabled = false
            )
        }
        isFocusableInTouchMode = true
        clipChildren = false
        ViewCompat.setAccessibilityDelegate(this, composeAccessibilityDelegate)
        ViewRootForTest.onViewCreatedCallback?.invoke(this)
        setOnDragListener(this.dragAndDropModifierOnDragListener)
        root.attach(this)
        if (Build.VERSION.SDK_INT >= Build.VERSION_CODES.Q) {
            // Support for this feature in Compose is tracked here: b/207654434
            AndroidComposeViewForceDarkModeQ.disallowForceDark(this)
        }
    }

    /**
     * Since this view has its own concept of internal focus, it needs to report that to the view
     * system for accurate focus searching and so ViewRootImpl will scroll correctly.
     */
    override fun getFocusedRect(rect: Rect) {
        focusOwner.getFocusRect()?.run {
            rect.left = left.roundToInt()
            rect.top = top.roundToInt()
            rect.right = right.roundToInt()
            rect.bottom = bottom.roundToInt()
        } ?: super.getFocusedRect(rect)
    }

    override fun onResume(owner: LifecycleOwner) {
        // Refresh in onResume in case the value has changed.
        showLayoutBounds = getIsShowingLayoutBounds()
    }

    override fun onFocusChanged(gainFocus: Boolean, direction: Int, previouslyFocusedRect: Rect?) {
        super.onFocusChanged(gainFocus, direction, previouslyFocusedRect)
        Log.d(FocusTag, "Owner FocusChanged($gainFocus)")
       focusOwner.focusTransactionManager.withExistingTransaction(
           onCancelled = { if (gainFocus) clearFocus() else requestFocus() }
       ) {
           if (gainFocus) focusOwner.takeFocus() else focusOwner.releaseFocus()
       }
    }

    override fun onWindowFocusChanged(hasWindowFocus: Boolean) {
        _windowInfo.isWindowFocused = hasWindowFocus
        keyboardModifiersRequireUpdate = true
        super.onWindowFocusChanged(hasWindowFocus)

        if (hasWindowFocus) {
            // Refresh in onResume in case the value has changed from the quick settings tile, in
            // which case the activity won't be paused/resumed (b/225937688).
            getIsShowingLayoutBounds().also { newShowLayoutBounds ->
                if (showLayoutBounds != newShowLayoutBounds) {
                    showLayoutBounds = newShowLayoutBounds
                    // Unlike in onResume, getting window focus doesn't automatically trigger a new
                    // draw pass, so we have to do that manually.
                    invalidateDescendants()
                }
            }
        }
    }

<<<<<<< HEAD
    override fun sendKeyEvent(keyEvent: KeyEvent): Boolean {
        return focusOwner.dispatchKeyEvent(keyEvent)
    }

    override fun dispatchKeyEvent(event: AndroidKeyEvent) =
        if (isFocused) {
            // Focus lies within the Compose hierarchy, so we dispatch the key event to the
            // appropriate place.
            _windowInfo.keyboardModifiers = PointerKeyboardModifiers(event.metaState)
            sendKeyEvent(KeyEvent(event))
        } else {
            // This Owner has a focused child view, which is a view interop use case,
            // so we use the default ViewGroup behavior which will route tke key event to the
            // focused view.
            super.dispatchKeyEvent(event)
        }
=======
    /**
     * This function is used by the testing framework to send key events.
     */
    override fun sendKeyEvent(keyEvent: KeyEvent): Boolean =
    // First dispatch the key event to mimic the event being intercepted before it is sent to
        // the soft keyboard.
        focusOwner.dispatchInterceptedSoftKeyboardEvent(keyEvent) ||
            // Next, send the key event to the Soft Keyboard.
            // TODO(b/272600716): Send the key event to the IME.

            // Finally, dispatch the key event to onPreKeyEvent/onKeyEvent listeners.
            focusOwner.dispatchKeyEvent(keyEvent)

    override fun dispatchKeyEvent(event: AndroidKeyEvent): Boolean = if (isFocused) {
        // Focus lies within the Compose hierarchy, so we dispatch the key event to the
        // appropriate place.
        _windowInfo.keyboardModifiers = PointerKeyboardModifiers(event.metaState)
        // If the event is not consumed, use the default implementation.
        focusOwner.dispatchKeyEvent(KeyEvent(event)) || super.dispatchKeyEvent(event)
    } else {
        // This Owner has a focused child view, which is a view interoperability use case,
        // so we use the default ViewGroup behavior which will route tke key event to the
        // focused view.
        super.dispatchKeyEvent(event)
    }

    override fun dispatchKeyEventPreIme(event: AndroidKeyEvent): Boolean {
        return (isFocused && focusOwner.dispatchInterceptedSoftKeyboardEvent(KeyEvent(event))) ||
            // If this view is not focused, and it received a key event, it means this is a view
            // interoperability use case and we need to route the event to the embedded child view.
            // Also, if this event wasn't consumed by the compose hierarchy, we need to send it back
            // to the parent view. Both these cases are handles by the default view implementation.
            super.dispatchKeyEventPreIme(event)
    }
>>>>>>> fdff00cc

    override fun onAttach(node: LayoutNode) {
    }

    override fun onDetach(node: LayoutNode) {
        measureAndLayoutDelegate.onNodeDetached(node)
        requestClearInvalidObservations()
    }

    fun requestClearInvalidObservations() {
        observationClearRequested = true
    }

    override fun onEndApplyChanges() {
        if (observationClearRequested) {
            snapshotObserver.clearInvalidObservations()
            observationClearRequested = false
        }
        val childAndroidViews = _androidViewsHandler
        if (childAndroidViews != null) {
            clearChildInvalidObservations(childAndroidViews)
        }
        // Listeners can add more items to the list and we want to ensure that they
        // are executed after being added, so loop until the list is empty
        while (endApplyChangesListeners.isNotEmpty()) {
            val size = endApplyChangesListeners.size
            for (i in 0 until size) {
                val listener = endApplyChangesListeners[i]
                // null out the item so that if the listener is re-added then we execute it again.
                endApplyChangesListeners[i] = null
                listener?.invoke()
            }
            // Remove all the items that were visited. Removing items shifts all items after
            // to the front of the list, so removing in a chunk is cheaper than removing one-by-one
            endApplyChangesListeners.removeRange(0, size)
        }
    }

    override fun registerOnEndApplyChangesListener(listener: () -> Unit) {
        if (listener !in endApplyChangesListeners) {
            endApplyChangesListeners += listener
        }
    }

    private fun startDrag(
        transferData: DragAndDropTransferData,
        decorationSize: Size,
        drawDragDecoration: DrawScope.() -> Unit,
    ): Boolean {
        val density = with(context.resources) {
            Density(
                density = displayMetrics.density,
                fontScale = configuration.fontScale
            )
        }
        val shadowBuilder = ComposeDragShadowBuilder(
            density = density,
            decorationSize = decorationSize,
            drawDragDecoration = drawDragDecoration,
        )
        @Suppress("DEPRECATION")
        return if (Build.VERSION.SDK_INT >= Build.VERSION_CODES.N)
            AndroidComposeViewStartDragAndDropN.startDragAndDrop(
                view = this,
                transferData = transferData,
                dragShadowBuilder = shadowBuilder,
            )
        else startDrag(
            transferData.clipData,
            shadowBuilder,
            transferData.localState,
            transferData.flags,
        )
    }

    private fun clearChildInvalidObservations(viewGroup: ViewGroup) {
        for (i in 0 until viewGroup.childCount) {
            val child = viewGroup.getChildAt(i)
            if (child is AndroidComposeView) {
                child.onEndApplyChanges()
            } else if (child is ViewGroup) {
                clearChildInvalidObservations(child)
            }
        }
    }

    private fun addExtraDataToAccessibilityNodeInfoHelper(
        virtualViewId: Int,
        info: AccessibilityNodeInfo,
        extraDataKey: String
    ) {
        // This extra is just for testing: needed a way to retrieve `traversalBefore` and
        // `traversalAfter` from a non-sealed instance of an ANI
        when (extraDataKey) {
            composeAccessibilityDelegate.ExtraDataTestTraversalBeforeVal -> {
                composeAccessibilityDelegate.idToBeforeMap[virtualViewId]?.let {
                    info.extras.putInt(extraDataKey, it)
                }
            }
            composeAccessibilityDelegate.ExtraDataTestTraversalAfterVal -> {
                composeAccessibilityDelegate.idToAfterMap[virtualViewId]?.let {
                    info.extras.putInt(extraDataKey, it)
                }
            }
            else -> {}
        }
    }

    /**
     * Called to inform the owner that a new Android [View] was [attached][Owner.onAttach]
     * to the hierarchy.
     */
    fun addAndroidView(view: AndroidViewHolder, layoutNode: LayoutNode) {
        androidViewsHandler.holderToLayoutNode[view] = layoutNode
        androidViewsHandler.addView(view)
        androidViewsHandler.layoutNodeToHolder[layoutNode] = view
        // Fetching AccessibilityNodeInfo from a View which is not set to
        // IMPORTANT_FOR_ACCESSIBILITY_YES will return null.
        ViewCompat.setImportantForAccessibility(
            view,
            ViewCompat.IMPORTANT_FOR_ACCESSIBILITY_YES
        )
        val thisView = this
        ViewCompat.setAccessibilityDelegate(
            view,
            object : AccessibilityDelegateCompat() {
                override fun onInitializeAccessibilityNodeInfo(
                    host: View,
                    info: AccessibilityNodeInfoCompat
                ) {
                    super.onInitializeAccessibilityNodeInfo(host, info)
<<<<<<< HEAD
                    var parentId = SemanticsNode(layoutNode.outerSemantics!!, false).parent!!.id
                    if (parentId == semanticsOwner.unmergedRootSemanticsNode.id) {
=======

                    // Prevent TalkBack from trying to focus the AndroidViewHolder.
                    // This also prevents UIAutomator from finding nodes, so don't
                    // do it if there are no enabled a11y services (which implies that
                    // UIAutomator is the one requesting an AccessibilityNodeInfo).
                    if (composeAccessibilityDelegate.isEnabledForAccessibility) {
                        info.isVisibleToUser = false
                    }

                    var parentId = layoutNode
                        .findClosestParentNode { it.nodes.has(Nodes.Semantics) }
                        ?.semanticsId
                    if (parentId == null ||
                        parentId == semanticsOwner.unmergedRootSemanticsNode.id
                    ) {
>>>>>>> fdff00cc
                        parentId = AccessibilityNodeProviderCompat.HOST_VIEW_ID
                    }
                    info.setParent(thisView, parentId)
                    val semanticsId = layoutNode.semanticsId

                    val beforeId = composeAccessibilityDelegate.idToBeforeMap[semanticsId]
                    beforeId?.let {
                        val beforeView = androidViewsHandler.semanticsIdToView(beforeId)
                        if (beforeView != null) {
                            // If the node that should come before this one is a view, we want to
                            // pass in the "before" view itself, which is retrieved
                            // from `androidViewsHandler.idToViewMap`.
                            info.setTraversalBefore(beforeView)
                        } else {
                            // Otherwise, we'll just set the "before" value by passing in
                            // the semanticsId.
                            info.setTraversalBefore(thisView, it)
                        }
                        addExtraDataToAccessibilityNodeInfoHelper(
                            semanticsId, info.unwrap(),
                            composeAccessibilityDelegate.ExtraDataTestTraversalBeforeVal
                        )
                    }

                    val afterId = composeAccessibilityDelegate.idToAfterMap[semanticsId]
                    afterId?.let {
                        val afterView = androidViewsHandler.semanticsIdToView(afterId)
                        if (afterView != null) {
                            info.setTraversalAfter(afterView)
                        } else {
                            info.setTraversalAfter(thisView, it)
                        }
                        addExtraDataToAccessibilityNodeInfoHelper(
                            semanticsId, info.unwrap(),
                            composeAccessibilityDelegate.ExtraDataTestTraversalAfterVal
                        )
                    }
                }
            }
        )
    }

    /**
     * Called to inform the owner that an Android [View] was [detached][Owner.onDetach]
     * from the hierarchy.
     */
    fun removeAndroidView(view: AndroidViewHolder) {
        registerOnEndApplyChangesListener {
            androidViewsHandler.removeViewInLayout(view)
            androidViewsHandler.layoutNodeToHolder.remove(
                androidViewsHandler.holderToLayoutNode.remove(view)
            )
            ViewCompat.setImportantForAccessibility(
                view,
                ViewCompat.IMPORTANT_FOR_ACCESSIBILITY_AUTO
            )
        }
    }

    /**
     * Called to ask the owner to draw a child Android [View] to [canvas].
     */
    fun drawAndroidView(view: AndroidViewHolder, canvas: android.graphics.Canvas) {
        androidViewsHandler.drawView(view, canvas)
    }

    private fun scheduleMeasureAndLayout(nodeToRemeasure: LayoutNode? = null) {
        if (!isLayoutRequested && isAttachedToWindow) {
            if (nodeToRemeasure != null) {
                // if [nodeToRemeasure] can potentially resize the root we should call
                // requestLayout() so our parent View can react on this change on the same frame.
                // if instead we just call invalidate() and remeasure inside dispatchDraw()
                // this will cause inconsistency as the Compose content will already have the
                // new size, but the View hierarchy will react only on the next frame.
                var node = nodeToRemeasure
                while (node != null &&
                    node.measuredByParent == UsageByParent.InMeasureBlock &&
                    node.childSizeCanAffectParentSize()
                ) {
                    node = node.parent
                }
                if (node === root) {
                    requestLayout()
                    return
                }
            }
            if (width == 0 || height == 0) {
                // if the view has no size calling invalidate() will be skipped
                requestLayout()
            } else {
                invalidate()
            }
        }
    }

    private fun LayoutNode.childSizeCanAffectParentSize(): Boolean {
        // if the view was measured twice with different constraints last time it means the
        // constraints we have could be not the final constraints and in fact our parent
        // ViewGroup can remeasure us with different constraints if we call requestLayout().
        return wasMeasuredWithMultipleConstraints ||
            // when parent's [hasFixedInnerContentConstraints] is true the child size change
            // can't affect parent size as the size is fixed. for example it happens when parent
            // has Modifier.fillMaxSize() set on it.
            parent?.hasFixedInnerContentConstraints == false
    }

    override fun measureAndLayout(sendPointerUpdate: Boolean) {
        // only run the logic when we have something pending
        if (measureAndLayoutDelegate.hasPendingMeasureOrLayout ||
            measureAndLayoutDelegate.hasPendingOnPositionedCallbacks
        ) {
            trace("AndroidOwner:measureAndLayout") {
                val resend = if (sendPointerUpdate) resendMotionEventOnLayout else null
                val rootNodeResized = measureAndLayoutDelegate.measureAndLayout(resend)
                if (rootNodeResized) {
                    requestLayout()
                }
                measureAndLayoutDelegate.dispatchOnPositionedCallbacks()
            }
        }
    }

    override fun measureAndLayout(layoutNode: LayoutNode, constraints: Constraints) {
        trace("AndroidOwner:measureAndLayout") {
            measureAndLayoutDelegate.measureAndLayout(layoutNode, constraints)
            // only dispatch the callbacks if we don't have other nodes to process as otherwise
            // we will have one more measureAndLayout() pass anyway in the same frame.
            // it allows us to not traverse the hierarchy twice.
            if (!measureAndLayoutDelegate.hasPendingMeasureOrLayout) {
                measureAndLayoutDelegate.dispatchOnPositionedCallbacks()
            }
        }
    }

    override fun forceMeasureTheSubtree(layoutNode: LayoutNode) {
        measureAndLayoutDelegate.forceMeasureTheSubtree(layoutNode)
    }

    override fun onRequestMeasure(
        layoutNode: LayoutNode,
        affectsLookahead: Boolean,
        forceRequest: Boolean,
        scheduleMeasureAndLayout: Boolean
    ) {
        if (affectsLookahead) {
            if (measureAndLayoutDelegate.requestLookaheadRemeasure(layoutNode, forceRequest) &&
                scheduleMeasureAndLayout
            ) {
                scheduleMeasureAndLayout(layoutNode)
            }
        } else if (measureAndLayoutDelegate.requestRemeasure(layoutNode, forceRequest) &&
            scheduleMeasureAndLayout
        ) {
            scheduleMeasureAndLayout(layoutNode)
        }
    }

    override fun onRequestRelayout(
        layoutNode: LayoutNode,
        affectsLookahead: Boolean,
        forceRequest: Boolean
    ) {
        if (affectsLookahead) {
            if (measureAndLayoutDelegate.requestLookaheadRelayout(layoutNode, forceRequest)) {
                scheduleMeasureAndLayout()
            }
        } else {
            if (measureAndLayoutDelegate.requestRelayout(layoutNode, forceRequest)) {
                scheduleMeasureAndLayout()
            }
        }
    }

    override fun requestOnPositionedCallback(layoutNode: LayoutNode) {
        measureAndLayoutDelegate.requestOnPositionedCallback(layoutNode)
        scheduleMeasureAndLayout()
    }

    override fun measureAndLayoutForTest() {
        measureAndLayout()
    }

    override fun onMeasure(widthMeasureSpec: Int, heightMeasureSpec: Int) {
        trace("AndroidOwner:onMeasure") {
            if (!isAttachedToWindow) {
                invalidateLayoutNodeMeasurement(root)
            }
            val (minWidth, maxWidth) = convertMeasureSpec(widthMeasureSpec)
            val (minHeight, maxHeight) = convertMeasureSpec(heightMeasureSpec)

            val constraints = Constraints(minWidth, maxWidth, minHeight, maxHeight)
            if (onMeasureConstraints == null) {
                // first onMeasure after last onLayout
                onMeasureConstraints = constraints
                wasMeasuredWithMultipleConstraints = false
            } else if (onMeasureConstraints != constraints) {
                // we were remeasured twice with different constraints after last onLayout
                wasMeasuredWithMultipleConstraints = true
            }
            measureAndLayoutDelegate.updateRootConstraints(constraints)
            measureAndLayoutDelegate.measureOnly()
            setMeasuredDimension(root.width, root.height)

            if (_androidViewsHandler != null) {
                androidViewsHandler.measure(
                    MeasureSpec.makeMeasureSpec(root.width, MeasureSpec.EXACTLY),
                    MeasureSpec.makeMeasureSpec(root.height, MeasureSpec.EXACTLY)
                )
            }
        }
    }

    @Suppress("NOTHING_TO_INLINE")
    private inline operator fun ULong.component1() = (this shr 32).toInt()

    @Suppress("NOTHING_TO_INLINE")
    private inline operator fun ULong.component2() = (this and 0xFFFFFFFFUL).toInt()

    private fun pack(a: Int, b: Int) = (a.toULong() shl 32 or b.toULong())

    private fun convertMeasureSpec(measureSpec: Int): ULong {
        val mode = MeasureSpec.getMode(measureSpec)
        val size = MeasureSpec.getSize(measureSpec)
        return when (mode) {
            MeasureSpec.EXACTLY -> pack(size, size)
            MeasureSpec.UNSPECIFIED -> pack(0, Constraints.Infinity)
            MeasureSpec.AT_MOST -> pack(0, size)
            else -> throw IllegalStateException()
        }
    }

    override fun onLayout(changed: Boolean, l: Int, t: Int, r: Int, b: Int) {
        measureAndLayoutDelegate.measureAndLayout(resendMotionEventOnLayout)
        onMeasureConstraints = null
        // we postpone onPositioned callbacks until onLayout as LayoutCoordinates
        // are currently wrong if you try to get the global(activity) coordinates -
        // View is not yet laid out.
        updatePositionCacheAndDispatch()
        if (_androidViewsHandler != null) {
            // Even if we laid out during onMeasure, we want to set the bounds of the
            // AndroidViewsHandler for accessibility and for Views making assumptions based on
            // the size of their ancestors. Usually the Views in the hierarchy will not
            // be relaid out, as they have not requested layout in the meantime.
            // However, there is also chance for the AndroidViewsHandler and the children to be
            // isLayoutRequested at this point, in case the Views hierarchy receives forceLayout().
            // In case of a forceLayout(), calling layout here will traverse the entire subtree
            // and replace the Views at the same position, which is needed to clean up their
            // layout state, which otherwise might cause further requestLayout()s to be blocked.
            androidViewsHandler.layout(0, 0, r - l, b - t)
        }
    }

    private fun updatePositionCacheAndDispatch() {
        var positionChanged = false
        getLocationOnScreen(tmpPositionArray)
        val (globalX, globalY) = globalPosition
        if (globalX != tmpPositionArray[0] || globalY != tmpPositionArray[1]) {
            globalPosition = IntOffset(tmpPositionArray[0], tmpPositionArray[1])
            if (globalX != Int.MAX_VALUE && globalY != Int.MAX_VALUE) {
                positionChanged = true
                root.layoutDelegate.measurePassDelegate.notifyChildrenUsingCoordinatesWhilePlacing()
            }
        }
        measureAndLayoutDelegate.dispatchOnPositionedCallbacks(forceDispatch = positionChanged)
    }

    override fun onDraw(canvas: android.graphics.Canvas) {
    }

    override fun createLayer(
        drawBlock: (Canvas) -> Unit,
        invalidateParentLayer: () -> Unit
    ): OwnedLayer {
        // First try the layer cache
        val layer = layerCache.pop()
        if (layer !== null) {
            layer.reuseLayer(drawBlock, invalidateParentLayer)
            return layer
        }

        // RenderNode is supported on Q+ for certain, but may also be supported on M-O.
        // We can't be confident that RenderNode is supported, so we try and fail over to
        // the ViewLayer implementation. We'll try even on on P devices, but it will fail
        // until ART allows things on the unsupported list on P.
        if (isHardwareAccelerated &&
            Build.VERSION.SDK_INT >= Build.VERSION_CODES.M &&
            isRenderNodeCompatible
        ) {
            try {
                return RenderNodeLayer(
                    this,
                    drawBlock,
                    invalidateParentLayer
                )
            } catch (_: Throwable) {
                isRenderNodeCompatible = false
            }
        }
        if (viewLayersContainer == null) {
            if (!ViewLayer.hasRetrievedMethod) {
                // Test to see if updateDisplayList() can be called. If this fails then
                // ViewLayer.shouldUseDispatchDraw will be true.
                ViewLayer.updateDisplayList(View(context))
            }
            viewLayersContainer = if (ViewLayer.shouldUseDispatchDraw) {
                DrawChildContainer(context)
            } else {
                ViewLayerContainer(context)
            }
            addView(viewLayersContainer)
        }
        return ViewLayer(this, viewLayersContainer!!, drawBlock, invalidateParentLayer)
    }

    /**
     * Return [layer] to the layer cache. It can be reused in [createLayer] after this.
     * Returns `true` if it was recycled or `false` if it will be discarded.
     */
    internal fun recycle(layer: OwnedLayer): Boolean {
        // L throws during RenderThread when reusing the Views. The stack trace
        // wasn't easy to decode, so this work-around keeps up to 10 Views active
        // only for L. On other versions, it uses the WeakHashMap to retain as many
        // as are convenient.
        val cacheValue = viewLayersContainer == null || ViewLayer.shouldUseDispatchDraw ||
            Build.VERSION.SDK_INT >= Build.VERSION_CODES.M ||
            layerCache.size < MaximumLayerCacheSize
        if (cacheValue) {
            layerCache.push(layer)
        }
        return cacheValue
    }

    override fun onSemanticsChange() {
        composeAccessibilityDelegate.onSemanticsChange()
    }

    override fun onLayoutChange(layoutNode: LayoutNode) {
        composeAccessibilityDelegate.onLayoutChange(layoutNode)
    }

    override fun registerOnLayoutCompletedListener(listener: Owner.OnLayoutCompletedListener) {
        measureAndLayoutDelegate.registerOnLayoutCompletedListener(listener)
        scheduleMeasureAndLayout()
    }

    override fun getFocusDirection(keyEvent: KeyEvent): FocusDirection? {
        return when (keyEvent.key) {
            Tab -> if (keyEvent.isShiftPressed) Previous else Next
            DirectionRight -> Right
            DirectionLeft -> Left
            // For the initial key input of a new composable, both up/down and page up/down will
            // trigger the composable to get focus (so the composable can handle key events to
            // move focus or scroll content). Remember, composables can't receive key events without
            // focus.
            DirectionUp, PageUp -> Up
            DirectionDown, PageDown -> Down
            DirectionCenter, Enter, NumPadEnter -> FocusDirection.Enter
            Back, Escape -> Exit
            else -> null
        }
    }

    override fun dispatchDraw(canvas: android.graphics.Canvas) {
        if (!isAttachedToWindow) {
            invalidateLayers(root)
        }
        measureAndLayout()
        Snapshot.sendApplyNotifications()

        isDrawingContent = true
        // we don't have to observe here because the root has a layer modifier
        // that will observe all children. The AndroidComposeView has only the
        // root, so it doesn't have to invalidate itself based on model changes.
        canvasHolder.drawInto(canvas) { root.draw(this) }

        if (dirtyLayers.isNotEmpty()) {
            for (i in 0 until dirtyLayers.size) {
                val layer = dirtyLayers[i]
                layer.updateDisplayList()
            }
        }

        if (ViewLayer.shouldUseDispatchDraw) {
            // We must update the display list of all children using dispatchDraw()
            // instead of updateDisplayList(). But since we don't want to actually draw
            // the contents, we will clip out everything from the canvas.
            val saveCount = canvas.save()
            canvas.clipRect(0f, 0f, 0f, 0f)

            super.dispatchDraw(canvas)
            canvas.restoreToCount(saveCount)
        }

        dirtyLayers.clear()
        isDrawingContent = false

        // updateDisplayList operations performed above (during root.draw and during the explicit
        // layer.updateDisplayList() calls) can result in the same layers being invalidated. These
        // layers have been added to postponedDirtyLayers and will be redrawn during the next
        // dispatchDraw.
        if (postponedDirtyLayers != null) {
            val postponed = postponedDirtyLayers!!
            dirtyLayers.addAll(postponed)
            postponed.clear()
        }
    }

    internal fun notifyLayerIsDirty(layer: OwnedLayer, isDirty: Boolean) {
        if (!isDirty) {
            // It is correct to remove the layer here regardless of this if, but for performance
            // we are hackily not doing the removal here in order to just do clear() a bit later.
            if (!isDrawingContent) {
                dirtyLayers.remove(layer)
                postponedDirtyLayers?.remove(layer)
            }
        } else if (!isDrawingContent) {
            dirtyLayers += layer
        } else {
            val postponed = postponedDirtyLayers
                ?: mutableListOf<OwnedLayer>().also { postponedDirtyLayers = it }
            postponed += layer
        }
    }

    /**
     * The callback to be executed when [viewTreeOwners] is created and not-null anymore.
     * Note that this callback will be fired inline when it is already available
     */
    fun setOnViewTreeOwnersAvailable(callback: (ViewTreeOwners) -> Unit) {
        val viewTreeOwners = viewTreeOwners
        if (viewTreeOwners != null) {
            callback(viewTreeOwners)
        }
        if (!isAttachedToWindow) {
            onViewTreeOwnersAvailable = callback
        }
    }

    suspend fun boundsUpdatesEventLoop() {
        composeAccessibilityDelegate.boundsUpdatesEventLoop()
    }

    /**
     * Walks the entire LayoutNode sub-hierarchy and marks all nodes as needing measurement.
     */
    private fun invalidateLayoutNodeMeasurement(node: LayoutNode) {
        measureAndLayoutDelegate.requestRemeasure(node)
        node.forEachChild { invalidateLayoutNodeMeasurement(it) }
    }

    /**
     * Walks the entire LayoutNode sub-hierarchy and marks all layers as needing to be redrawn.
     */
    private fun invalidateLayers(node: LayoutNode) {
        node.invalidateLayers()
        node.forEachChild { invalidateLayers(it) }
    }

    override fun invalidateDescendants() {
        invalidateLayers(root)
    }

    override fun onAttachedToWindow() {
        super.onAttachedToWindow()
        invalidateLayoutNodeMeasurement(root)
        invalidateLayers(root)
        snapshotObserver.startObserving()
        ifDebug {
            if (autofillSupported()) {
                _autofill?.let { AutofillCallback.register(it) }
            }
        }

        val lifecycleOwner = findViewTreeLifecycleOwner()
        val savedStateRegistryOwner = findViewTreeSavedStateRegistryOwner()

        val oldViewTreeOwners = viewTreeOwners
        // We need to change the ViewTreeOwner if there isn't one yet (null)
        // or if either the lifecycleOwner or savedStateRegistryOwner has changed.
        val resetViewTreeOwner = oldViewTreeOwners == null ||
            (
                (lifecycleOwner != null && savedStateRegistryOwner != null) &&
                    (
                        lifecycleOwner !== oldViewTreeOwners.lifecycleOwner ||
                            savedStateRegistryOwner !== oldViewTreeOwners.lifecycleOwner
                        )
                )
        if (resetViewTreeOwner) {
            if (lifecycleOwner == null) {
                throw IllegalStateException(
                    "Composed into the View which doesn't propagate ViewTreeLifecycleOwner!"
                )
            }
            if (savedStateRegistryOwner == null) {
                throw IllegalStateException(
                    "Composed into the View which doesn't propagate" +
                        "ViewTreeSavedStateRegistryOwner!"
                )
            }
            oldViewTreeOwners?.lifecycleOwner?.lifecycle?.removeObserver(this)
            lifecycleOwner.lifecycle.addObserver(this)
            val viewTreeOwners = ViewTreeOwners(
                lifecycleOwner = lifecycleOwner,
                savedStateRegistryOwner = savedStateRegistryOwner
            )
            this.viewTreeOwners = viewTreeOwners
            onViewTreeOwnersAvailable?.invoke(viewTreeOwners)
            onViewTreeOwnersAvailable = null
        }

        _inputModeManager.inputMode = if (isInTouchMode) Touch else Keyboard

        viewTreeOwners!!.lifecycleOwner.lifecycle.addObserver(this)
        viewTreeOwners!!.lifecycleOwner.lifecycle.addObserver(composeAccessibilityDelegate)
        viewTreeObserver.addOnGlobalLayoutListener(globalLayoutListener)
        viewTreeObserver.addOnScrollChangedListener(scrollChangedListener)
        viewTreeObserver.addOnTouchModeChangeListener(touchModeChangeListener)

        if (Build.VERSION.SDK_INT >= Build.VERSION_CODES.S) {
            AndroidComposeViewTranslationCallbackS.setViewTranslationCallback(
                this,
                AndroidComposeViewTranslationCallback()
            )
        }
    }

    override fun onDetachedFromWindow() {
        super.onDetachedFromWindow()
        snapshotObserver.stopObserving()
        viewTreeOwners?.lifecycleOwner?.lifecycle?.removeObserver(this)
        viewTreeOwners?.lifecycleOwner?.lifecycle?.removeObserver(composeAccessibilityDelegate)
        ifDebug {
            if (autofillSupported()) {
                _autofill?.let { AutofillCallback.unregister(it) }
            }
        }
        viewTreeObserver.removeOnGlobalLayoutListener(globalLayoutListener)
        viewTreeObserver.removeOnScrollChangedListener(scrollChangedListener)
        viewTreeObserver.removeOnTouchModeChangeListener(touchModeChangeListener)

        if (Build.VERSION.SDK_INT >= Build.VERSION_CODES.S) {
            AndroidComposeViewTranslationCallbackS.clearViewTranslationCallback(this)
        }
    }

    override fun onProvideAutofillVirtualStructure(structure: ViewStructure?, flags: Int) {
        if (autofillSupported() && structure != null) _autofill?.populateViewStructure(structure)
    }

    override fun autofill(values: SparseArray<AutofillValue>) {
        if (autofillSupported()) _autofill?.performAutofill(values)
    }

    @RequiresApi(Build.VERSION_CODES.S)
    override fun onCreateVirtualViewTranslationRequests(
        virtualIds: LongArray,
        supportedFormats: IntArray,
        requestsCollector: Consumer<ViewTranslationRequest?>
    ) {
        composeAccessibilityDelegate.onCreateVirtualViewTranslationRequests(
            virtualIds, supportedFormats, requestsCollector)
    }

    @RequiresApi(Build.VERSION_CODES.S)
    override fun onVirtualViewTranslationResponses(
        response: LongSparseArray<ViewTranslationResponse?>
    ) {
        composeAccessibilityDelegate.onVirtualViewTranslationResponses(response)
    }

    override fun dispatchGenericMotionEvent(event: MotionEvent) = when (event.actionMasked) {
        ACTION_SCROLL -> when {
            event.isFromSource(SOURCE_ROTARY_ENCODER) -> handleRotaryEvent(event)
            isBadMotionEvent(event) || !isAttachedToWindow ->
                super.dispatchGenericMotionEvent(event)

            else -> handleMotionEvent(event).dispatchedToAPointerInputModifier
        }

        else -> super.dispatchGenericMotionEvent(event)
    }

    // TODO(shepshapard): Test this method.
    override fun dispatchTouchEvent(motionEvent: MotionEvent): Boolean {
        if (hoverExitReceived) {
            // Go ahead and send ACTION_HOVER_EXIT if this isn't an ACTION_DOWN for the same
            // pointer
            removeCallbacks(sendHoverExitEvent)
            val lastEvent = previousMotionEvent!!
            if (motionEvent.actionMasked != ACTION_DOWN ||
                hasChangedDevices(motionEvent, lastEvent)
            ) {
                sendHoverExitEvent.run()
            } else {
                hoverExitReceived = false
            }
        }
        if (isBadMotionEvent(motionEvent) || !isAttachedToWindow) {
            return false // Bad MotionEvent. Don't handle it.
        }

        if (motionEvent.actionMasked == ACTION_MOVE && !isPositionChanged(motionEvent)) {
            // There was no movement from previous MotionEvent, so we don't need to dispatch this.
            // This could be a scroll event or some other non-touch event that results in an
            // ACTION_MOVE without any movement.
            return false
        }

        val processResult = handleMotionEvent(motionEvent)

        if (processResult.anyMovementConsumed) {
            parent.requestDisallowInterceptTouchEvent(true)
        }

        return processResult.dispatchedToAPointerInputModifier
    }

    private fun handleRotaryEvent(event: MotionEvent): Boolean {
        val config = android.view.ViewConfiguration.get(context)
        val axisValue = -event.getAxisValue(AXIS_SCROLL)
        val rotaryEvent = RotaryScrollEvent(
            verticalScrollPixels = axisValue * getScaledVerticalScrollFactor(config, context),
            horizontalScrollPixels = axisValue * getScaledHorizontalScrollFactor(config, context),
            uptimeMillis = event.eventTime,
            inputDeviceId = event.deviceId
        )
        return focusOwner.dispatchRotaryEvent(rotaryEvent)
    }

    private fun handleMotionEvent(motionEvent: MotionEvent): ProcessResult {
        removeCallbacks(resendMotionEventRunnable)
        try {
            recalculateWindowPosition(motionEvent)
            forceUseMatrixCache = true
            measureAndLayout(sendPointerUpdate = false)
            desiredPointerIcon = null
            val result = trace("AndroidOwner:onTouch") {
                val action = motionEvent.actionMasked
                val lastEvent = previousMotionEvent

                val wasMouseEvent = lastEvent?.getToolType(0) == TOOL_TYPE_MOUSE
                if (lastEvent != null &&
                    hasChangedDevices(motionEvent, lastEvent)
                ) {
                    if (isDevicePressEvent(lastEvent)) {
                        // Send a cancel event
                        pointerInputEventProcessor.processCancel()
                    } else if (lastEvent.actionMasked != ACTION_HOVER_EXIT && wasMouseEvent) {
                        // The mouse cursor disappeared without sending an ACTION_HOVER_EXIT, so
                        // we have to send that event.
                        sendSimulatedEvent(lastEvent, ACTION_HOVER_EXIT, lastEvent.eventTime)
                    }
                }

                val isMouseEvent = motionEvent.getToolType(0) == TOOL_TYPE_MOUSE

                if (!wasMouseEvent &&
                    isMouseEvent &&
                    action != ACTION_CANCEL &&
                    action != ACTION_HOVER_ENTER &&
                    isInBounds(motionEvent)
                ) {
                    // We didn't previously have an enter event and we're getting our first
                    // mouse event. Send a simulated enter event so that we have a consistent
                    // enter/exit.
                    sendSimulatedEvent(motionEvent, ACTION_HOVER_ENTER, motionEvent.eventTime)
                }
                lastEvent?.recycle()
                previousMotionEvent = MotionEvent.obtainNoHistory(motionEvent)

                sendMotionEvent(motionEvent)
            }
            if (Build.VERSION.SDK_INT >= Build.VERSION_CODES.N) {
                AndroidComposeViewVerificationHelperMethodsN.setPointerIcon(
                    this,
                    desiredPointerIcon
                )
            }
            return result
        } finally {
            forceUseMatrixCache = false
        }
    }

    private fun hasChangedDevices(event: MotionEvent, lastEvent: MotionEvent): Boolean {
        return lastEvent.source != event.source ||
            lastEvent.getToolType(0) != event.getToolType(0)
    }

    private fun isDevicePressEvent(event: MotionEvent): Boolean {
        if (event.buttonState != 0) {
            return true
        }
        return when (event.actionMasked) {
            ACTION_POINTER_UP, // means that there is at least one remaining pointer
            ACTION_DOWN,
            ACTION_MOVE -> true
//            ACTION_SCROLL, // We've already checked for buttonState, so it must not be down
//            ACTION_HOVER_ENTER,
//            ACTION_HOVER_MOVE,
//            ACTION_HOVER_EXIT,
//            ACTION_UP,
//            ACTION_CANCEL,
            else -> false
        }
    }

    @OptIn(InternalCoreApi::class)
    private fun sendMotionEvent(motionEvent: MotionEvent): ProcessResult {
        if (keyboardModifiersRequireUpdate) {
            keyboardModifiersRequireUpdate = false
            _windowInfo.keyboardModifiers = PointerKeyboardModifiers(motionEvent.metaState)
        }
        val pointerInputEvent =
            motionEventAdapter.convertToPointerInputEvent(motionEvent, this)
        return if (pointerInputEvent != null) {
            // Cache the last position of the last pointer to go down so we can check if
            // it's in a scrollable region in canScroll{Vertically|Horizontally}. Those
            // methods use semantics data, and because semantics coordinates are local to
            // this view, the pointer _position_, not _positionOnScreen_, is the offset that
            // needs to be cached.
            pointerInputEvent.pointers.fastLastOrNull { it.down }?.position?.let {
                lastDownPointerPosition = it
            }

            val result = pointerInputEventProcessor.process(
                pointerInputEvent,
                this,
                isInBounds(motionEvent)
            )
            val action = motionEvent.actionMasked
            if ((action == ACTION_DOWN || action == ACTION_POINTER_DOWN) &&
                !result.dispatchedToAPointerInputModifier
            ) {
                // We aren't handling the pointer, so the event stream has ended for us.
                // The next time we receive a pointer event, it should be considered a new
                // pointer.
                motionEventAdapter.endStream(motionEvent.getPointerId(motionEvent.actionIndex))
            }
            result
        } else {
            pointerInputEventProcessor.processCancel()
            ProcessResult(
                dispatchedToAPointerInputModifier = false,
                anyMovementConsumed = false
            )
        }
    }

    @OptIn(InternalCoreApi::class)
    private fun sendSimulatedEvent(
        motionEvent: MotionEvent,
        action: Int,
        eventTime: Long,
        forceHover: Boolean = true
    ) {
        val oldAction = motionEvent.actionMasked
        // don't send any events for pointers that are "up" unless they support hover
        val upIndex = when (oldAction) {
            ACTION_UP -> if (action == ACTION_HOVER_ENTER || action == ACTION_HOVER_EXIT) -1 else 0
            ACTION_POINTER_UP -> motionEvent.actionIndex
            else -> -1
        }
        val pointerCount = motionEvent.pointerCount - if (upIndex >= 0) 1 else 0
        if (pointerCount == 0) {
            return
        }
        val pointerProperties = Array(pointerCount) { MotionEvent.PointerProperties() }
        val pointerCoords = Array(pointerCount) { MotionEvent.PointerCoords() }
        for (i in 0 until pointerCount) {
            val sourceIndex = i + if (upIndex < 0 || i < upIndex) 0 else 1
            motionEvent.getPointerProperties(sourceIndex, pointerProperties[i])
            val coords = pointerCoords[i]
            motionEvent.getPointerCoords(sourceIndex, coords)
            val localPosition = Offset(coords.x, coords.y)
            val screenPosition = localToScreen(localPosition)
            coords.x = screenPosition.x
            coords.y = screenPosition.y
        }
        val buttonState = if (forceHover) 0 else motionEvent.buttonState

        val downTime = if (motionEvent.downTime == motionEvent.eventTime) {
            eventTime
        } else {
            motionEvent.downTime
        }
        val event = MotionEvent.obtain(
            /* downTime */ downTime,
            /* eventTime */ eventTime,
            /* action */ action,
            /* pointerCount */ pointerCount,
            /* pointerProperties */ pointerProperties,
            /* pointerCoords */ pointerCoords,
            /* metaState */ motionEvent.metaState,
            /* buttonState */ buttonState,
            /* xPrecision */ motionEvent.xPrecision,
            /* yPrecision */ motionEvent.yPrecision,
            /* deviceId */ motionEvent.deviceId,
            /* edgeFlags */ motionEvent.edgeFlags,
            /* source */ motionEvent.source,
            /* flags */ motionEvent.flags
        )
        val pointerInputEvent =
            motionEventAdapter.convertToPointerInputEvent(event, this)!!

        pointerInputEventProcessor.process(
            pointerInputEvent,
            this,
            true
        )
        event.recycle()
    }

    /**
     * This method is required to correctly support swipe-to-dismiss layouts on WearOS, which search
     * their children for scrollable views to determine whether or not to intercept touch events –
     * a sort of simplified nested scrolling mechanism.
     *
     * Because a composition may contain many scrollable and non-scrollable areas, and this method
     * doesn't know which part of the view the caller cares about, it uses the
     * [lastDownPointerPosition] as the location to check.
     */
    override fun canScrollHorizontally(direction: Int): Boolean =
        composeAccessibilityDelegate.canScroll(vertical = false, direction, lastDownPointerPosition)

    /** See [canScrollHorizontally]. */
    override fun canScrollVertically(direction: Int): Boolean =
        composeAccessibilityDelegate.canScroll(vertical = true, direction, lastDownPointerPosition)

    private fun isInBounds(motionEvent: MotionEvent): Boolean {
        val x = motionEvent.x
        val y = motionEvent.y
        return (x in 0f..width.toFloat() && y in 0f..height.toFloat())
    }

    override fun localToScreen(localPosition: Offset): Offset {
        recalculateWindowPosition()
        val local = viewToWindowMatrix.map(localPosition)
        return Offset(
            local.x + windowPosition.x,
            local.y + windowPosition.y
        )
    }

    override fun localToScreen(localTransform: Matrix) {
        recalculateWindowPosition()
        localTransform.timesAssign(viewToWindowMatrix)
        localTransform.preTranslate(windowPosition.x, windowPosition.y, tmpMatrix)
    }

    override fun screenToLocal(positionOnScreen: Offset): Offset {
        recalculateWindowPosition()
        val x = positionOnScreen.x - windowPosition.x
        val y = positionOnScreen.y - windowPosition.y
        return windowToViewMatrix.map(Offset(x, y))
    }

    private fun recalculateWindowPosition() {
        if (!forceUseMatrixCache) {
            val animationTime = AnimationUtils.currentAnimationTimeMillis()
            if (animationTime != lastMatrixRecalculationAnimationTime) {
                lastMatrixRecalculationAnimationTime = animationTime
                recalculateWindowViewTransforms()
                var viewParent = parent
                var view: View = this
                while (viewParent is ViewGroup) {
                    view = viewParent
                    viewParent = view.parent
                }
                view.getLocationOnScreen(tmpPositionArray)
                val screenX = tmpPositionArray[0].toFloat()
                val screenY = tmpPositionArray[1].toFloat()
                view.getLocationInWindow(tmpPositionArray)
                val windowX = tmpPositionArray[0].toFloat()
                val windowY = tmpPositionArray[1].toFloat()
                windowPosition = Offset(screenX - windowX, screenY - windowY)
            }
        }
    }

    /**
     * Recalculates the window position based on the [motionEvent]'s coordinates and
     * screen coordinates. Some devices give false positions for [getLocationOnScreen] in
     * some unusual circumstances, so a different mechanism must be used to determine the
     * actual position.
     */
    private fun recalculateWindowPosition(motionEvent: MotionEvent) {
        lastMatrixRecalculationAnimationTime = AnimationUtils.currentAnimationTimeMillis()
        recalculateWindowViewTransforms()
        val positionInWindow = viewToWindowMatrix.map(Offset(motionEvent.x, motionEvent.y))

        windowPosition = Offset(
            motionEvent.rawX - positionInWindow.x,
            motionEvent.rawY - positionInWindow.y
        )
    }

    private fun recalculateWindowViewTransforms() {
        matrixToWindow.calculateMatrixToWindow(this, viewToWindowMatrix)
        viewToWindowMatrix.invertTo(windowToViewMatrix)
    }

    override fun onCheckIsTextEditor(): Boolean {
        val parentSession = textInputSessionMutex.currentSession
            ?: return legacyTextInputServiceAndroid.isEditorFocused()
        // Don't bring this up before the ?: – establishTextInputSession has been called, but
        // startInputMethod has not, we're not a text editor until the session is cancelled or
        // startInputMethod is called.
        return parentSession.isReadyForConnection
    }

    override fun onCreateInputConnection(outAttrs: EditorInfo): InputConnection? {
        val parentSession = textInputSessionMutex.currentSession
            ?: return legacyTextInputServiceAndroid.createInputConnection(outAttrs)
        // Don't bring this up before the ?: - if this returns null, we SHOULD NOT fall back to
        // the legacy input system.
        return parentSession.createInputConnection(outAttrs)
    }

    override fun calculateLocalPosition(positionInWindow: Offset): Offset {
        recalculateWindowPosition()
        return windowToViewMatrix.map(positionInWindow)
    }

    override fun calculatePositionInWindow(localPosition: Offset): Offset {
        recalculateWindowPosition()
        return viewToWindowMatrix.map(localPosition)
    }

    override fun onConfigurationChanged(newConfig: Configuration) {
        super.onConfigurationChanged(newConfig)
        density = Density(context)
        if (newConfig.fontWeightAdjustmentCompat != currentFontWeightAdjustment) {
            currentFontWeightAdjustment = newConfig.fontWeightAdjustmentCompat
            fontFamilyResolver = createFontFamilyResolver(context)
        }
        configurationChangeObserver(newConfig)
    }

    override fun onRtlPropertiesChanged(layoutDirection: Int) {
        // This method can be called while View's constructor is running
        // by way of resolving padding in response to initScrollbars.
        // If we get such a call, don't try to write to a property delegate
        // that hasn't been initialized yet.
        if (superclassInitComplete) {
            layoutDirectionFromInt(layoutDirection).let {
                this.layoutDirection = it
                focusOwner.layoutDirection = it
            }
        }
    }

    private fun autofillSupported() = Build.VERSION.SDK_INT >= Build.VERSION_CODES.O

    public override fun dispatchHoverEvent(event: MotionEvent): Boolean {
        if (hoverExitReceived) {
            // Go ahead and send it now
            removeCallbacks(sendHoverExitEvent)
            sendHoverExitEvent.run()
        }
        if (isBadMotionEvent(event) || !isAttachedToWindow) {
            return false // Bad MotionEvent. Don't handle it.
        }

        // Always call accessibilityDelegate dispatchHoverEvent (since accessibilityDelegate's
        // dispatchHoverEvent only runs if touch exploration is enabled)
        composeAccessibilityDelegate.dispatchHoverEvent(event)

        when (event.actionMasked) {
            ACTION_HOVER_EXIT -> {
                if (isInBounds(event)) {
                    if (event.getToolType(0) == TOOL_TYPE_MOUSE && event.buttonState != 0) {
                        // We know that this is caused by a mouse button press, so we can ignore it
                        return false
                    }

                    // This may be caused by a press (e.g. stylus pressed on the screen), but
                    // we can't be sure until the ACTION_DOWN is received. Let's delay this
                    // message and see if the ACTION_DOWN comes.
                    previousMotionEvent?.recycle()
                    previousMotionEvent = MotionEvent.obtainNoHistory(event)
                    hoverExitReceived = true
                    post(sendHoverExitEvent)
                    return false
                }
            }

            ACTION_HOVER_MOVE ->
                // Check if we're receiving this when we've already handled it elsewhere
                if (!isPositionChanged(event)) {
                    return false
                }
        }
        val result = handleMotionEvent(event)
        return result.dispatchedToAPointerInputModifier
    }

    private fun isBadMotionEvent(event: MotionEvent): Boolean {
        return !event.x.isFinite() ||
            !event.y.isFinite() ||
            !event.rawX.isFinite() ||
            !event.rawY.isFinite()
    }

    private fun isPositionChanged(event: MotionEvent): Boolean {
        if (event.pointerCount != 1) {
            return true
        }
        val lastEvent = previousMotionEvent
        return lastEvent == null || event.rawX != lastEvent.rawX || event.rawY != lastEvent.rawY
    }

    private fun findViewByAccessibilityIdRootedAtCurrentView(
        accessibilityId: Int,
        currentView: View
    ): View? {
        if (Build.VERSION.SDK_INT < Build.VERSION_CODES.Q) {
            val getAccessibilityViewIdMethod = Class.forName("android.view.View")
                .getDeclaredMethod("getAccessibilityViewId")
            getAccessibilityViewIdMethod.isAccessible = true
            if (getAccessibilityViewIdMethod.invoke(currentView) == accessibilityId) {
                return currentView
            }
            if (currentView is ViewGroup) {
                for (i in 0 until currentView.childCount) {
                    val foundView = findViewByAccessibilityIdRootedAtCurrentView(
                        accessibilityId,
                        currentView.getChildAt(i)
                    )
                    if (foundView != null) {
                        return foundView
                    }
                }
            }
        }
        return null
    }

    private var desiredPointerIcon: PointerIcon? = null

    override val pointerIconService: PointerIconService =
        object : PointerIconService {
            override var current: PointerIcon
                get() = desiredPointerIcon ?: PointerIcon.Default
                set(value) {
                    desiredPointerIcon = value
                }
        }

    /**
     * This overrides an @hide method in ViewGroup. Because of the @hide, the override keyword
     * cannot be used, but the override works anyway because the ViewGroup method is not final.
     * In Android P and earlier, the call path is
     * AccessibilityInteractionController#findViewByAccessibilityId ->
     * View#findViewByAccessibilityId -> ViewGroup#findViewByAccessibilityIdTraversal. In Android
     * Q and later, AccessibilityInteractionController#findViewByAccessibilityId uses
     * AccessibilityNodeIdManager and findViewByAccessibilityIdTraversal is only used by autofill.
     */
    @Suppress("BanHideTag")
    fun findViewByAccessibilityIdTraversal(accessibilityId: Int): View? {
        try {
            // AccessibilityInteractionController#findViewByAccessibilityId doesn't call this
            // method in Android Q and later. Ideally, we should only define this method in
            // Android P and earlier, but since we don't have a way to do so, we can simply
            // invoke the hidden parent method after Android P. If in new android, the hidden method
            // ViewGroup#findViewByAccessibilityIdTraversal signature is changed or removed, we can
            // simply return null here because there will be no call to this method.
            return if (Build.VERSION.SDK_INT >= Build.VERSION_CODES.Q) {
                val findViewByAccessibilityIdTraversalMethod = Class.forName("android.view.View")
                    .getDeclaredMethod("findViewByAccessibilityIdTraversal", Int::class.java)
                findViewByAccessibilityIdTraversalMethod.isAccessible = true
                findViewByAccessibilityIdTraversalMethod.invoke(this, accessibilityId) as? View
            } else {
                findViewByAccessibilityIdRootedAtCurrentView(accessibilityId, this)
            }
        } catch (e: NoSuchMethodException) {
            return null
        }
    }

    override val isLifecycleInResumedState: Boolean
        get() = viewTreeOwners?.lifecycleOwner
            ?.lifecycle?.currentState == Lifecycle.State.RESUMED

    override fun shouldDelayChildPressedState(): Boolean = false

    companion object {
        private const val FocusTag = "Compose Focus"
        private const val MaximumLayerCacheSize = 10
        private var systemPropertiesClass: Class<*>? = null
        private var getBooleanMethod: Method? = null

        // TODO(mount): replace with ViewCompat.isShowingLayoutBounds() when it becomes available.
        @Suppress("BanUncheckedReflection")
        private fun getIsShowingLayoutBounds(): Boolean = try {
            if (systemPropertiesClass == null) {
                systemPropertiesClass = Class.forName("android.os.SystemProperties")
                getBooleanMethod = systemPropertiesClass?.getDeclaredMethod(
                    "getBoolean",
                    String::class.java,
                    Boolean::class.java
                )
            }
            getBooleanMethod?.invoke(null, "debug.layout", false) as? Boolean ?: false
        } catch (e: Exception) {
            false
        }
    }

    /**
     * Combines objects populated via ViewTree*Owner
     */
    class ViewTreeOwners(
        /**
         * The [LifecycleOwner] associated with this owner.
         */
        val lifecycleOwner: LifecycleOwner,
        /**
         * The [SavedStateRegistryOwner] associated with this owner.
         */
        val savedStateRegistryOwner: SavedStateRegistryOwner
    )

    @RequiresApi(Build.VERSION_CODES.S)
    private class AndroidComposeViewTranslationCallback : ViewTranslationCallback {
        override fun onShowTranslation(view: View): Boolean {
            val androidComposeView = view as AndroidComposeView
            androidComposeView.composeAccessibilityDelegate.onShowTranslation()
            return true
        }

        override fun onHideTranslation(view: View): Boolean {
            val androidComposeView = view as AndroidComposeView
            androidComposeView.composeAccessibilityDelegate.onHideTranslation()
            return true
        }

        override fun onClearTranslation(view: View): Boolean {
            val androidComposeView = view as AndroidComposeView
            androidComposeView.composeAccessibilityDelegate.onClearTranslation()
            return true
        }
    }
}

/**
 * Return the layout direction set by the [Locale][java.util.Locale].
 *
 * A convenience getter that translates [Configuration.getLayoutDirection] result into
 * [LayoutDirection] instance.
 */
internal val Configuration.localeLayoutDirection: LayoutDirection
    // We don't use the attached View's layout direction here since that layout direction may not
    // be resolved since the composables may be composed without attaching to the RootViewImpl.
    // In Jetpack Compose, use the locale layout direction (i.e. layoutDirection came from
    // configuration) as a default layout direction.
    get() = layoutDirectionFromInt(layoutDirection)

private fun layoutDirectionFromInt(layoutDirection: Int): LayoutDirection = when (layoutDirection) {
    android.util.LayoutDirection.LTR -> LayoutDirection.Ltr
    android.util.LayoutDirection.RTL -> LayoutDirection.Rtl
    else -> LayoutDirection.Ltr
}

/** @suppress */
@RestrictTo(RestrictTo.Scope.LIBRARY_GROUP)
@InternalComposeUiApi // used by testing infra
var textInputServiceFactory: (PlatformTextInputService) -> TextInputService =
    { TextInputService(it) }

/**
 * These classes are here to ensure that the classes that use this API will get verified and can be
 * AOT compiled. It is expected that this class will soft-fail verification, but the classes
 * which use this method will pass.
 */
@RequiresApi(Build.VERSION_CODES.O)
private object AndroidComposeViewVerificationHelperMethodsO {
    @RequiresApi(Build.VERSION_CODES.O)
    @DoNotInline
    fun focusable(view: View, focusable: Int, defaultFocusHighlightEnabled: Boolean) {
        view.focusable = focusable
        // not to add the default focus highlight to the whole compose view
        view.defaultFocusHighlightEnabled = defaultFocusHighlightEnabled
    }
}

@RequiresApi(Build.VERSION_CODES.N)
private object AndroidComposeViewVerificationHelperMethodsN {
    @DoNotInline
    @RequiresApi(Build.VERSION_CODES.N)
    fun setPointerIcon(view: View, icon: PointerIcon?) {
        val iconToSet = when (icon) {
            is AndroidPointerIcon ->
                icon.pointerIcon

            is AndroidPointerIconType ->
                android.view.PointerIcon.getSystemIcon(view.context, icon.type)

            else ->
                android.view.PointerIcon.getSystemIcon(
                    view.context,
                    android.view.PointerIcon.TYPE_DEFAULT
                )
        }

        if (view.pointerIcon != iconToSet) {
            view.pointerIcon = iconToSet
        }
    }
}

@RequiresApi(Build.VERSION_CODES.Q)
private object AndroidComposeViewForceDarkModeQ {
    @DoNotInline
    @RequiresApi(Build.VERSION_CODES.Q)
    fun disallowForceDark(view: View) {
        view.isForceDarkAllowed = false
    }
}

@RequiresApi(Build.VERSION_CODES.S)
internal object AndroidComposeViewTranslationCallbackS {
    @DoNotInline
    @RequiresApi(Build.VERSION_CODES.S)
    fun setViewTranslationCallback(view: View, translationCallback: ViewTranslationCallback) {
        view.setViewTranslationCallback(translationCallback)
    }

    @DoNotInline
    @RequiresApi(Build.VERSION_CODES.S)
    fun clearViewTranslationCallback(view: View) {
        view.clearViewTranslationCallback()
    }
}

/**
 * Sets this [Matrix] to be the result of this * [other]
 */
private fun Matrix.preTransform(other: Matrix) {
    val v00 = dot(other, 0, this, 0)
    val v01 = dot(other, 0, this, 1)
    val v02 = dot(other, 0, this, 2)
    val v03 = dot(other, 0, this, 3)
    val v10 = dot(other, 1, this, 0)
    val v11 = dot(other, 1, this, 1)
    val v12 = dot(other, 1, this, 2)
    val v13 = dot(other, 1, this, 3)
    val v20 = dot(other, 2, this, 0)
    val v21 = dot(other, 2, this, 1)
    val v22 = dot(other, 2, this, 2)
    val v23 = dot(other, 2, this, 3)
    val v30 = dot(other, 3, this, 0)
    val v31 = dot(other, 3, this, 1)
    val v32 = dot(other, 3, this, 2)
    val v33 = dot(other, 3, this, 3)
    this[0, 0] = v00
    this[0, 1] = v01
    this[0, 2] = v02
    this[0, 3] = v03
    this[1, 0] = v10
    this[1, 1] = v11
    this[1, 2] = v12
    this[1, 3] = v13
    this[2, 0] = v20
    this[2, 1] = v21
    this[2, 2] = v22
    this[2, 3] = v23
    this[3, 0] = v30
    this[3, 1] = v31
    this[3, 2] = v32
    this[3, 3] = v33
}

/**
 * Like [android.graphics.Matrix.preTranslate], for a Compose [Matrix]
 */
private fun Matrix.preTranslate(x: Float, y: Float, tmpMatrix: Matrix) {
    tmpMatrix.reset()
    tmpMatrix.translate(x, y)
    preTransform(tmpMatrix)
}

// Taken from Matrix.kt
private fun dot(m1: Matrix, row: Int, m2: Matrix, column: Int): Float {
    return m1[row, 0] * m2[0, column] +
        m1[row, 1] * m2[1, column] +
        m1[row, 2] * m2[2, column] +
        m1[row, 3] * m2[3, column]
}

private interface CalculateMatrixToWindow {
    /**
     * Calculates the matrix from [view] to screen coordinates and returns the value in [matrix].
     */
    fun calculateMatrixToWindow(view: View, matrix: Matrix)
}

@RequiresApi(Build.VERSION_CODES.Q)
private class CalculateMatrixToWindowApi29 : CalculateMatrixToWindow {
    private val tmpMatrix = android.graphics.Matrix()
    private val tmpPosition = IntArray(2)

    @DoNotInline
    override fun calculateMatrixToWindow(view: View, matrix: Matrix) {
        tmpMatrix.reset()
        view.transformMatrixToGlobal(tmpMatrix)
        var parent = view.parent
        var root = view
        while (parent is View) {
            root = parent
            parent = root.parent
        }
        root.getLocationOnScreen(tmpPosition)
        val (screenX, screenY) = tmpPosition
        root.getLocationInWindow(tmpPosition)
        val (windowX, windowY) = tmpPosition
        tmpMatrix.postTranslate((windowX - screenX).toFloat(), (windowY - screenY).toFloat())
        matrix.setFrom(tmpMatrix)
    }
}

private class CalculateMatrixToWindowApi21(private val tmpMatrix: Matrix) :
    CalculateMatrixToWindow {
    private val tmpLocation = IntArray(2)

    override fun calculateMatrixToWindow(view: View, matrix: Matrix) {
        matrix.reset()
        transformMatrixToWindow(view, matrix)
    }

    private fun transformMatrixToWindow(view: View, matrix: Matrix) {
        val parentView = view.parent
        if (parentView is View) {
            transformMatrixToWindow(parentView, matrix)
            matrix.preTranslate(-view.scrollX.toFloat(), -view.scrollY.toFloat())
            matrix.preTranslate(view.left.toFloat(), view.top.toFloat())
        } else {
            val pos = tmpLocation
            view.getLocationInWindow(pos)
            matrix.preTranslate(-view.scrollX.toFloat(), -view.scrollY.toFloat())
            matrix.preTranslate(pos[0].toFloat(), pos[1].toFloat())
        }

        val viewMatrix = view.matrix
        if (!viewMatrix.isIdentity) {
            matrix.preConcat(viewMatrix)
        }
    }

    /**
     * Like [android.graphics.Matrix.preConcat], for a Compose [Matrix] that accepts an [other]
     * [android.graphics.Matrix].
     */
    private fun Matrix.preConcat(other: android.graphics.Matrix) {
        tmpMatrix.setFrom(other)
        preTransform(tmpMatrix)
    }

    /**
     * Like [android.graphics.Matrix.preTranslate], for a Compose [Matrix]
     */
    private fun Matrix.preTranslate(x: Float, y: Float) {
        preTranslate(x, y, tmpMatrix)
    }
<<<<<<< HEAD
=======
}

@RequiresApi(29)
private object MotionEventVerifierApi29 {
    @DoNotInline
    fun isValidMotionEvent(event: MotionEvent, index: Int): Boolean {
        return event.getRawX(index).isFinite() && event.getRawY(index).isFinite()
    }
}

@RequiresApi(Build.VERSION_CODES.N)
private object AndroidComposeViewStartDragAndDropN {
    @DoNotInline
    @RequiresApi(Build.VERSION_CODES.N)
    fun startDragAndDrop(
        view: View,
        transferData: DragAndDropTransferData,
        dragShadowBuilder: ComposeDragShadowBuilder
    ): Boolean = view.startDragAndDrop(
        transferData.clipData,
        dragShadowBuilder,
        transferData.localState,
        transferData.flags,
    )
}

/**
 * A Class that provides access [View.OnDragListener] APIs for a [DragAndDropNode].
 */
private class DragAndDropModifierOnDragListener(
    private val startDrag: (
        transferData: DragAndDropTransferData,
        decorationSize: Size,
        drawDragDecoration: DrawScope.() -> Unit
    ) -> Boolean
) : View.OnDragListener, DragAndDropManager {

    private val rootDragAndDropNode = DragAndDropNode { null }

    /**
     * A collection [DragAndDropModifierNode] instances that registered interested in a
     * drag and drop session by returning true in [DragAndDropModifierNode.onStarted].
     */
    private val interestedNodes = ArraySet<DragAndDropModifierNode>()

    override val modifier: Modifier = object : ModifierNodeElement<DragAndDropNode>() {
        override fun create() = rootDragAndDropNode

        override fun update(node: DragAndDropNode) = Unit

        override fun InspectorInfo.inspectableProperties() {
            name = "RootDragAndDropNode"
        }

        override fun hashCode(): Int = rootDragAndDropNode.hashCode()

        override fun equals(other: Any?) = other === this
    }

    override fun onDrag(
        view: View,
        event: DragEvent
    ): Boolean {
        val dragAndDropEvent = DragAndDropEvent(dragEvent = event)
        return when (event.action) {
            DragEvent.ACTION_DRAG_STARTED -> {
                val accepted = rootDragAndDropNode.acceptDragAndDropTransfer(dragAndDropEvent)
                interestedNodes.forEach { it.onStarted(dragAndDropEvent) }
                accepted
            }

            DragEvent.ACTION_DROP -> rootDragAndDropNode.onDrop(dragAndDropEvent)

            DragEvent.ACTION_DRAG_ENTERED -> {
                rootDragAndDropNode.onEntered(dragAndDropEvent)
                false
            }

            DragEvent.ACTION_DRAG_LOCATION -> {
                rootDragAndDropNode.onMoved(dragAndDropEvent)
                false
            }

            DragEvent.ACTION_DRAG_EXITED -> {
                rootDragAndDropNode.onExited(dragAndDropEvent)
                false
            }

            DragEvent.ACTION_DRAG_ENDED -> {
                rootDragAndDropNode.onEnded(dragAndDropEvent)
                false
            }

            else -> false
        }
    }

    override fun drag(
        transferData: DragAndDropTransferData,
        decorationSize: Size,
        drawDragDecoration: DrawScope.() -> Unit,
    ): Boolean = startDrag(
        transferData,
        decorationSize,
        drawDragDecoration,
    )

    override fun registerNodeInterest(node: DragAndDropModifierNode) {
        interestedNodes.add(node)
    }

    override fun isInterestedNode(node: DragAndDropModifierNode): Boolean {
        return interestedNodes.contains(node)
    }
>>>>>>> fdff00cc
}<|MERGE_RESOLUTION|>--- conflicted
+++ resolved
@@ -53,10 +53,10 @@
 import android.view.translation.ViewTranslationResponse
 import androidx.annotation.DoNotInline
 import androidx.annotation.RequiresApi
-import androidx.annotation.RestrictTo
 import androidx.annotation.VisibleForTesting
 import androidx.collection.ArraySet
 import androidx.compose.runtime.collection.mutableVectorOf
+import androidx.compose.runtime.derivedStateOf
 import androidx.compose.runtime.getValue
 import androidx.compose.runtime.mutableStateOf
 import androidx.compose.runtime.referentialEqualityPolicy
@@ -145,22 +145,6 @@
 import androidx.compose.ui.node.Owner
 import androidx.compose.ui.node.OwnerSnapshotObserver
 import androidx.compose.ui.node.RootForTest
-<<<<<<< HEAD
-import androidx.compose.ui.semantics.SemanticsModifierCore
-import androidx.compose.ui.semantics.SemanticsNode
-import androidx.compose.ui.semantics.SemanticsOwner
-import androidx.compose.ui.semantics.outerSemantics
-import androidx.compose.ui.text.ExperimentalTextApi
-import androidx.compose.ui.text.InternalTextApi
-import androidx.compose.ui.text.font.Font
-import androidx.compose.ui.text.font.FontFamily
-import androidx.compose.ui.text.font.createFontFamilyResolver
-import androidx.compose.ui.text.input.AndroidTextInputServicePlugin
-import androidx.compose.ui.text.input.PlatformTextInputPluginRegistryImpl
-import androidx.compose.ui.text.input.PlatformTextInputService
-import androidx.compose.ui.text.input.TextInputForTests
-import androidx.compose.ui.text.input.TextInputService
-=======
 import androidx.compose.ui.platform.MotionEventVerifierApi29.isValidMotionEvent
 import androidx.compose.ui.semantics.EmptySemanticsElement
 import androidx.compose.ui.semantics.SemanticsOwner
@@ -171,7 +155,6 @@
 import androidx.compose.ui.text.input.PlatformTextInputService
 import androidx.compose.ui.text.input.TextInputService
 import androidx.compose.ui.text.input.TextInputServiceAndroid
->>>>>>> fdff00cc
 import androidx.compose.ui.unit.Constraints
 import androidx.compose.ui.unit.Density
 import androidx.compose.ui.unit.IntOffset
@@ -194,14 +177,6 @@
 import androidx.savedstate.SavedStateRegistryOwner
 import androidx.savedstate.findViewTreeSavedStateRegistryOwner
 import java.lang.reflect.Method
-<<<<<<< HEAD
-import kotlin.math.roundToInt
-
-@SuppressLint("ViewConstructor", "VisibleForTests")
-@OptIn(ExperimentalComposeUiApi::class, InternalTextApi::class, ExperimentalTextApi::class)
-internal class AndroidComposeView(context: Context) :
-    ViewGroup(context), Owner, ViewRootForTest, PositionCalculator, DefaultLifecycleObserver {
-=======
 import java.util.function.Consumer
 import kotlin.coroutines.CoroutineContext
 import kotlin.math.roundToInt
@@ -218,7 +193,6 @@
     context: Context,
     override val coroutineContext: CoroutineContext
 ) : ViewGroup(context), Owner, ViewRootForTest, PositionCalculator, DefaultLifecycleObserver {
->>>>>>> fdff00cc
 
     /**
      * Remembers the position of the last pointer input event that was down. This position will be
@@ -244,15 +218,7 @@
     override var density = Density(context)
         private set
 
-<<<<<<< HEAD
-    private val semanticsModifier = SemanticsModifierCore(
-        mergeDescendants = false,
-        clearAndSetSemantics = false,
-        properties = {}
-    )
-=======
     private val semanticsModifier = EmptySemanticsElement
->>>>>>> fdff00cc
 
     override val focusOwner: FocusOwner = FocusOwnerImpl { registerOnEndApplyChangesListener(it) }
 
@@ -408,12 +374,16 @@
     // so that we don't have to continue using try/catch after fails once.
     private var isRenderNodeCompatible = true
 
+    private var _viewTreeOwners: ViewTreeOwners? by mutableStateOf(null)
+
+    // Having an extra derived state here (instead of directly using _viewTreeOwners) is a
+    // workaround for b/271579465 to avoid unnecessary extra recompositions when this is mutated
+    // before setContent is called.
     /**
      * Current [ViewTreeOwners]. Use [setOnViewTreeOwnersAvailable] if you want to
      * execute your code when the object will be created.
      */
-    var viewTreeOwners: ViewTreeOwners? by mutableStateOf(null)
-        private set
+    val viewTreeOwners: ViewTreeOwners? by derivedStateOf { _viewTreeOwners }
 
     private var onViewTreeOwnersAvailable: ((ViewTreeOwners) -> Unit)? = null
 
@@ -465,9 +435,6 @@
         },
         session = session
     )
-
-    override val textInputForTests: TextInputForTests?
-        get() = platformTextInputPluginRegistry.focusedAdapter?.inputForTests
 
     @Deprecated(
         "fontLoader is deprecated, use fontFamilyResolver",
@@ -708,24 +675,6 @@
         }
     }
 
-<<<<<<< HEAD
-    override fun sendKeyEvent(keyEvent: KeyEvent): Boolean {
-        return focusOwner.dispatchKeyEvent(keyEvent)
-    }
-
-    override fun dispatchKeyEvent(event: AndroidKeyEvent) =
-        if (isFocused) {
-            // Focus lies within the Compose hierarchy, so we dispatch the key event to the
-            // appropriate place.
-            _windowInfo.keyboardModifiers = PointerKeyboardModifiers(event.metaState)
-            sendKeyEvent(KeyEvent(event))
-        } else {
-            // This Owner has a focused child view, which is a view interop use case,
-            // so we use the default ViewGroup behavior which will route tke key event to the
-            // focused view.
-            super.dispatchKeyEvent(event)
-        }
-=======
     /**
      * This function is used by the testing framework to send key events.
      */
@@ -760,7 +709,6 @@
             // to the parent view. Both these cases are handles by the default view implementation.
             super.dispatchKeyEventPreIme(event)
     }
->>>>>>> fdff00cc
 
     override fun onAttach(node: LayoutNode) {
     }
@@ -892,10 +840,6 @@
                     info: AccessibilityNodeInfoCompat
                 ) {
                     super.onInitializeAccessibilityNodeInfo(host, info)
-<<<<<<< HEAD
-                    var parentId = SemanticsNode(layoutNode.outerSemantics!!, false).parent!!.id
-                    if (parentId == semanticsOwner.unmergedRootSemanticsNode.id) {
-=======
 
                     // Prevent TalkBack from trying to focus the AndroidViewHolder.
                     // This also prevents UIAutomator from finding nodes, so don't
@@ -911,7 +855,6 @@
                     if (parentId == null ||
                         parentId == semanticsOwner.unmergedRootSemanticsNode.id
                     ) {
->>>>>>> fdff00cc
                         parentId = AccessibilityNodeProviderCompat.HOST_VIEW_ID
                     }
                     info.setParent(thisView, parentId)
@@ -1046,8 +989,8 @@
         }
     }
 
-    override fun forceMeasureTheSubtree(layoutNode: LayoutNode) {
-        measureAndLayoutDelegate.forceMeasureTheSubtree(layoutNode)
+    override fun forceMeasureTheSubtree(layoutNode: LayoutNode, affectsLookahead: Boolean) {
+        measureAndLayoutDelegate.forceMeasureTheSubtree(layoutNode, affectsLookahead)
     }
 
     override fun onRequestMeasure(
@@ -1417,7 +1360,7 @@
                 lifecycleOwner = lifecycleOwner,
                 savedStateRegistryOwner = savedStateRegistryOwner
             )
-            this.viewTreeOwners = viewTreeOwners
+            _viewTreeOwners = viewTreeOwners
             onViewTreeOwnersAvailable?.invoke(viewTreeOwners)
             onViewTreeOwnersAvailable = null
         }
@@ -1547,7 +1490,6 @@
             recalculateWindowPosition(motionEvent)
             forceUseMatrixCache = true
             measureAndLayout(sendPointerUpdate = false)
-            desiredPointerIcon = null
             val result = trace("AndroidOwner:onTouch") {
                 val action = motionEvent.actionMasked
                 val lastEvent = previousMotionEvent
@@ -1584,12 +1526,6 @@
 
                 sendMotionEvent(motionEvent)
             }
-            if (Build.VERSION.SDK_INT >= Build.VERSION_CODES.N) {
-                AndroidComposeViewVerificationHelperMethodsN.setPointerIcon(
-                    this,
-                    desiredPointerIcon
-                )
-            }
             return result
         } finally {
             forceUseMatrixCache = false
@@ -1668,9 +1604,8 @@
         eventTime: Long,
         forceHover: Boolean = true
     ) {
-        val oldAction = motionEvent.actionMasked
         // don't send any events for pointers that are "up" unless they support hover
-        val upIndex = when (oldAction) {
+        val upIndex = when (motionEvent.actionMasked) {
             ACTION_UP -> if (action == ACTION_HOVER_ENTER || action == ACTION_HOVER_EXIT) -1 else 0
             ACTION_POINTER_UP -> motionEvent.actionIndex
             else -> -1
@@ -1910,10 +1845,26 @@
     }
 
     private fun isBadMotionEvent(event: MotionEvent): Boolean {
-        return !event.x.isFinite() ||
+        var eventInvalid = !event.x.isFinite() ||
             !event.y.isFinite() ||
             !event.rawX.isFinite() ||
             !event.rawY.isFinite()
+
+        if (!eventInvalid) {
+            // First event x,y is checked above if block, so we can skip index 0.
+            for (index in 1 until event.pointerCount) {
+                eventInvalid = !event.getX(index).isFinite() || !event.getY(index).isFinite() ||
+                    if (Build.VERSION.SDK_INT >= Build.VERSION_CODES.Q) {
+                        !isValidMotionEvent(event, index)
+                    } else {
+                        false
+                    }
+
+                if (eventInvalid) break
+            }
+        }
+
+        return eventInvalid
     }
 
     private fun isPositionChanged(event: MotionEvent): Boolean {
@@ -1921,7 +1872,8 @@
             return true
         }
         val lastEvent = previousMotionEvent
-        return lastEvent == null || event.rawX != lastEvent.rawX || event.rawY != lastEvent.rawY
+        return lastEvent == null || lastEvent.pointerCount != event.pointerCount ||
+            event.rawX != lastEvent.rawX || event.rawY != lastEvent.rawY
     }
 
     private fun findViewByAccessibilityIdRootedAtCurrentView(
@@ -1950,15 +1902,23 @@
         return null
     }
 
-    private var desiredPointerIcon: PointerIcon? = null
-
     override val pointerIconService: PointerIconService =
         object : PointerIconService {
-            override var current: PointerIcon
-                get() = desiredPointerIcon ?: PointerIcon.Default
-                set(value) {
-                    desiredPointerIcon = value
+            private var currentIcon: PointerIcon = PointerIcon.Default
+
+            override fun getIcon(): PointerIcon {
+                return currentIcon
+            }
+
+            override fun setIcon(value: PointerIcon?) {
+                currentIcon = value ?: PointerIcon.Default
+                if (Build.VERSION.SDK_INT >= Build.VERSION_CODES.N) {
+                    AndroidComposeViewVerificationHelperMethodsN.setPointerIcon(
+                        this@AndroidComposeView,
+                        currentIcon
+                    )
                 }
+            }
         }
 
     /**
@@ -2075,12 +2035,6 @@
     android.util.LayoutDirection.RTL -> LayoutDirection.Rtl
     else -> LayoutDirection.Ltr
 }
-
-/** @suppress */
-@RestrictTo(RestrictTo.Scope.LIBRARY_GROUP)
-@InternalComposeUiApi // used by testing infra
-var textInputServiceFactory: (PlatformTextInputService) -> TextInputService =
-    { TextInputService(it) }
 
 /**
  * These classes are here to ensure that the classes that use this API will get verified and can be
@@ -2276,8 +2230,6 @@
     private fun Matrix.preTranslate(x: Float, y: Float) {
         preTranslate(x, y, tmpMatrix)
     }
-<<<<<<< HEAD
-=======
 }
 
 @RequiresApi(29)
@@ -2392,5 +2344,4 @@
     override fun isInterestedNode(node: DragAndDropModifierNode): Boolean {
         return interestedNodes.contains(node)
     }
->>>>>>> fdff00cc
 }