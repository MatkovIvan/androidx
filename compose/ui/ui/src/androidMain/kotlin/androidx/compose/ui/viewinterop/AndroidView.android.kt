--- conflicted
+++ resolved
@@ -23,31 +23,23 @@
 import androidx.compose.runtime.Composable
 import androidx.compose.runtime.ComposeNode
 import androidx.compose.runtime.CompositionContext
+import androidx.compose.runtime.CompositionLocalMap
 import androidx.compose.runtime.ReusableComposeNode
 import androidx.compose.runtime.ReusableContentHost
 import androidx.compose.runtime.Updater
 import androidx.compose.runtime.currentComposer
 import androidx.compose.runtime.currentCompositeKeyHash
-import androidx.compose.runtime.remember
 import androidx.compose.runtime.rememberCompositionContext
 import androidx.compose.runtime.saveable.LocalSaveableStateRegistry
 import androidx.compose.runtime.saveable.SaveableStateRegistry
 import androidx.compose.ui.ExperimentalComposeUiApi
-<<<<<<< HEAD
-=======
 import androidx.compose.ui.InternalComposeUiApi
->>>>>>> fdff00cc
 import androidx.compose.ui.Modifier
 import androidx.compose.ui.UiComposable
-import androidx.compose.ui.input.nestedscroll.NestedScrollConnection
 import androidx.compose.ui.input.nestedscroll.NestedScrollDispatcher
-import androidx.compose.ui.input.nestedscroll.nestedScroll
 import androidx.compose.ui.materialize
-<<<<<<< HEAD
-=======
 import androidx.compose.ui.node.ComposeUiNode.Companion.SetCompositeKeyHash
 import androidx.compose.ui.node.ComposeUiNode.Companion.SetResolvedCompositionLocals
->>>>>>> fdff00cc
 import androidx.compose.ui.node.LayoutNode
 import androidx.compose.ui.node.Owner
 import androidx.compose.ui.node.UiApplier
@@ -65,26 +57,29 @@
 import androidx.savedstate.SavedStateRegistryOwner
 
 /**
- * Composes an Android [View] obtained from [factory]. The [factory] block will be called
- * exactly once to obtain the [View] to be composed, and it is also guaranteed to be invoked on
- * the UI thread. Therefore, in addition to creating the [View], the [factory] can also be used
- * to perform one-off initializations and [View] constant properties' setting.
- * The [update] block can be run multiple times (on the UI thread as well) due to recomposition,
- * and it is the right place to set [View] properties depending on state. When state changes,
- * the block will be reexecuted to set the new properties. Note the block will also be ran once
- * right after the [factory] block completes.
+ * Composes an Android [View] obtained from [factory]. The [factory] block will be called exactly
+ * once to obtain the [View] being composed, and it is also guaranteed to be invoked on the UI
+ * thread. Therefore, in addition to creating the [View], the [factory] block can also be used to
+ * perform one-off initializations and [View] constant properties' setting. The [update] block can
+ * run multiple times (on the UI thread as well) due to recomposition, and it is the right place to
+ * set the new properties. Note that the block will also run once right after the [factory] block
+ * completes.
  *
  * [AndroidView] is commonly needed for using Views that are infeasible to be reimplemented in
  * Compose and there is no corresponding Compose API. Common examples for the moment are
  * WebView, SurfaceView, AdView, etc.
  *
- * This version of [AndroidView] does not automatically pool or reuse Views. If placed inside of a
+ * This overload of [AndroidView] does not automatically pool or reuse Views. If placed inside of a
  * reusable container (including inside a [LazyRow][androidx.compose.foundation.lazy.LazyRow] or
  * [LazyColumn][androidx.compose.foundation.lazy.LazyColumn]), the View instances will always be
  * discarded and recreated if the composition hierarchy containing the AndroidView changes, even
- * if its group structure did not change and the View could have conceivably been reused. To
- * opt-in to View reuse, use the `AndroidView(factory, onReset, modifier, update, onRelease)`
- * overload instead.
+ * if its group structure did not change and the View could have conceivably been reused.
+ *
+ * To opt-in for View reuse, call the overload of [AndroidView] that accepts an `onReset` callback,
+ * and provide a non-null implementation for this callback. Since it is expensive to discard and
+ * recreate View instances, reusing Views can lead to noticeable performance improvements —
+ * especially when building a scrolling list of [AndroidViews][AndroidView]. It is highly
+ * recommended to opt-in to View reuse when possible.
  *
  * [AndroidView] will not clip its content to the layout bounds. Use [View.setClipToOutline] on
  * the child View to clip the contents, if desired. Developers will likely want to do this with
@@ -100,7 +95,8 @@
  *
  * @param factory The block creating the [View] to be composed.
  * @param modifier The modifier to be applied to the layout.
- * @param update The callback to be invoked after the layout is inflated.
+ * @param update A callback to be invoked after the layout is inflated and upon recomposition to
+ * update the information and state of the view.
  */
 @Composable
 @UiComposable
@@ -109,12 +105,115 @@
     modifier: Modifier = Modifier,
     update: (T) -> Unit = NoOpUpdate
 ) {
-    val dispatcher = remember { NestedScrollDispatcher() }
-    val materializedModifier = currentComposer.materialize(
-        modifier.nestedScroll(NoOpScrollConnection, dispatcher)
+    AndroidView(
+        factory = factory,
+        modifier = modifier,
+        update = update,
+        onRelease = NoOpUpdate
     )
+}
+
+/**
+ * Composes an Android [View] obtained from [factory]. The [factory] block will be called exactly
+ * once to obtain the [View] being composed, and it is also guaranteed to be invoked on the UI
+ * thread. Therefore, in addition to creating the [View], the [factory] block can also be used to
+ * perform one-off initializations and [View] constant properties' setting. The [update] block can
+ * run multiple times (on the UI thread as well) due to recomposition, and it is the right place to
+ * set the new properties. Note that the block will also run once right after the [factory] block
+ * completes.
+ *
+ * [AndroidView] is commonly needed for using Views that are infeasible to be reimplemented in
+ * Compose and there is no corresponding Compose API. Common examples for the moment are
+ * WebView, SurfaceView, AdView, etc.
+ *
+ * By default, [AndroidView] does not automatically pool or reuse Views. If placed inside of a
+ * reusable container (including inside a [LazyRow][androidx.compose.foundation.lazy.LazyRow] or
+ * [LazyColumn][androidx.compose.foundation.lazy.LazyColumn]), the View instances will always be
+ * discarded and recreated if the composition hierarchy containing the AndroidView changes, even
+ * if its group structure did not change and the View could have conceivably been reused.
+ *
+ * Views are eligible for reuse if [AndroidView] is given a non-null [onReset] callback. Since
+ * it is expensive to discard and recreate View instances, reusing Views can lead to noticeable
+ * performance improvements — especially when building a scrolling list of
+ * [AndroidViews][AndroidView]. It is highly recommended to specify an [onReset] implementation and
+ * opt-in to View reuse when possible.
+ *
+ * When [onReset] is specified, [View] instances may be reused when hosted inside of a container
+ * that supports reusable elements. Reuse occurs when compatible instances of [AndroidView] are
+ * inserted and removed during recomposition. Two instances of `AndroidView` are considered
+ * compatible if they are invoked with the same composable group structure. The most common
+ * scenario where this happens is in lazy layout APIs like `LazyRow` and `LazyColumn`, which
+ * can reuse layout nodes (and Views, in this case) between items when scrolling.
+ *
+ * [onReset] is invoked on the UI thread when the View will be reused, signaling that the View
+ * should be prepared to appear in a new context in the composition hierarchy. This callback
+ * is invoked before [update] and may be used to reset any transient View state like animations or
+ * user input.
+ *
+ * Note that [onReset] may not be immediately followed by a call to [update]. Compose may
+ * temporarily detach the View from the composition hierarchy if it is deactivated but not released
+ * from composition. This can happen if the View appears in a [ReusableContentHost] that is not
+ * currently active or inside of a [movable content][androidx.compose.runtime.movableContentOf]
+ * block that is being moved. If this happens, the View will be removed from its parent, but
+ * retained by Compose so that it may be reused if its content host becomes active again. If the
+ * View never becomes active again and is instead discarded entirely, the [onReset] callback will
+ * be invoked directly from this deactivated state when Compose releases the View.
+ *
+ * If you need to observe whether the View is currently used in the composition hierarchy, you may
+ * observe whether it is attached via [View.addOnAttachStateChangeListener]. The View may also
+ * observe the lifecycle of its host via [findViewTreeLifecycleOwner]. The lifecycle returned by
+ * this function will match the [LocalLifecycleOwner]. Note that the lifecycle is not set and cannot
+ * be used until the View is attached.
+ *
+ * When the View is removed from the composition permanently, [onRelease] will be invoked (also on
+ * the UI thread). Once this callback returns, Compose will never attempt to reuse the previous
+ * View instance regardless of whether an [onReset] implementation was provided. If the View is
+ * needed again in the future, a new instance will be created, with a fresh lifecycle that begins
+ * by calling the [factory].
+ *
+ * [AndroidView] will not clip its content to the layout bounds. Use [View.setClipToOutline] on
+ * the child View to clip the contents, if desired. Developers will likely want to do this with
+ * all subclasses of SurfaceView to keep its contents contained.
+ *
+ * [AndroidView] has nested scroll interop capabilities if the containing view has nested scroll
+ * enabled. This means this Composable can dispatch scroll deltas if it is placed inside a
+ * container that participates in nested scroll. For more information on how to enable
+ * nested scroll interop:
+ * @sample androidx.compose.ui.samples.ViewInComposeNestedScrollInteropSample
+ *
+ * @sample androidx.compose.ui.samples.AndroidViewSample
+ *
+ * @sample androidx.compose.ui.samples.ReusableAndroidViewInLazyColumnSample
+ *
+ * @sample androidx.compose.ui.samples.AndroidViewWithReleaseSample
+ *
+ * @param factory The block creating the [View] to be composed.
+ * @param modifier The modifier to be applied to the layout.
+ * @param onReset A callback invoked as a signal that the view is about to be attached to the
+ * composition hierarchy in a different context than its original creation. This callback is invoked
+ * before [update] and should prepare the view for general reuse. If `null` or not specified, the
+ * `AndroidView` instance will not support reuse, and the View instance will always be discarded
+ * whenever the AndroidView is moved or removed from the composition hierarchy.
+ * @param onRelease A callback invoked as a signal that this view instance has exited the
+ * composition hierarchy entirely and will not be reused again. Any additional resources used by the
+ * View should be freed at this time.
+ * @param update A callback to be invoked after the layout is inflated and upon recomposition to
+ * update the information and state of the view.
+ */
+@Composable
+@UiComposable
+fun <T : View> AndroidView(
+    factory: (Context) -> T,
+    modifier: Modifier = Modifier,
+    onReset: ((T) -> Unit)? = null,
+    onRelease: (T) -> Unit = NoOpUpdate,
+    update: (T) -> Unit = NoOpUpdate
+) {
+    val compositeKeyHash = currentCompositeKeyHash
+    val materializedModifier = currentComposer.materialize(modifier)
     val density = LocalDensity.current
     val layoutDirection = LocalLayoutDirection.current
+    val compositionLocalMap = currentComposer.currentCompositionLocalMap
 
     // These locals are initialized from the view tree at the AndroidComposeView hosting this
     // composition, but they need to be passed to this Android View so that the ViewTree*Owner
@@ -123,139 +222,6 @@
     val lifecycleOwner = LocalLifecycleOwner.current
     val savedStateRegistryOwner = LocalSavedStateRegistryOwner.current
 
-    ComposeNode<LayoutNode, UiApplier>(
-        factory = createAndroidViewNodeFactory(factory, dispatcher),
-        update = {
-            updateViewHolderParams<T>(
-                modifier = materializedModifier,
-                density = density,
-                lifecycleOwner = lifecycleOwner,
-                savedStateRegistryOwner = savedStateRegistryOwner,
-                layoutDirection = layoutDirection
-            )
-            set(update) { requireViewFactoryHolder<T>().updateBlock = it }
-        }
-    )
-}
-
-/**
- * Composes an Android [View] obtained from [factory], allowing Compose to reuse Android [View]
- * instances when placed in a container that supports reuse. Reuse occurs when compatible instances
- * of [AndroidView] are inserted and removed during recomposition. Two instances of `AndroidView`
- * are considered compatible if they are invoked with the same composable group structure. The most
- * common scenario where this happens is in lazy layout APIs like `LazyRow` and `LazyColumn`, which
- * can reuse layout nodes (and Views, in this case) between items when scrolling.
- *
- * [AndroidView] will invoke [factory] once to create the View being composed. [factory] is a good
- * place to perform any one-time initialization for your layout after it is inflated. This view will
- * be retained and reused until the composable is discarded.
- *
- * When the View is recomposed, the [update] callback will be invoked. This is an ideal place to
- * set view properties to the target state. The [update] block will be run once after [factory]
- * block completes, and also after the View is reused.
- *
- * When the View is about to be reused, [onReset] will be invoked, signaling that the View should
- * be prepared to appear in a new context in the composition hierarchy. This callback is invoked
- * before [update] and may be used to reset any transient View state like animations or user input.
- *
- * When the View is removed from the composition hierarchy, [onRelease] will be invoked. Once this
- * callback returns, Compose will never attempt to reuse the previous View instance. If one is
- * needed in the future, a new instance of the node will be created, with a fresh lifecycle that
- * begins by calling the factory.
- *
- * In addition to being reset and released, Compose may also temporarily detach the View from the
- * composition hierarchy if it is temporarily deactivated (Namely, if it appears in a
- * [ReusableContentHost] that is not currently active or inside of a
- * [movable content][androidx.compose.runtime.movableContentOf] block that is being moved). If this
- * happens, the View will be removed from its parent, but retained by Compose so that it may be
- * reused if its content host becomes active again. If this does not happen and the View is instead
- * discarded entirely, the [onRelease] callback will be invoked.
- *
- * If you need to observe whether the View is currently used in the composition hierarchy, you may
- * observe whether it is attached via [View.addOnAttachStateChangeListener]. The View may also
- * observe the lifecycle of its host via [findViewTreeLifecycleOwner]. The lifecycle returned by
- * this function will match the [LocalLifecycleOwner]. Note that the lifecycle is not set and cannot
- * be used until the View is attached.
- *
- * All three callback parameters to this function ([update], [onReset], and [onRelease]) are invoked
- * on the UI thread.
- *
- * @sample androidx.compose.ui.samples.ReusableAndroidViewInLazyColumnSample
- *
- * @param factory The block creating the [View] to be composed.
- * @param modifier The modifier to be applied to the layout.
- * @param onReset A callback invoked as a signal that the view is about to be attached to the
- * composition hierarchy in a different context than its original creation. This callback is invoked
-<<<<<<< HEAD
- * before [update] and should prepare the view for general reuse.
- * @param modifier The modifier to be applied to the layout.
- * @param update A callback to be invoked after the layout is inflated and upon recomposition to
- * update the information and state of the view.
-=======
- * before [update] and should prepare the view for general reuse. If `null` or not specified, the
- * `AndroidView` instance will not support reuse, and the View instance will always be discarded
- * whenever the AndroidView is moved or removed from the composition hierarchy.
->>>>>>> fdff00cc
- * @param onRelease A callback invoked as a signal that this view instance has exited the
- * composition hierarchy entirely and will not be reused again. Any additional resources used by the
- * View should be freed at this time.
- */
-@ExperimentalComposeUiApi
-@Composable
-@UiComposable
-fun <T : View> AndroidView(
-    factory: (Context) -> T,
-    onReset: (T) -> Unit,
-    modifier: Modifier = Modifier,
-    update: (T) -> Unit = NoOpUpdate,
-    onRelease: (T) -> Unit = NoOpUpdate
-) {
-<<<<<<< HEAD
-    // TODO: There is a potential edge case with nested scrolling where this dispatcher may become
-    //  out of sync in the ViewHolder and in the materialized Modifier. This will happen whenever
-    //  the node is reused because remember blocks are reset and therefore a new dispatcher will be
-    //  created when reusing an AndroidView composable, but the new dispatcher will not make its
-    //  way into the AndroidViewHolder, meaning the composable and view will no longer be connected
-    //  to one another after reuse. This can be addressed by moving the nested scrolling behavior
-    //  into AndroidViewHolder, which requires refactoring the nestedScroll modifier to
-    //  Modifier.Node (in progress in aosp/2404403). This only affects this overload of AndroidView,
-    //  and not the stable, non-reusable AndroidView API.
-    val dispatcher = remember { NestedScrollDispatcher() }
-    val materializedModifier = currentComposer.materialize(
-        modifier.nestedScroll(NoOpScrollConnection, dispatcher)
-    )
-
-=======
-    val compositeKeyHash = currentCompositeKeyHash
-    val materializedModifier = currentComposer.materialize(modifier)
->>>>>>> fdff00cc
-    val density = LocalDensity.current
-    val layoutDirection = LocalLayoutDirection.current
-
-    // These locals are initialized from the view tree at the AndroidComposeView hosting this
-    // composition, but they need to be passed to this Android View so that the ViewTree*Owner
-    // functions return the correct owners if different local values were provided by the
-    // composition, e.g. by a navigation library.
-    val lifecycleOwner = LocalLifecycleOwner.current
-    val savedStateRegistryOwner = LocalSavedStateRegistryOwner.current
-
-<<<<<<< HEAD
-    ReusableComposeNode<LayoutNode, UiApplier>(
-        factory = createAndroidViewNodeFactory(factory, dispatcher),
-        update = {
-            updateViewHolderParams<T>(
-                modifier = materializedModifier,
-                density = density,
-                lifecycleOwner = lifecycleOwner,
-                savedStateRegistryOwner = savedStateRegistryOwner,
-                layoutDirection = layoutDirection
-            )
-            set(onReset) { requireViewFactoryHolder<T>().resetBlock = it }
-            set(update) { requireViewFactoryHolder<T>().updateBlock = it }
-            set(onRelease) { requireViewFactoryHolder<T>().releaseBlock = it }
-        }
-    )
-=======
     if (onReset != null) {
         ReusableComposeNode<LayoutNode, UiApplier>(
             factory = createAndroidViewNodeFactory(factory),
@@ -292,13 +258,11 @@
             }
         )
     }
->>>>>>> fdff00cc
 }
 
 @Composable
 private fun <T : View> createAndroidViewNodeFactory(
-    factory: (Context) -> T,
-    dispatcher: NestedScrollDispatcher
+    factory: (Context) -> T
 ): () -> LayoutNode {
     val compositeKeyHash = currentCompositeKeyHash
     val context = LocalContext.current
@@ -311,7 +275,6 @@
             context = context,
             factory = factory,
             parentContext = parentReference,
-            dispatcher = dispatcher,
             saveStateRegistry = stateRegistry,
             compositeKeyHash = compositeKeyHash,
             owner = ownerView as Owner
@@ -326,11 +289,9 @@
     lifecycleOwner: LifecycleOwner,
     savedStateRegistryOwner: SavedStateRegistryOwner,
     layoutDirection: LayoutDirection,
+    compositionLocalMap: CompositionLocalMap
 ) {
-<<<<<<< HEAD
-=======
     set(compositionLocalMap, SetResolvedCompositionLocals)
->>>>>>> fdff00cc
     set(modifier) { requireViewFactoryHolder<T>().modifier = it }
     set(density) { requireViewFactoryHolder<T>().density = it }
     set(lifecycleOwner) { requireViewFactoryHolder<T>().lifecycleOwner = it }
@@ -358,41 +319,28 @@
  */
 val NoOpUpdate: View.() -> Unit = {}
 
-/**
- * No-op Connection required by nested scroll modifier. This is No-op because we don't want
- * to influence nested scrolling with it and it is required by [Modifier.nestedScroll].
- */
-private val NoOpScrollConnection = object : NestedScrollConnection {}
-
 internal class ViewFactoryHolder<T : View> private constructor(
     context: Context,
     parentContext: CompositionContext? = null,
     private val typedView: T,
     // NestedScrollDispatcher that will be passed/used for nested scroll interop
-    val dispatcher: NestedScrollDispatcher,
+    val dispatcher: NestedScrollDispatcher = NestedScrollDispatcher(),
     private val saveStateRegistry: SaveableStateRegistry?,
-<<<<<<< HEAD
-    private val saveStateKey: String
-) : AndroidViewHolder(context, parentContext, dispatcher), ViewRootForInspector {
-=======
     private val compositeKeyHash: Int,
     owner: Owner,
 ) : AndroidViewHolder(context, parentContext, compositeKeyHash, dispatcher, typedView, owner),
     ViewRootForInspector {
->>>>>>> fdff00cc
 
     constructor(
         context: Context,
         factory: (Context) -> T,
         parentContext: CompositionContext? = null,
-        dispatcher: NestedScrollDispatcher,
         saveStateRegistry: SaveableStateRegistry?,
         compositeKeyHash: Int,
         owner: Owner,
     ) : this(
         context = context,
         typedView = factory(context),
-        dispatcher = dispatcher,
         parentContext = parentContext,
         saveStateRegistry = saveStateRegistry,
         compositeKeyHash = compositeKeyHash,
@@ -413,7 +361,6 @@
         clipChildren = false
         saveStateKey = compositeKeyHash.toString()
 
-        view = typedView
         @Suppress("UNCHECKED_CAST")
         val savedState = saveStateRegistry
             ?.consumeRestored(saveStateKey) as? SparseArray<Parcelable>
