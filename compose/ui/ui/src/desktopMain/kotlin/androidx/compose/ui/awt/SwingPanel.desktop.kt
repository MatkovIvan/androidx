--- conflicted
+++ resolved
@@ -112,12 +112,8 @@
         }.drawBehind {
             // Clear interop area to make visible the component under our canvas.
             drawRect(Color.Transparent, blendMode = BlendMode.Clear)
-<<<<<<< HEAD
         }.trackSwingInterop(componentInfo.container)
-            .then(InteropPointerInputModifier(interopContainer.container, componentInfo))
-=======
-        }.then(InteropPointerInputModifier(componentInfo))
->>>>>>> 21c9fc45
+            .then(InteropPointerInputModifier(componentInfo))
     ) {
         focusSwitcher.Content()
     }
