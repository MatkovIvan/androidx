--- conflicted
+++ resolved
@@ -16,66 +16,6 @@
 
 package androidx.compose.ui
 
-<<<<<<< HEAD
-import androidx.compose.ui.input.key.KeyEvent as ComposeKeyEvent
-import androidx.compose.runtime.BroadcastFrameClock
-import androidx.compose.runtime.Composable
-import androidx.compose.runtime.Composition
-import androidx.compose.runtime.CompositionContext
-import androidx.compose.runtime.CompositionLocalContext
-import androidx.compose.runtime.CompositionLocalProvider
-import androidx.compose.runtime.LaunchedEffect
-import androidx.compose.runtime.Recomposer
-import androidx.compose.runtime.getValue
-import androidx.compose.runtime.mutableStateOf
-import androidx.compose.runtime.rememberCoroutineScope
-import androidx.compose.runtime.setValue
-import androidx.compose.runtime.snapshots.Snapshot
-import androidx.compose.runtime.staticCompositionLocalOf
-import androidx.compose.runtime.withFrameNanos
-import androidx.compose.ui.focus.FocusDirection
-import androidx.compose.ui.focus.focusProperties
-import androidx.compose.ui.geometry.Offset
-import androidx.compose.ui.input.key.KeyEvent
-import androidx.compose.ui.input.key.NativeKeyEvent
-import androidx.compose.ui.input.pointer.PointerButton
-import androidx.compose.ui.input.pointer.PointerButtons
-import androidx.compose.ui.input.pointer.PointerEventType
-import androidx.compose.ui.input.pointer.PointerId
-import androidx.compose.ui.input.pointer.PointerInputEvent
-import androidx.compose.ui.input.pointer.PointerInputEventData
-import androidx.compose.ui.input.pointer.PointerKeyboardModifiers
-import androidx.compose.ui.input.pointer.PointerType
-import androidx.compose.ui.input.pointer.areAnyPressed
-import androidx.compose.ui.input.pointer.copyFor
-import androidx.compose.ui.node.LayoutNode
-import androidx.compose.ui.node.RootForTest
-import androidx.compose.ui.platform.FlushCoroutineDispatcher
-import androidx.compose.ui.platform.GlobalSnapshotManager
-import androidx.compose.ui.platform.Platform
-import androidx.compose.ui.platform.SkiaBasedOwner
-import androidx.compose.ui.platform.setContent
-import androidx.compose.ui.text.input.PlatformTextInputService
-import androidx.compose.ui.unit.Constraints
-import androidx.compose.ui.unit.Density
-import androidx.compose.ui.unit.IntSize
-import androidx.compose.ui.unit.dp
-import androidx.compose.ui.unit.toIntRect
-import kotlin.coroutines.CoroutineContext
-import kotlin.jvm.Volatile
-import kotlinx.coroutines.CoroutineScope
-import kotlinx.coroutines.CoroutineStart
-import kotlinx.coroutines.Dispatchers
-import kotlinx.coroutines.Job
-import kotlinx.coroutines.launch
-import org.jetbrains.skia.Canvas
-import org.jetbrains.skiko.SkiaLayer
-import org.jetbrains.skiko.currentNanoTime
-
-internal val LocalComposeScene = staticCompositionLocalOf<ComposeScene> {
-    error("CompositionLocal LocalComposeScene not provided")
-}
-=======
 import org.jetbrains.skia.Canvas as SkCanvas
 import androidx.compose.runtime.*
 import androidx.compose.ui.focus.FocusDirection
@@ -93,7 +33,6 @@
 import kotlin.coroutines.CoroutineContext
 import kotlinx.coroutines.*
 import org.jetbrains.skiko.currentNanoTime
->>>>>>> fdff00cc
 
 /**
  * A virtual container that encapsulates Compose UI content. UI content can be constructed via
@@ -103,11 +42,7 @@
  * To specify available size for the content, you should use [constraints].
  *
  * After [ComposeScene] will no longer needed, you should call [close] method, so all resources
-<<<<<<< HEAD
- * and subscriptions will be properly closed. Otherwise there can be a memory leak.
-=======
  * and subscriptions will be properly closed. Otherwise, there can be a memory leak.
->>>>>>> fdff00cc
  *
  * [ComposeScene] doesn't support concurrent read/write access from different threads. Except:
  * - [hasInvalidations] can be called from any thread
@@ -118,21 +53,11 @@
     replaceWith = ReplaceWith("androidx.compose.ui.scene.ComposeScene")
 )
 class ComposeScene internal constructor(
-<<<<<<< HEAD
-    coroutineContext: CoroutineContext = Dispatchers.Unconfined,
-    internal val platform: Platform,
-    density: Density = Density(1f),
-    private val invalidate: () -> Unit = {},
-    @Deprecated("Will be removed in Compose 1.3")
-    internal val createSyntheticNativeMoveEvent:
-        (sourceEvent: Any?, positionSourceEvent: Any?) -> Any? = { _, _ -> null }
-=======
     coroutineContext: CoroutineContext,
     composeSceneContext: ComposeSceneContext,
     density: Density,
     layoutDirection: LayoutDirection,
     invalidate: () -> Unit
->>>>>>> fdff00cc
 ) {
     /**
      * Constructs [ComposeScene]
@@ -152,91 +77,6 @@
         layoutDirection: LayoutDirection = LayoutDirection.Ltr,
         invalidate: () -> Unit = {}
     ) : this(
-<<<<<<< HEAD
-        coroutineContext,
-        Platform.Empty,
-        density,
-        invalidate
-    )
-
-    /**
-     * Constructs [ComposeScene]
-     *
-     * @param textInputService Platform specific text input service
-     * @param coroutineContext Context which will be used to launch effects ([LaunchedEffect],
-     * [rememberCoroutineScope]) and run recompositions.
-     * @param density Initial density of the content which will be used to convert [dp] units.
-     * @param invalidate Callback which will be called when the content need to be recomposed or
-     * rerendered. If you draw your content using [render] method, in this callback you should
-     * schedule the next [render] in your rendering loop.
-     */
-    constructor(
-        textInputService: PlatformTextInputService,
-        coroutineContext: CoroutineContext = Dispatchers.Unconfined,
-        density: Density = Density(1f),
-        invalidate: () -> Unit = {}
-    ) : this(
-        coroutineContext,
-        object : Platform by Platform.Empty {
-            override val textInputService: PlatformTextInputService get() = textInputService
-        },
-        density,
-        invalidate,
-    )
-
-    private var isInvalidationDisabled = false
-
-    @Volatile
-    private var hasPendingDraws = true
-    private inline fun <T> postponeInvalidation(crossinline block: () -> T): T {
-        check(!isClosed) { "ComposeScene is closed" }
-        isInvalidationDisabled = true
-        val result = try {
-            // We must see the actual state before we will do [block]
-            // TODO(https://github.com/JetBrains/compose-jb/issues/1854) get rid of synchronized.
-            synchronized(GlobalSnapshotManager.sync) {
-                Snapshot.sendApplyNotifications()
-            }
-            snapshotChanges.perform()
-            block()
-        } finally {
-            isInvalidationDisabled = false
-        }
-        invalidateIfNeeded()
-        return result
-    }
-
-    private fun invalidateIfNeeded() {
-        hasPendingDraws = frameClock.hasAwaiters || needLayout || needDraw ||
-           snapshotChanges.hasCommands || pointerPositionUpdater.needUpdate
-        if (hasPendingDraws && !isInvalidationDisabled && !isClosed) {
-            invalidate()
-        }
-    }
-
-    private var needLayout = true
-    private var needDraw = true
-
-    private fun requestLayout() {
-        needLayout = true
-        invalidateIfNeeded()
-    }
-
-    private fun requestDraw() {
-        needDraw = true
-        invalidateIfNeeded()
-    }
-
-    private val list = LinkedHashSet<SkiaBasedOwner>()
-    private val listCopy = mutableListOf<SkiaBasedOwner>()
-
-    private inline fun forEachOwner(action: (SkiaBasedOwner) -> Unit) {
-        listCopy.addAll(list)
-        listCopy.forEach(action)
-        listCopy.clear()
-    }
-
-=======
         textInputService = PlatformContext.Empty.textInputService,
         coroutineContext = coroutineContext,
         density = density,
@@ -244,7 +84,6 @@
         invalidate = invalidate
     )
 
->>>>>>> fdff00cc
     /**
      * Constructs [ComposeScene]
      *
@@ -298,15 +137,6 @@
         invalidate = invalidate
     )
 
-<<<<<<< HEAD
-    private val job = Job()
-    private val coroutineScope = CoroutineScope(coroutineContext + job)
-    // We use FlushCoroutineDispatcher for effectDispatcher not because we need `flush` for
-    // LaunchEffect tasks, but because we need to know if it is idle (hasn't scheduled tasks)
-    private val effectDispatcher = FlushCoroutineDispatcher(coroutineScope)
-    private val recomposeDispatcher = FlushCoroutineDispatcher(coroutineScope)
-    private val frameClock = BroadcastFrameClock(onNewAwaiters = ::invalidateIfNeeded)
-=======
     /**
      * Constructs [ComposeScene]
      *
@@ -338,7 +168,6 @@
         composeSceneContext = composeSceneContext,
         invalidate = invalidate,
     )
->>>>>>> fdff00cc
 
     @Suppress("unused")
     @Deprecated(
@@ -349,14 +178,10 @@
     val roots: Set<RootForTest>
         get() = throw NotImplementedError()
 
-<<<<<<< HEAD
-    internal val pointerPositionUpdater = PointerPositionUpdater(::invalidateIfNeeded, ::sendAsMove)
-=======
     /**
      * Density of the content which will be used to convert [dp] units.
      */
     var density: Density by replacement::density
->>>>>>> fdff00cc
 
     /**
      * The layout direction of the content, provided to the composition via [LocalLayoutDirection].
@@ -379,20 +204,6 @@
         get() = replacement.calculateContentSize()
 
     /**
-<<<<<<< HEAD
-     * Provides mapping pointer id -> current pointer position inside [ComposeScene]
-     */
-    internal val pointerPositions = mutableMapOf<PointerId, Offset>()
-
-    init {
-        GlobalSnapshotManager.ensureStarted()
-        coroutineScope.launch(
-            recomposeDispatcher + frameClock,
-            start = CoroutineStart.UNDISPATCHED
-        ) {
-            recomposer.runRecomposeAndApplyChanges()
-        }
-=======
      * Returns the current content size in infinity constraints.
      *
      * @throws IllegalStateException when [ComposeScene] content has lazy layouts without maximum size bounds
@@ -401,7 +212,6 @@
     @ExperimentalComposeUiApi
     fun calculateContentSize(): IntSize {
         return replacement.calculateContentSize()
->>>>>>> fdff00cc
     }
 
     /**
@@ -414,19 +224,8 @@
      * After calling this method, you cannot call any other method of this [ComposeScene].
      */
     fun close() {
-<<<<<<< HEAD
-        composition?.dispose()
-        mainOwner?.dispose()
-        recomposer.cancel()
-        job.cancel()
-        isClosed = true
-    }
-
-    private val snapshotChanges = CommandList(::invalidateIfNeeded)
-=======
         replacement.close()
     }
->>>>>>> fdff00cc
 
     /**
      * Returns true if there are pending recompositions, renders or dispatched tasks.
@@ -434,57 +233,12 @@
      */
     fun hasInvalidations() = replacement.hasInvalidations()
 
-<<<<<<< HEAD
-    internal fun attach(owner: SkiaBasedOwner) {
-        check(!isClosed) { "ComposeScene is closed" }
-        list.add(owner)
-        owner.requestLayout = ::requestLayout
-        owner.requestDraw = ::requestDraw
-        owner.dispatchSnapshotChanges = snapshotChanges::add
-        owner.constraints = constraints
-        invalidateIfNeeded()
-        if (owner.isFocusable) {
-            focusedOwner = owner
-        }
-        if (isFocused) {
-            owner.focusOwner.takeFocus()
-        } else {
-            owner.focusOwner.releaseFocus()
-        }
-    }
-
-    internal fun detach(owner: SkiaBasedOwner) {
-        check(!isClosed) { "ComposeScene is closed" }
-        list.remove(owner)
-        owner.dispatchSnapshotChanges = null
-        owner.requestDraw = null
-        owner.requestLayout = null
-        invalidateIfNeeded()
-        if (owner == focusedOwner) {
-            focusedOwner = list.lastOrNull { it.isFocusable }
-        }
-        if (owner == lastMoveOwner) {
-            lastMoveOwner = null
-        }
-        if (owner == pressOwner) {
-            pressOwner = null
-        }
-    }
-=======
     /**
      * Top-level composition locals, which will be provided for the Composable content, which is set by [setContent].
      *
      * `null` if no composition locals should be provided.
      */
     var compositionLocalContext: CompositionLocalContext? by replacement::compositionLocalContext
->>>>>>> fdff00cc
-
-    /**
-     * Top-level composition locals, which will be provided for the Composable content, which is set by [setContent].
-     *
-     * `null` if no composition locals should be provided.
-     */
-    var compositionLocalContext: CompositionLocalContext? by mutableStateOf(null)
 
     /**
      * Update the composition with the content described by the [content] composable. After this
@@ -495,126 +249,18 @@
      *
      * @param content Content of the [ComposeScene]
      */
-<<<<<<< HEAD
-    fun setContent(
-        content: @Composable () -> Unit
-    ) = setContent(
-        parentComposition = null,
-        content = content
-    )
-
-    // TODO(demin): We should configure routing of key events if there
-    //  are any popups/root present:
-    //   - ComposeScene.sendKeyEvent
-    //   - ComposeScene.onPreviewKeyEvent (or Window.onPreviewKeyEvent)
-    //   - Popup.onPreviewKeyEvent
-    //   - NestedPopup.onPreviewKeyEvent
-    //   - NestedPopup.onKeyEvent
-    //   - Popup.onKeyEvent
-    //   - ComposeScene.onKeyEvent
-    //  Currently we have this routing:
-    //   - [active Popup or the main content].onPreviewKeyEvent
-    //   - [active Popup or the main content].onKeyEvent
-    //   After we change routing, we can remove onPreviewKeyEvent/onKeyEvent from this method
-    internal fun setContent(
-        parentComposition: CompositionContext? = null,
-        onPreviewKeyEvent: (ComposeKeyEvent) -> Boolean = { false },
-        onKeyEvent: (ComposeKeyEvent) -> Boolean = { false },
-        content: @Composable () -> Unit
-    ) {
-        check(!isClosed) { "ComposeScene is closed" }
-        pointerPositionUpdater.reset()
-        composition?.dispose()
-        mainOwner?.dispose()
-        val mainOwner = SkiaBasedOwner(
-            this,
-            platform,
-            platform.focusManager,
-            pointerPositionUpdater,
-            density,
-            IntSize(constraints.maxWidth, constraints.maxHeight).toIntRect(),
-            onPreviewKeyEvent = onPreviewKeyEvent,
-            onKeyEvent = onKeyEvent,
-        )
-        attach(mainOwner)
-        composition = mainOwner.setContent(
-            parentComposition ?: recomposer,
-            { compositionLocalContext }
-        ) {
-            CompositionLocalProvider(
-                LocalComposeScene provides this,
-                content = content
-            )
-        }
-        this.mainOwner = mainOwner
-
-        // to perform all pending work synchronously
-        recomposeDispatcher.flush()
-    }
-
-    /**
-     * Constraints used to measure and layout content.
-     */
-    var constraints: Constraints = Constraints()
-        set(value) {
-            field = value
-            forEachOwner {
-                it.constraints = constraints
-            }
-            mainOwner?.bounds = IntSize(constraints.maxWidth, constraints.maxHeight).toIntRect()
-        }
-
-    /**
-     * Returns the current content size
-     */
-    val contentSize: IntSize
-        get() {
-            check(!isClosed) { "ComposeScene is closed" }
-            val mainOwner = mainOwner ?: return IntSize.Zero
-            mainOwner.measureAndLayout()
-            return mainOwner.contentSize
-        }
+    fun setContent(content: @Composable () -> Unit) {
+        replacement.setContent(content)
+    }
 
     /**
      * Render the current content on [canvas]. Passed [nanoTime] will be used to drive all
      * animations in the content (or any other code, which uses [withFrameNanos]
      */
-    fun render(canvas: Canvas, nanoTime: Long): Unit = postponeInvalidation {
-        recomposeDispatcher.flush()
-        frameClock.sendFrame(nanoTime)
-        needLayout = false
-        forEachOwner { it.measureAndLayout() }
-        pointerPositionUpdater.update()
-        needDraw = false
-        forEachOwner { it.draw(canvas) }
-        forEachOwner { it.clearInvalidObservations() }
-    }
-
-    private var focusedOwner: SkiaBasedOwner? = null
-    private var pressOwner: SkiaBasedOwner? = null
-    private var lastMoveOwner: SkiaBasedOwner? = null
-    private fun hoveredOwner(event: PointerInputEvent): SkiaBasedOwner? =
-        list.lastOrNull { it.isHovered(event.pointers.first().position) }
-
-    private fun SkiaBasedOwner?.isAbove(
-        targetOwner: SkiaBasedOwner?
-    ) = this != null && targetOwner != null && list.indexOf(this) > list.indexOf(targetOwner)
-
-    // TODO(demin): return Boolean (when it is consumed)
-=======
-    fun setContent(content: @Composable () -> Unit) {
-        replacement.setContent(content)
-    }
-
-    /**
-     * Render the current content on [canvas]. Passed [nanoTime] will be used to drive all
-     * animations in the content (or any other code, which uses [withFrameNanos]
-     */
     fun render(canvas: SkCanvas, nanoTime: Long) {
         replacement.render(canvas.asComposeCanvas(), nanoTime)
     }
 
->>>>>>> fdff00cc
     /**
      * Send pointer event to the content.
      *
@@ -642,137 +288,6 @@
         keyboardModifiers: PointerKeyboardModifiers? = null,
         nativeEvent: Any? = null,
         button: PointerButton? = null
-<<<<<<< HEAD
-    ): Unit = postponeInvalidation {
-        defaultPointerStateTracker.onPointerEvent(button, eventType)
-
-        val actualButtons = buttons ?: defaultPointerStateTracker.buttons
-        val actualKeyboardModifiers =
-            keyboardModifiers ?: defaultPointerStateTracker.keyboardModifiers
-
-        val event = pointerInputEvent(
-            eventType,
-            position,
-            timeMillis,
-            nativeEvent,
-            type,
-            scrollDelta,
-            actualButtons,
-            actualKeyboardModifiers,
-            button
-        )
-        needLayout = false
-        forEachOwner { it.measureAndLayout() }
-        pointerPositionUpdater.beforeEvent(event)
-        processPointerInput(event)
-        updatePointerPositions(event)
-    }
-
-    private fun updatePointerPositions(event: PointerInputEvent) {
-        // update positions for pointers that are down + mouse (if it is not Exit event)
-        for (pointer in event.pointers) {
-            if ((pointer.type == PointerType.Mouse && event.eventType != PointerEventType.Exit) ||
-                pointer.down
-            ) {
-                pointerPositions[pointer.id] = pointer.position
-            }
-        }
-        // touches/styluses positions should be removed from [pointerPositions] if they are not down anymore
-        // also, mouse exited ComposeScene should be removed
-        val iterator = pointerPositions.iterator()
-        while (iterator.hasNext()) {
-            val pointerId = iterator.next().key
-            val pointer = event.pointers.find { it.id == pointerId } ?: continue
-            if ((pointer.type != PointerType.Mouse && !pointer.down) ||
-                (pointer.type == PointerType.Mouse && event.eventType == PointerEventType.Exit)
-            ) {
-                iterator.remove()
-            }
-        }
-    }
-
-    @Suppress("DEPRECATION")
-    private fun sendAsMove(sourceEvent: PointerInputEvent, positionSourceEvent: PointerInputEvent) {
-        val nativeEvent = createSyntheticNativeMoveEvent(
-            sourceEvent.nativeEvent,
-            positionSourceEvent.nativeEvent
-        )
-        processPointerInput(createMoveEvent(nativeEvent, sourceEvent, positionSourceEvent))
-    }
-
-    @OptIn(ExperimentalComposeUiApi::class)
-    private fun processPointerInput(event: PointerInputEvent) {
-        when (event.eventType) {
-            PointerEventType.Press -> processPress(event)
-            PointerEventType.Release -> processRelease(event)
-            PointerEventType.Move -> processMove(event)
-            PointerEventType.Enter -> processMove(event)
-            PointerEventType.Exit -> processMove(event)
-            PointerEventType.Scroll -> processScroll(event)
-        }
-
-        if (!event.buttons.areAnyPressed) {
-            pressOwner = null
-        }
-    }
-
-    private fun processPress(event: PointerInputEvent) {
-        val owner = hoveredOwner(event)
-        if (focusedOwner.isAbove(owner)) {
-            focusedOwner?.onDismissRequest?.invoke()
-        } else {
-            owner?.processPointerInput(event)
-            pressOwner = owner
-        }
-    }
-
-    private fun processRelease(event: PointerInputEvent) {
-        val owner = pressOwner ?: hoveredOwner(event)
-        owner?.processPointerInput(event)
-    }
-
-    @OptIn(ExperimentalComposeUiApi::class)
-    private fun processMove(event: PointerInputEvent) {
-        val owner = when {
-            event.buttons.areAnyPressed -> pressOwner
-            event.eventType == PointerEventType.Exit -> null
-            else -> hoveredOwner(event)
-        }
-
-        // Cases:
-        // - move from outside to the window (owner != null, lastMoveOwner == null): Enter
-        // - move from the window to outside (owner == null, lastMoveOwner != null): Exit
-        // - move from one point of the window to another (owner == lastMoveOwner): Move
-        // - move from one popup to another (owner != lastMoveOwner): [Popup 1] Exit, [Popup 2] Enter
-
-        // TODO(demin) How it should behave for touch?
-        //  We need to decide whether we need Enter/Exit events
-        //  See also HitPathTracker, where we do a similar conversion of Move into Enter/Exit
-        if (owner != lastMoveOwner) {
-            lastMoveOwner?.processPointerInput(
-                event.copy(eventType = PointerEventType.Exit),
-                isInBounds = false
-            )
-            owner?.processPointerInput(
-                event.copy(eventType = PointerEventType.Enter)
-            )
-        } else {
-            owner?.processPointerInput(
-                event.copy(eventType = PointerEventType.Move)
-            )
-        }
-
-        lastMoveOwner = owner
-    }
-
-    private fun processScroll(event: PointerInputEvent) {
-        val owner = hoveredOwner(event)
-        if (!focusedOwner.isAbove(owner)) {
-            owner?.processPointerInput(event)
-        }
-    }
-
-=======
     ) {
         replacement.sendPointerEvent(
             eventType, position, scrollDelta, timeMillis, type, buttons, keyboardModifiers, nativeEvent, button
@@ -815,124 +330,10 @@
         )
     }
 
->>>>>>> fdff00cc
     /**
      * Send [KeyEvent] to the content.
      * @return true if the event was consumed by the content
      */
-<<<<<<< HEAD
-    fun sendKeyEvent(event: ComposeKeyEvent): Boolean = postponeInvalidation {
-        defaultPointerStateTracker.onKeyEvent(event)
-        focusedOwner?.sendKeyEvent(event) == true
-    }
-
-    private var isFocused = true
-
-    /**
-     * Call this function to clear focus from the currently focused component, and set the focus to
-     * the root focus modifier.
-     */
-    @ExperimentalComposeUiApi
-    fun releaseFocus() {
-        list.forEach {
-            it.focusOwner.releaseFocus()
-        }
-        isFocused = false
-    }
-
-    @ExperimentalComposeUiApi
-    fun requestFocus() {
-        list.findLast { it.isFocusable }?.focusOwner?.takeFocus()
-        isFocused = true
-    }
-
-    /**
-     * Moves focus in the specified [direction][FocusDirection].
-     *
-     * If you are not satisfied with the default focus order, consider setting a custom order using
-     * [Modifier.focusProperties()][focusProperties].
-     *
-     * @return true if focus was moved successfully. false if the focused item is unchanged.
-     */
-    @ExperimentalComposeUiApi
-    fun moveFocus(focusDirection: FocusDirection): Boolean =
-        list.lastOrNull()?.focusOwner?.moveFocus(focusDirection) ?: false
-}
-
-private class DefaultPointerStateTracker {
-    fun onPointerEvent(button: PointerButton?, eventType: PointerEventType) {
-        when (eventType) {
-            PointerEventType.Press -> buttons = buttons.copyFor(button ?: PointerButton.Primary, pressed = true)
-            PointerEventType.Release -> buttons = buttons.copyFor(button ?: PointerButton.Primary, pressed = false)
-        }
-    }
-
-    fun onKeyEvent(keyEvent: KeyEvent) {
-        keyboardModifiers = keyEvent.nativeKeyEvent.toPointerKeyboardModifiers()
-    }
-
-    var buttons = PointerButtons()
-        private set
-
-    var keyboardModifiers = PointerKeyboardModifiers()
-        private set
-}
-
-@OptIn(ExperimentalComposeUiApi::class)
-private fun pointerInputEvent(
-    eventType: PointerEventType,
-    position: Offset,
-    timeMillis: Long,
-    nativeEvent: Any?,
-    type: PointerType,
-    scrollDelta: Offset,
-    buttons: PointerButtons,
-    keyboardModifiers: PointerKeyboardModifiers,
-    changedButton: PointerButton?
-): PointerInputEvent {
-    return PointerInputEvent(
-        eventType,
-        timeMillis,
-        listOf(
-            PointerInputEventData(
-                PointerId(0),
-                timeMillis,
-                position,
-                position,
-                buttons.areAnyPressed,
-                pressure = 1f,
-                type,
-                scrollDelta = scrollDelta
-            )
-        ),
-        buttons,
-        keyboardModifiers,
-        nativeEvent,
-        changedButton
-    )
-}
-
-@OptIn(ExperimentalComposeUiApi::class)
-private fun createMoveEvent(
-    nativeEvent: Any?,
-    sourceEvent: PointerInputEvent,
-    positionSourceEvent: PointerInputEvent
-) = pointerInputEvent(
-    eventType = PointerEventType.Move,
-    position = positionSourceEvent.pointers.first().position,
-    timeMillis = sourceEvent.uptime,
-    nativeEvent = nativeEvent,
-    type = sourceEvent.pointers.first().type,
-    scrollDelta = Offset(0f, 0f),
-    buttons = sourceEvent.buttons,
-    keyboardModifiers = sourceEvent.keyboardModifiers,
-    changedButton = null
-)
-
-internal expect fun createSkiaLayer(): SkiaLayer
-
-internal expect fun NativeKeyEvent.toPointerKeyboardModifiers(): PointerKeyboardModifiers
-=======
     fun sendKeyEvent(event: KeyEvent): Boolean {
         return replacement.sendKeyEvent(event)
     }
@@ -972,5 +373,4 @@
         null
     }
 
-private fun IntSize.toConstraints() = Constraints(maxWidth = width, maxHeight = height)
->>>>>>> fdff00cc
+private fun IntSize.toConstraints() = Constraints(maxWidth = width, maxHeight = height)