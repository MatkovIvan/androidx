/*
 * Copyright 2023 The Android Open Source Project
 *
 * Licensed under the Apache License, Version 2.0 (the "License");
 * you may not use this file except in compliance with the License.
 * You may obtain a copy of the License at
 *
 *      http://www.apache.org/licenses/LICENSE-2.0
 *
 * Unless required by applicable law or agreed to in writing, software
 * distributed under the License is distributed on an "AS IS" BASIS,
 * WITHOUT WARRANTIES OR CONDITIONS OF ANY KIND, either express or implied.
 * See the License for the specific language governing permissions and
 * limitations under the License.
 */

package androidx.compose.ui.node

import androidx.compose.runtime.collection.mutableVectorOf
import androidx.compose.runtime.getValue
import androidx.compose.runtime.mutableStateOf
import androidx.compose.runtime.setValue
import androidx.compose.runtime.snapshots.Snapshot
import androidx.compose.ui.ExperimentalComposeUiApi
import androidx.compose.ui.InternalComposeUiApi
import androidx.compose.ui.Modifier
import androidx.compose.ui.autofill.Autofill
import androidx.compose.ui.autofill.AutofillTree
import androidx.compose.ui.autofill.SemanticAutofill
import androidx.compose.ui.draganddrop.DragAndDropManager
import androidx.compose.ui.focus.FocusDirection
import androidx.compose.ui.focus.FocusOwner
import androidx.compose.ui.focus.FocusOwnerImpl
import androidx.compose.ui.focus.FocusRequester
import androidx.compose.ui.focus.focusProperties
import androidx.compose.ui.geometry.Offset
import androidx.compose.ui.geometry.Rect
import androidx.compose.ui.graphics.Canvas
import androidx.compose.ui.graphics.GraphicsContext
import androidx.compose.ui.graphics.Matrix
import androidx.compose.ui.graphics.layer.GraphicsLayer
import androidx.compose.ui.input.InputMode
import androidx.compose.ui.input.key.Key
import androidx.compose.ui.input.key.KeyEvent
import androidx.compose.ui.input.key.KeyEventType
import androidx.compose.ui.input.key.isShiftPressed
import androidx.compose.ui.input.key.key
import androidx.compose.ui.input.key.type
import androidx.compose.ui.input.pointer.PointerButton
import androidx.compose.ui.input.pointer.PointerButtons
import androidx.compose.ui.input.pointer.PointerEventType
import androidx.compose.ui.input.pointer.PointerIcon
import androidx.compose.ui.input.pointer.PointerIconService
import androidx.compose.ui.input.pointer.PointerInputEvent
import androidx.compose.ui.input.pointer.PointerInputEventProcessor
import androidx.compose.ui.input.pointer.PointerKeyboardModifiers
import androidx.compose.ui.input.pointer.PointerType
import androidx.compose.ui.input.pointer.PositionCalculator
import androidx.compose.ui.layout.RootMeasurePolicy
import androidx.compose.ui.modifier.ModifierLocalManager
import androidx.compose.ui.platform.DefaultAccessibilityManager
import androidx.compose.ui.platform.DefaultHapticFeedback
import androidx.compose.ui.platform.DelegatingSoftwareKeyboardController
import androidx.compose.ui.platform.PlatformClipboardManager
import androidx.compose.ui.platform.PlatformContext
import androidx.compose.ui.platform.PlatformRootForTest
import androidx.compose.ui.platform.PlatformTextInputSessionScope
import androidx.compose.ui.platform.RenderNodeLayer
import androidx.compose.ui.platform.asDragAndDropManager
import androidx.compose.ui.scene.ComposeScene
import androidx.compose.ui.scene.ComposeSceneInputHandler
import androidx.compose.ui.scene.ComposeScenePointer
import androidx.compose.ui.semantics.EmptySemanticsElement
import androidx.compose.ui.semantics.EmptySemanticsModifier
import androidx.compose.ui.semantics.SemanticsOwner
import androidx.compose.ui.semantics.isTraversalGroup
import androidx.compose.ui.semantics.semantics
import androidx.compose.ui.text.font.createFontFamilyResolver
import androidx.compose.ui.text.input.TextInputService
import androidx.compose.ui.unit.Constraints
import androidx.compose.ui.unit.Density
import androidx.compose.ui.unit.IntSize
import androidx.compose.ui.unit.LayoutDirection
import androidx.compose.ui.unit.toIntRect
import androidx.compose.ui.unit.toRect
import androidx.compose.ui.util.fastAll
import androidx.compose.ui.util.trace
import androidx.compose.ui.viewinterop.InteropPointerInputModifier
import androidx.compose.ui.viewinterop.InteropView
import androidx.compose.ui.viewinterop.pointerInteropFilter
import kotlin.coroutines.CoroutineContext
import kotlin.math.max
import kotlin.math.min
import kotlinx.coroutines.awaitCancellation

/**
 * Owner of root [LayoutNode].
 *
 * It hides [Owner]/[RootForTest] implementations, but provides everything that
 * [ComposeScene] need.
 */
internal class RootNodeOwner(
    density: Density,
    layoutDirection: LayoutDirection,
    size: IntSize?,
    coroutineContext: CoroutineContext,
    val platformContext: PlatformContext,
    private val snapshotInvalidationTracker: SnapshotInvalidationTracker,
    private val inputHandler: ComposeSceneInputHandler,
) {
    val focusOwner: FocusOwner = FocusOwnerImpl(
        onRequestFocusForOwner = { _, _ ->
            platformContext.requestFocus()
        },
        onRequestApplyChangesListener = {
            owner.registerOnEndApplyChangesListener(it)
        },
        // onMoveFocusInterop's purpose is to move focus inside embed interop views.
        // Another logic is used in our child-interop views (SwingPanel, etc)
        onMoveFocusInterop = { false },
        onFocusRectInterop = { null },
        onLayoutDirection = { _layoutDirection },
        onClearFocusForOwner = {
            platformContext.parentFocusManager.clearFocus(true)
        },
    )
    private val dragAndDropManager: DragAndDropManager =
        platformContext.createDragAndDropManager().asDragAndDropManager()
    private val rootSemanticsNode = EmptySemanticsModifier()

    private val rootModifier = EmptySemanticsElement(rootSemanticsNode)
        .focusProperties {
            exit = {
                // if focusDirection is forward/backward,
                // it will move the focus after/before ComposePanel
                if (platformContext.parentFocusManager.moveFocus(it)) {
                    FocusRequester.Cancel
                } else {
                    FocusRequester.Default
                }
            }
        }
        .then(focusOwner.modifier)
        .then(dragAndDropManager.modifier)
        .semantics {
            // This makes the reported role of the root node "PANEL", which is ignored by VoiceOver
            // (which is what we want).
            isTraversalGroup = true
        }
    val owner: Owner = OwnerImpl(layoutDirection, coroutineContext)
    val semanticsOwner = SemanticsOwner(owner.root, rootSemanticsNode)
    var size: IntSize? = size
        set(value) {
            field = value
            onRootConstrainsChanged(value?.toConstraints())
        }
    var density by mutableStateOf(density)

    private var _layoutDirection by mutableStateOf(layoutDirection)
    var layoutDirection: LayoutDirection
        get() = _layoutDirection
        set(value) {
            _layoutDirection = value
            owner.root.layoutDirection = value
        }

    private val rootForTest = PlatformRootForTestImpl()
    private val snapshotObserver = snapshotInvalidationTracker.snapshotObserver()
    private val pointerInputEventProcessor = PointerInputEventProcessor(owner.root)
    private val measureAndLayoutDelegate = MeasureAndLayoutDelegate(owner.root)
    private var isDisposed = false

    init {
        snapshotObserver.startObserving()
        owner.root.attach(owner)
        platformContext.rootForTestListener?.onRootForTestCreated(rootForTest)
        onRootConstrainsChanged(size?.toConstraints())
    }

    fun dispose() {
        check(!isDisposed) { "RootNodeOwner is already disposed" }
        platformContext.rootForTestListener?.onRootForTestDisposed(rootForTest)
        snapshotObserver.stopObserving()
        // we don't need to call root.detach() because root will be garbage collected
        isDisposed = true
    }

    private var needClearObservations = false
    private fun clearInvalidObservations() {
        if (needClearObservations) {
            snapshotObserver.clearInvalidObservations()
            needClearObservations = false
        }
    }

    /**
     * Provides a way to measure Owner's content in given [constraints]
     * Draw/pointer and other callbacks won't be called here like in [measureAndLayout] functions
     */
    fun measureInConstraints(constraints: Constraints): IntSize {
        try {
            // TODO: is it possible to measure without reassigning root constraints?
            measureAndLayoutDelegate.updateRootConstraintsWithInfinityCheck(constraints)
            measureAndLayoutDelegate.measureOnly()

            // Don't use mainOwner.root.width here, as it strictly coerced by [constraints]
            val children = owner.root.children
            return IntSize(
                width = children.maxOfOrNull { it.outerCoordinator.measuredWidth } ?: 0,
                height = children.maxOfOrNull { it.outerCoordinator.measuredHeight } ?: 0,
            )
        } finally {
            measureAndLayoutDelegate.updateRootConstraintsWithInfinityCheck(constraints)
        }
    }

    fun measureAndLayout() {
        owner.measureAndLayout(sendPointerUpdate = true)
    }

    fun invalidatePositionInWindow() {
        owner.root.layoutDelegate.measurePassDelegate.notifyChildrenUsingCoordinatesWhilePlacing()
        measureAndLayoutDelegate.dispatchOnPositionedCallbacks(forceDispatch = true)
    }

    fun draw(canvas: Canvas) = trace("RootNodeOwner:draw") {
        owner.root.draw(canvas, graphicsLayer = null)
        clearInvalidObservations()
    }

    fun setRootModifier(modifier: Modifier) {
        owner.root.modifier = rootModifier then modifier
    }

    private fun onRootConstrainsChanged(constraints: Constraints?) {
        measureAndLayoutDelegate.updateRootConstraintsWithInfinityCheck(constraints)
        if (measureAndLayoutDelegate.hasPendingMeasureOrLayout) {
            snapshotInvalidationTracker.requestMeasureAndLayout()
        }
    }

    @OptIn(InternalCoreApi::class)
    fun onPointerInput(event: PointerInputEvent) {
        if (event.button != null) {
            platformContext.inputModeManager.requestInputMode(InputMode.Touch)
        }
        val isInBounds = event.eventType != PointerEventType.Exit &&
            event.pointers.fastAll { isInBounds(it.position) }
        pointerInputEventProcessor.process(
            event,
            IdentityPositionCalculator,
            isInBounds = isInBounds
        )
    }

    fun onKeyEvent(keyEvent: KeyEvent): Boolean {
        return focusOwner.dispatchKeyEvent(keyEvent) || handleFocusKeys(keyEvent)
    }

    private fun handleFocusKeys(keyEvent: KeyEvent): Boolean {
        // TODO(b/177931787) : Consider creating a KeyInputManager like we have for FocusManager so
        //  that this common logic can be used by all owners.
        val focusDirection = owner.getFocusDirection(keyEvent)
        if (focusDirection == null || keyEvent.type != KeyEventType.KeyDown) return false

        platformContext.inputModeManager.requestInputMode(InputMode.Keyboard)
        // Consume the key event if we moved focus.
        return focusOwner.moveFocus(focusDirection)
    }

    /**
     * Perform hit test and return the [InteropView] associated with the resulting
     * [PointerInputModifierNode] node in case it is a [Modifier.pointerInteropFilter],
     * otherwise null.
     */
    fun hitTestInteropView(position: Offset): InteropView? {
        val result = HitTestResult()
        owner.root.hitTest(position, result, true)

        val last = result.lastOrNull() as? BackwardsCompatNode
        val node = last?.element as? InteropPointerInputModifier
        return node?.interopView
    }

    private fun isInBounds(localPosition: Offset): Boolean =
        size?.toIntRect()?.toRect()?.contains(localPosition) ?: true

    private fun calculateBoundsInWindow(): Rect? {
        val rect = size?.toIntRect()?.toRect() ?: return null
        val p0 = platformContext.convertLocalToWindowPosition(Offset(rect.left, rect.top))
        val p1 = platformContext.convertLocalToWindowPosition(Offset(rect.left, rect.bottom))
        val p3 = platformContext.convertLocalToWindowPosition(Offset(rect.right, rect.top))
        val p4 = platformContext.convertLocalToWindowPosition(Offset(rect.right, rect.bottom))

        val left = min(min(p0.x, p1.x), min(p3.x, p4.x))
        val top = min(min(p0.y, p1.y), min(p3.y, p4.y))
        val right = max(max(p0.x, p1.x), max(p3.x, p4.x))
        val bottom = max(max(p0.y, p1.y), max(p3.y, p4.y))
        return Rect(left, top, right, bottom)
    }

    private inner class OwnerImpl(
        layoutDirection: LayoutDirection,
        override val coroutineContext: CoroutineContext,
    ) : Owner {

        override val root = LayoutNode().also {
            it.layoutDirection = layoutDirection
            it.measurePolicy = RootMeasurePolicy
            it.modifier = rootModifier
        }

        override val sharedDrawScope = LayoutNodeDrawScope()
        override val rootForTest get() = this@RootNodeOwner.rootForTest
        override val hapticFeedBack = DefaultHapticFeedback()
        override val inputModeManager get() = platformContext.inputModeManager
        override val clipboardManager = PlatformClipboardManager()
        override val accessibilityManager = DefaultAccessibilityManager()
        override val graphicsContext: GraphicsContext = GraphicsContext()
        override val textToolbar get() = platformContext.textToolbar
        override val autofillTree = AutofillTree()
        override val autofill: Autofill?  get() = null
        // TODO https://youtrack.jetbrains.com/issue/CMP-1572/Support-SemanticAutofill
        override val semanticAutofill: SemanticAutofill? get() = null
        override val density get() = this@RootNodeOwner.density
        override val textInputService = TextInputService(platformContext.textInputService)
        override val softwareKeyboardController =
            DelegatingSoftwareKeyboardController(textInputService)

        // TODO https://youtrack.jetbrains.com/issue/COMPOSE-733/Merge-1.6.-Apply-changes-for-the-new-text-input
        override suspend fun textInputSession(
            session: suspend PlatformTextInputSessionScope.() -> Nothing
        ): Nothing {
            awaitCancellation()
        }
        override val dragAndDropManager: DragAndDropManager = this@RootNodeOwner.dragAndDropManager
        override val pointerIconService = PointerIconServiceImpl()
        override val focusOwner get() = this@RootNodeOwner.focusOwner
        override val windowInfo get() = platformContext.windowInfo

        @Suppress("OVERRIDE_DEPRECATION", "DEPRECATION")
        override val fontLoader = androidx.compose.ui.text.platform.FontLoader()
        override val fontFamilyResolver = createFontFamilyResolver()
        override val layoutDirection get() = _layoutDirection
        override var showLayoutBounds = false
            @InternalCoreApi
            set

        override val modifierLocalManager = ModifierLocalManager(this)
        override val snapshotObserver get() = this@RootNodeOwner.snapshotObserver
        override val viewConfiguration get() = platformContext.viewConfiguration
        override val measureIteration: Long get() = measureAndLayoutDelegate.measureIteration

        override fun requestFocus() = platformContext.requestFocus()
        override fun onAttach(node: LayoutNode) = Unit
        override fun onDetach(node: LayoutNode) {
            measureAndLayoutDelegate.onNodeDetached(node)
            snapshotObserver.clear(node)
            needClearObservations = true
        }

        override fun measureAndLayout(sendPointerUpdate: Boolean) {
            // only run the logic when we have something pending
            if (measureAndLayoutDelegate.hasPendingMeasureOrLayout ||
                measureAndLayoutDelegate.hasPendingOnPositionedCallbacks
            ) {
                trace("RootNodeOwner:measureAndLayout") {
                    val resend = if (sendPointerUpdate) inputHandler::onPointerUpdate else null
                    val rootNodeResized = measureAndLayoutDelegate.measureAndLayout(resend)
                    if (rootNodeResized) {
                        snapshotInvalidationTracker.requestDraw()
                    }
                    measureAndLayoutDelegate.dispatchOnPositionedCallbacks()
                }
            }
        }

        override fun measureAndLayout(layoutNode: LayoutNode, constraints: Constraints) {
            trace("RootNodeOwner:measureAndLayout") {
                measureAndLayoutDelegate.measureAndLayout(layoutNode, constraints)
                inputHandler.onPointerUpdate()
                // only dispatch the callbacks if we don't have other nodes to process as otherwise
                // we will have one more measureAndLayout() pass anyway in the same frame.
                // it allows us to not traverse the hierarchy twice.
                if (!measureAndLayoutDelegate.hasPendingMeasureOrLayout) {
                    measureAndLayoutDelegate.dispatchOnPositionedCallbacks()
                }
            }
        }

        override fun forceMeasureTheSubtree(layoutNode: LayoutNode, affectsLookahead: Boolean) {
            measureAndLayoutDelegate.forceMeasureTheSubtree(layoutNode, affectsLookahead)
        }

        override fun onRequestMeasure(
            layoutNode: LayoutNode,
            affectsLookahead: Boolean,
            forceRequest: Boolean,
            scheduleMeasureAndLayout: Boolean
        ) {
            if (affectsLookahead) {
                if (measureAndLayoutDelegate.requestLookaheadRemeasure(layoutNode, forceRequest) &&
                    scheduleMeasureAndLayout
                ) {
                    snapshotInvalidationTracker.requestMeasureAndLayout()
                }
            } else if (measureAndLayoutDelegate.requestRemeasure(layoutNode, forceRequest) &&
                scheduleMeasureAndLayout
            ) {
                snapshotInvalidationTracker.requestMeasureAndLayout()
            }
        }

        override fun onRequestRelayout(
            layoutNode: LayoutNode,
            affectsLookahead: Boolean,
            forceRequest: Boolean
        ) {
            if (affectsLookahead) {
                if (measureAndLayoutDelegate.requestLookaheadRelayout(layoutNode, forceRequest)) {
                    snapshotInvalidationTracker.requestMeasureAndLayout()
                }
            } else {
                if (measureAndLayoutDelegate.requestRelayout(layoutNode, forceRequest)) {
                    snapshotInvalidationTracker.requestMeasureAndLayout()
                }
            }
        }

        override fun requestOnPositionedCallback(layoutNode: LayoutNode) {
            measureAndLayoutDelegate.requestOnPositionedCallback(layoutNode)
            snapshotInvalidationTracker.requestMeasureAndLayout()
        }

        override fun createLayer(
            drawBlock: (canvas: Canvas, parentLayer: GraphicsLayer?) -> Unit,
            invalidateParentLayer: () -> Unit,
            explicitLayer: GraphicsLayer?,
            forceUseOldLayers: Boolean
        ) = RenderNodeLayer(
            density = Snapshot.withoutReadObservation {
                // density is a mutable state that is observed whenever layer is created. the layer
                // is updated manually on draw, so not observing the density changes here helps with
                // performance in layout.
                density
            },
            measureDrawBounds = platformContext.measureDrawLayerBounds,
            invalidateParentLayer = {
                invalidateParentLayer()
                snapshotInvalidationTracker.requestDraw()
            },
            drawBlock = drawBlock,
            onDestroy = { needClearObservations = true }
        )

        override fun onSemanticsChange() {
            platformContext.semanticsOwnerListener?.onSemanticsChange(semanticsOwner)
        }

        override fun onLayoutChange(layoutNode: LayoutNode) {
            platformContext.semanticsOwnerListener?.onLayoutChange(
                semanticsOwner = semanticsOwner,
                semanticsNodeId = layoutNode.semanticsId
            )
        }

        @InternalComposeUiApi
<<<<<<< HEAD
        override fun onInteropViewLayoutChange(view: InteropView) {}
=======
        override fun onInteropViewLayoutChange(view: InteropView) {
            // TODO dispatch platform re-layout
        }
>>>>>>> a5ae032f

        override fun getFocusDirection(keyEvent: KeyEvent): FocusDirection? {
            return when (keyEvent.key) {
                Key.Tab -> if (keyEvent.isShiftPressed) FocusDirection.Previous else FocusDirection.Next
                Key.DirectionCenter -> FocusDirection.Enter
                Key.Back -> FocusDirection.Exit
                else -> null
            }
        }

        override fun calculatePositionInWindow(localPosition: Offset): Offset =
            platformContext.convertLocalToWindowPosition(localPosition)

        override fun calculateLocalPosition(positionInWindow: Offset): Offset =
            platformContext.convertWindowToLocalPosition(positionInWindow)

        override fun screenToLocal(positionOnScreen: Offset): Offset =
            platformContext.convertScreenToLocalPosition(positionOnScreen)

        override fun localToScreen(localPosition: Offset): Offset =
            platformContext.convertLocalToScreenPosition(localPosition)

        override fun localToScreen(localTransform: Matrix) {
            throw UnsupportedOperationException(
                "Construction of local-to-screen matrix is not supported, " +
                    "use direct conversion instead"
            )
        }

        private val endApplyChangesListeners = mutableVectorOf<(() -> Unit)?>()

        override fun onEndApplyChanges() {
            clearInvalidObservations()

            // Listeners can add more items to the list and we want to ensure that they
            // are executed after being added, so loop until the list is empty
            while (endApplyChangesListeners.isNotEmpty()) {
                val size = endApplyChangesListeners.size
                for (i in 0 until size) {
                    val listener = endApplyChangesListeners[i]
                    // null out the item so that if the listener is re-added then we execute it again.
                    endApplyChangesListeners[i] = null
                    listener?.invoke()
                }
                // Remove all the items that were visited. Removing items shifts all items after
                // to the front of the list, so removing in a chunk is cheaper than removing one-by-one
                endApplyChangesListeners.removeRange(0, size)
            }
        }

        override fun registerOnEndApplyChangesListener(listener: () -> Unit) {
            if (listener !in endApplyChangesListeners) {
                endApplyChangesListeners += listener
            }
        }

        override fun registerOnLayoutCompletedListener(listener: Owner.OnLayoutCompletedListener) {
            measureAndLayoutDelegate.registerOnLayoutCompletedListener(listener)
            snapshotInvalidationTracker.requestMeasureAndLayout()
        }
    }

    private inner class PlatformRootForTestImpl : PlatformRootForTest {
        override val density get() = this@RootNodeOwner.density
        override val textInputService get() = owner.textInputService
        override val semanticsOwner get() = this@RootNodeOwner.semanticsOwner
        override val visibleBounds: Rect
            get() {
                val windowRect = platformContext.windowInfo.containerSize.toIntRect().toRect()
                val ownerRect = calculateBoundsInWindow()
                return ownerRect?.intersect(windowRect) ?: windowRect
            }

        override val hasPendingMeasureOrLayout: Boolean
            get() = measureAndLayoutDelegate.hasPendingMeasureOrLayout

        override fun measureAndLayoutForTest() {
            owner.measureAndLayout(sendPointerUpdate = true)
        }

        /**
         * Handles the input initiated by tests.
         */
        override fun sendPointerEvent(
            eventType: PointerEventType,
            position: Offset,
            scrollDelta: Offset,
            timeMillis: Long,
            type: PointerType,
            buttons: PointerButtons?,
            keyboardModifiers: PointerKeyboardModifiers?,
            nativeEvent: Any?,
            button: PointerButton?
        ) = inputHandler.onPointerEvent(
            eventType = eventType,
            position = position,
            scrollDelta = scrollDelta,
            timeMillis = timeMillis,
            type = type,
            buttons = buttons,
            keyboardModifiers = keyboardModifiers,
            nativeEvent = nativeEvent,
            button = button
        )

        /**
         * Handles the input initiated by tests.
         */
        override fun sendPointerEvent(
            eventType: PointerEventType,
            pointers: List<ComposeScenePointer>,
            buttons: PointerButtons,
            keyboardModifiers: PointerKeyboardModifiers,
            scrollDelta: Offset,
            timeMillis: Long,
            nativeEvent: Any?,
            button: PointerButton?,
        ) = inputHandler.onPointerEvent(
            eventType = eventType,
            pointers = pointers,
            buttons = buttons,
            keyboardModifiers = keyboardModifiers,
            scrollDelta = scrollDelta,
            timeMillis = timeMillis,
            nativeEvent = nativeEvent,
            button = button
        )

        /**
         * Handles the input initiated by tests or accessibility.
         */
        override fun sendKeyEvent(keyEvent: KeyEvent): Boolean =
            inputHandler.onKeyEvent(keyEvent)

        // TODO https://youtrack.jetbrains.com/issue/COMPOSE-1258/Implement-PlatformRootForTest.accessitiblity-functions

        @ExperimentalComposeUiApi
        override fun forceAccessibilityForTesting(enable: Boolean) {
        }

        @ExperimentalComposeUiApi
        override fun setAccessibilityEventBatchIntervalMillis(accessibilityInterval: Long) {
        }
    }

    private inner class PointerIconServiceImpl : PointerIconService {
        private var desiredPointerIcon: PointerIcon? = null
        override fun getIcon(): PointerIcon = desiredPointerIcon ?: PointerIcon.Default
        override fun setIcon(value: PointerIcon?) {
            desiredPointerIcon = value
            platformContext.setPointerIcon(desiredPointerIcon ?: PointerIcon.Default)
        }
    }
}

// TODO a proper way is to provide API in Constraints to get this value
/**
 * Equals [Constraints.MinNonFocusMask]
 */
private const val ConstraintsMinNonFocusMask = 0x7FFF // 32767

/**
 * The max value that can be passed as Constraints(0, LargeDimension, 0, LargeDimension)
 *
 * Greater values cause "Can't represent a width of".
 * See [Constraints.createConstraints] and [Constraints.bitsNeedForSize]:
 *  - it fails if `widthBits + heightBits > 31`
 *  - widthBits/heightBits are greater than 15 if we pass size >= [Constraints.MinNonFocusMask]
 */
internal const val LargeDimension = ConstraintsMinNonFocusMask - 1

/**
 * After https://android-review.googlesource.com/c/platform/frameworks/support/+/2901556
 * Compose core doesn't allow measuring in infinity constraints,
 * but RootNodeOwner and ComposeScene allow passing Infinity constraints by contract
 * (Android on the other hand doesn't have public API for that and don't have such an issue).
 *
 * This method adds additional check on Infinity constraints,
 * and pass constraint large enough instead
 */
private fun MeasureAndLayoutDelegate.updateRootConstraintsWithInfinityCheck(
    constraints: Constraints?
) {
    updateRootConstraints(
        constraints = Constraints(
            minWidth = constraints?.minWidth ?: 0,
            maxWidth = if (constraints != null && constraints.hasBoundedWidth) {
                constraints.maxWidth
            } else {
                LargeDimension
            },
            minHeight = constraints?.minHeight ?: 0,
            maxHeight = if (constraints != null && constraints.hasBoundedHeight) {
                constraints.maxHeight
            } else {
                LargeDimension
            }
        )
    )
}

private fun IntSize.toConstraints() = Constraints(maxWidth = width, maxHeight = height)

private object IdentityPositionCalculator: PositionCalculator {
    override fun screenToLocal(positionOnScreen: Offset): Offset = positionOnScreen
    override fun localToScreen(localPosition: Offset): Offset = localPosition
    override fun localToScreen(localTransform: Matrix) = Unit
}<|MERGE_RESOLUTION|>--- conflicted
+++ resolved
@@ -465,13 +465,9 @@
         }
 
         @InternalComposeUiApi
-<<<<<<< HEAD
-        override fun onInteropViewLayoutChange(view: InteropView) {}
-=======
         override fun onInteropViewLayoutChange(view: InteropView) {
             // TODO dispatch platform re-layout
         }
->>>>>>> a5ae032f
 
         override fun getFocusDirection(keyEvent: KeyEvent): FocusDirection? {
             return when (keyEvent.key) {
