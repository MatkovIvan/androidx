/*
 * Copyright 2023 The Android Open Source Project
 *
 * Licensed under the Apache License, Version 2.0 (the "License");
 * you may not use this file except in compliance with the License.
 * You may obtain a copy of the License at
 *
 *      http://www.apache.org/licenses/LICENSE-2.0
 *
 * Unless required by applicable law or agreed to in writing, software
 * distributed under the License is distributed on an "AS IS" BASIS,
 * WITHOUT WARRANTIES OR CONDITIONS OF ANY KIND, either express or implied.
 * See the License for the specific language governing permissions and
 * limitations under the License.
 */

package androidx.compose.ui.node

import androidx.compose.runtime.collection.mutableVectorOf
import androidx.compose.runtime.getValue
import androidx.compose.runtime.mutableStateOf
import androidx.compose.runtime.setValue
import androidx.compose.runtime.snapshots.Snapshot
import androidx.compose.ui.ExperimentalComposeUiApi
import androidx.compose.ui.InternalComposeUiApi
import androidx.compose.ui.Modifier
import androidx.compose.ui.autofill.Autofill
import androidx.compose.ui.autofill.AutofillTree
import androidx.compose.ui.autofill.SemanticAutofill
import androidx.compose.ui.draganddrop.DragAndDropManager
import androidx.compose.ui.focus.FocusDirection
import androidx.compose.ui.focus.FocusOwner
import androidx.compose.ui.focus.FocusOwnerImpl
import androidx.compose.ui.focus.FocusRequester
import androidx.compose.ui.focus.focusProperties
import androidx.compose.ui.geometry.Offset
import androidx.compose.ui.geometry.Rect
import androidx.compose.ui.graphics.Canvas
import androidx.compose.ui.graphics.GraphicsContext
import androidx.compose.ui.graphics.Matrix
import androidx.compose.ui.graphics.layer.GraphicsLayer
import androidx.compose.ui.input.InputMode
import androidx.compose.ui.input.key.Key
import androidx.compose.ui.input.key.KeyEvent
import androidx.compose.ui.input.key.KeyEventType
import androidx.compose.ui.input.key.isShiftPressed
import androidx.compose.ui.input.key.key
import androidx.compose.ui.input.key.type
import androidx.compose.ui.input.pointer.PointerButton
import androidx.compose.ui.input.pointer.PointerButtons
import androidx.compose.ui.input.pointer.PointerEventType
import androidx.compose.ui.input.pointer.PointerIcon
import androidx.compose.ui.input.pointer.PointerIconService
import androidx.compose.ui.input.pointer.PointerInputEvent
import androidx.compose.ui.input.pointer.PointerInputEventProcessor
import androidx.compose.ui.input.pointer.PointerKeyboardModifiers
import androidx.compose.ui.input.pointer.PointerType
import androidx.compose.ui.input.pointer.PositionCalculator
import androidx.compose.ui.layout.RootMeasurePolicy
import androidx.compose.ui.modifier.ModifierLocalManager
import androidx.compose.ui.platform.DefaultAccessibilityManager
import androidx.compose.ui.platform.DefaultHapticFeedback
import androidx.compose.ui.platform.DelegatingSoftwareKeyboardController
import androidx.compose.ui.platform.GraphicsLayerOwnerLayer
import androidx.compose.ui.platform.PlatformClipboardManager
import androidx.compose.ui.platform.PlatformContext
import androidx.compose.ui.platform.PlatformRootForTest
import androidx.compose.ui.platform.PlatformTextInputSessionScope
import androidx.compose.ui.platform.RenderNodeLayer
import androidx.compose.ui.scene.ComposeScene
import androidx.compose.ui.scene.ComposeSceneInputHandler
import androidx.compose.ui.scene.ComposeScenePointer
import androidx.compose.ui.semantics.EmptySemanticsElement
import androidx.compose.ui.semantics.EmptySemanticsModifier
import androidx.compose.ui.semantics.SemanticsOwner
import androidx.compose.ui.semantics.isTraversalGroup
import androidx.compose.ui.semantics.semantics
import androidx.compose.ui.text.font.createFontFamilyResolver
import androidx.compose.ui.text.input.TextInputService
import androidx.compose.ui.unit.Constraints
import androidx.compose.ui.unit.Density
import androidx.compose.ui.unit.IntSize
import androidx.compose.ui.unit.LayoutDirection
import androidx.compose.ui.unit.toIntRect
import androidx.compose.ui.unit.toRect
import androidx.compose.ui.util.fastAll
import androidx.compose.ui.util.trace
import androidx.compose.ui.viewinterop.InteropPointerInputModifier
import androidx.compose.ui.viewinterop.InteropView
import androidx.compose.ui.viewinterop.pointerInteropFilter
import kotlin.coroutines.CoroutineContext
import kotlin.math.max
import kotlin.math.min

/**
 * Owner of root [LayoutNode].
 *
 * It hides [Owner]/[RootForTest] implementations, but provides everything that
 * [ComposeScene] need.
 */
internal class RootNodeOwner(
    density: Density,
    layoutDirection: LayoutDirection,
    size: IntSize?,
    coroutineContext: CoroutineContext,
    val platformContext: PlatformContext,
    private val snapshotInvalidationTracker: SnapshotInvalidationTracker,
    private val inputHandler: ComposeSceneInputHandler,
) {
    val focusOwner: FocusOwner = FocusOwnerImpl(
        onRequestFocusForOwner = { _, _ ->
            platformContext.requestFocus()
        },
        onRequestApplyChangesListener = {
            owner.registerOnEndApplyChangesListener(it)
        },
        // onMoveFocusInterop's purpose is to move focus inside embed interop views.
        // Another logic is used in our child-interop views (SwingPanel, etc)
        onMoveFocusInterop = { false },
        onFocusRectInterop = { null },
        onLayoutDirection = { _layoutDirection },
        onClearFocusForOwner = {
            platformContext.parentFocusManager.clearFocus(true)
        },
    )
    val dragAndDropOwner = DragAndDropOwner(platformContext.dragAndDropManager)

    private val rootSemanticsNode = EmptySemanticsModifier()

    private val rootModifier = EmptySemanticsElement(rootSemanticsNode)
        .focusProperties {
            exit = {
                // if focusDirection is forward/backward,
                // it will move the focus after/before ComposePanel
                if (platformContext.parentFocusManager.moveFocus(it)) {
                    FocusRequester.Cancel
                } else {
                    FocusRequester.Default
                }
            }
        }
        .then(focusOwner.modifier)
        .then(dragAndDropOwner.modifier)
        .semantics {
            // This makes the reported role of the root node "PANEL", which is ignored by VoiceOver
            // (which is what we want).
            isTraversalGroup = true
        }
    val owner: Owner = OwnerImpl(layoutDirection, coroutineContext)
    val semanticsOwner = SemanticsOwner(owner.root, rootSemanticsNode)
    var size: IntSize? = size
        set(value) {
            field = value
            onRootConstrainsChanged(value?.toConstraints())
        }
    var density by mutableStateOf(density)

    private var _layoutDirection by mutableStateOf(layoutDirection)
    var layoutDirection: LayoutDirection
        get() = _layoutDirection
        set(value) {
            _layoutDirection = value
            owner.root.layoutDirection = value
        }

    private val rootForTest = PlatformRootForTestImpl()
    private val snapshotObserver = snapshotInvalidationTracker.snapshotObserver()
    private val pointerInputEventProcessor = PointerInputEventProcessor(owner.root)
    private val measureAndLayoutDelegate = MeasureAndLayoutDelegate(owner.root)
    private var isDisposed = false

    init {
        snapshotObserver.startObserving()
        owner.root.attach(owner)
        platformContext.rootForTestListener?.onRootForTestCreated(rootForTest)
        onRootConstrainsChanged(size?.toConstraints())
    }

    fun dispose() {
        check(!isDisposed) { "RootNodeOwner is already disposed" }
        platformContext.rootForTestListener?.onRootForTestDisposed(rootForTest)
        snapshotObserver.stopObserving()
        // we don't need to call root.detach() because root will be garbage collected
        isDisposed = true
    }

    private var needClearObservations = false
    private fun clearInvalidObservations() {
        if (needClearObservations) {
            snapshotObserver.clearInvalidObservations()
            needClearObservations = false
        }
    }

    /**
     * Provides a way to measure Owner's content in given [constraints]
     * Draw/pointer and other callbacks won't be called here like in [measureAndLayout] functions
     */
    fun measureInConstraints(constraints: Constraints): IntSize {
        try {
            // TODO: is it possible to measure without reassigning root constraints?
            measureAndLayoutDelegate.updateRootConstraintsWithInfinityCheck(constraints)
            measureAndLayoutDelegate.measureOnly()

            // Don't use mainOwner.root.width here, as it strictly coerced by [constraints]
            val children = owner.root.children
            return IntSize(
                width = children.maxOfOrNull { it.outerCoordinator.measuredWidth } ?: 0,
                height = children.maxOfOrNull { it.outerCoordinator.measuredHeight } ?: 0,
            )
        } finally {
            measureAndLayoutDelegate.updateRootConstraintsWithInfinityCheck(constraints)
        }
    }

    fun measureAndLayout() {
        owner.measureAndLayout(sendPointerUpdate = true)
    }

    fun invalidatePositionInWindow() {
        owner.root.layoutDelegate.measurePassDelegate.notifyChildrenUsingCoordinatesWhilePlacing()
        measureAndLayoutDelegate.dispatchOnPositionedCallbacks(forceDispatch = true)
    }

    fun draw(canvas: Canvas) = trace("RootNodeOwner:draw") {
        owner.root.draw(
            canvas = canvas,
            graphicsLayer = null // the root node will provide the root graphics layer
        )
        clearInvalidObservations()
    }

    fun setRootModifier(modifier: Modifier) {
        owner.root.modifier = rootModifier then modifier
    }

    private fun onRootConstrainsChanged(constraints: Constraints?) {
        measureAndLayoutDelegate.updateRootConstraintsWithInfinityCheck(constraints)
        if (measureAndLayoutDelegate.hasPendingMeasureOrLayout) {
            snapshotInvalidationTracker.requestMeasureAndLayout()
        }
    }

    @OptIn(InternalCoreApi::class)
    fun onPointerInput(event: PointerInputEvent) {
        if (event.button != null) {
            platformContext.inputModeManager.requestInputMode(InputMode.Touch)
        }
        val isInBounds = event.eventType != PointerEventType.Exit &&
            event.pointers.fastAll { isInBounds(it.position) }
        pointerInputEventProcessor.process(
            event,
            IdentityPositionCalculator,
            isInBounds = isInBounds
        )
    }

    fun onKeyEvent(keyEvent: KeyEvent): Boolean {
        return focusOwner.dispatchKeyEvent(keyEvent) || handleFocusKeys(keyEvent)
    }

    private fun handleFocusKeys(keyEvent: KeyEvent): Boolean {
        // TODO(b/177931787) : Consider creating a KeyInputManager like we have for FocusManager so
        //  that this common logic can be used by all owners.
        val focusDirection = owner.getFocusDirection(keyEvent)
        if (focusDirection == null || keyEvent.type != KeyEventType.KeyDown) return false

        platformContext.inputModeManager.requestInputMode(InputMode.Keyboard)
        // Consume the key event if we moved focus.
        return focusOwner.moveFocus(focusDirection)
    }

    /**
     * Perform hit test and return the [InteropView] associated with the resulting
     * [PointerInputModifierNode] node in case it is a [Modifier.pointerInteropFilter],
     * otherwise null.
     */
    fun hitTestInteropView(position: Offset): InteropView? {
        val result = HitTestResult()
        owner.root.hitTest(position, result, true)

        val last = result.lastOrNull() as? BackwardsCompatNode
        val node = last?.element as? InteropPointerInputModifier
        return node?.interopView
    }

    private fun isInBounds(localPosition: Offset): Boolean =
        size?.toIntRect()?.toRect()?.contains(localPosition) ?: true

    private fun calculateBoundsInWindow(): Rect? {
        val rect = size?.toIntRect()?.toRect() ?: return null
        val p0 = platformContext.convertLocalToWindowPosition(Offset(rect.left, rect.top))
        val p1 = platformContext.convertLocalToWindowPosition(Offset(rect.left, rect.bottom))
        val p3 = platformContext.convertLocalToWindowPosition(Offset(rect.right, rect.top))
        val p4 = platformContext.convertLocalToWindowPosition(Offset(rect.right, rect.bottom))

        val left = min(min(p0.x, p1.x), min(p3.x, p4.x))
        val top = min(min(p0.y, p1.y), min(p3.y, p4.y))
        val right = max(max(p0.x, p1.x), max(p3.x, p4.x))
        val bottom = max(max(p0.y, p1.y), max(p3.y, p4.y))
        return Rect(left, top, right, bottom)
    }

    private inner class OwnerImpl(
        layoutDirection: LayoutDirection,
        override val coroutineContext: CoroutineContext,
    ) : Owner {

        override val root = LayoutNode().also {
            it.layoutDirection = layoutDirection
            it.measurePolicy = RootMeasurePolicy
            it.modifier = rootModifier
        }

        override val sharedDrawScope = LayoutNodeDrawScope()
        override val rootForTest get() = this@RootNodeOwner.rootForTest
        override val hapticFeedBack = DefaultHapticFeedback()
        override val inputModeManager get() = platformContext.inputModeManager
        override val clipboardManager = PlatformClipboardManager()
        override val accessibilityManager = DefaultAccessibilityManager()
        override val graphicsContext: GraphicsContext = GraphicsContext()
        override val textToolbar get() = platformContext.textToolbar
        override val autofillTree = AutofillTree()
        override val autofill: Autofill?  get() = null
        // TODO https://youtrack.jetbrains.com/issue/CMP-1572/Support-SemanticAutofill
        override val semanticAutofill: SemanticAutofill? get() = null
        override val density get() = this@RootNodeOwner.density
        override val textInputService =
            TextInputService(platformContext.textInputService)
        override val softwareKeyboardController =
            DelegatingSoftwareKeyboardController(textInputService)

        override suspend fun textInputSession(
            session: suspend PlatformTextInputSessionScope.() -> Nothing
        ) = platformContext.textInputSession(session)

        override val dragAndDropManager = this@RootNodeOwner.dragAndDropOwner
        override val pointerIconService = PointerIconServiceImpl()
        override val focusOwner get() = this@RootNodeOwner.focusOwner
        override val windowInfo get() = platformContext.windowInfo

        @Suppress("OVERRIDE_DEPRECATION", "DEPRECATION")
        override val fontLoader = androidx.compose.ui.text.platform.FontLoader()
        override val fontFamilyResolver = createFontFamilyResolver()
        override val layoutDirection get() = _layoutDirection
        override var showLayoutBounds = false
            @InternalCoreApi
            set

        override val modifierLocalManager = ModifierLocalManager(this)
        override val snapshotObserver get() = this@RootNodeOwner.snapshotObserver
        override val viewConfiguration get() = platformContext.viewConfiguration
        override val measureIteration: Long get() = measureAndLayoutDelegate.measureIteration

        override fun requestFocus() = platformContext.requestFocus()
        override fun onAttach(node: LayoutNode) = Unit
        override fun onDetach(node: LayoutNode) {
            measureAndLayoutDelegate.onNodeDetached(node)
            snapshotObserver.clear(node)
            needClearObservations = true
        }

        override fun measureAndLayout(sendPointerUpdate: Boolean) {
            // only run the logic when we have something pending
            if (measureAndLayoutDelegate.hasPendingMeasureOrLayout ||
                measureAndLayoutDelegate.hasPendingOnPositionedCallbacks
            ) {
                trace("RootNodeOwner:measureAndLayout") {
                    val resend = if (sendPointerUpdate) inputHandler::onPointerUpdate else null
                    val rootNodeResized = measureAndLayoutDelegate.measureAndLayout(resend)
                    if (rootNodeResized) {
                        snapshotInvalidationTracker.requestDraw()
                    }
                    measureAndLayoutDelegate.dispatchOnPositionedCallbacks()
                }
            }
        }

        override fun measureAndLayout(layoutNode: LayoutNode, constraints: Constraints) {
            trace("RootNodeOwner:measureAndLayout") {
                measureAndLayoutDelegate.measureAndLayout(layoutNode, constraints)
                inputHandler.onPointerUpdate()
                // only dispatch the callbacks if we don't have other nodes to process as otherwise
                // we will have one more measureAndLayout() pass anyway in the same frame.
                // it allows us to not traverse the hierarchy twice.
                if (!measureAndLayoutDelegate.hasPendingMeasureOrLayout) {
                    measureAndLayoutDelegate.dispatchOnPositionedCallbacks()
                }
            }
        }

        override fun forceMeasureTheSubtree(layoutNode: LayoutNode, affectsLookahead: Boolean) {
            measureAndLayoutDelegate.forceMeasureTheSubtree(layoutNode, affectsLookahead)
        }

        override fun onRequestMeasure(
            layoutNode: LayoutNode,
            affectsLookahead: Boolean,
            forceRequest: Boolean,
            scheduleMeasureAndLayout: Boolean
        ) {
            if (affectsLookahead) {
                if (measureAndLayoutDelegate.requestLookaheadRemeasure(layoutNode, forceRequest) &&
                    scheduleMeasureAndLayout
                ) {
                    snapshotInvalidationTracker.requestMeasureAndLayout()
                }
            } else if (measureAndLayoutDelegate.requestRemeasure(layoutNode, forceRequest) &&
                scheduleMeasureAndLayout
            ) {
                snapshotInvalidationTracker.requestMeasureAndLayout()
            }
        }

        override fun onRequestRelayout(
            layoutNode: LayoutNode,
            affectsLookahead: Boolean,
            forceRequest: Boolean
        ) {
            if (affectsLookahead) {
                if (measureAndLayoutDelegate.requestLookaheadRelayout(layoutNode, forceRequest)) {
                    snapshotInvalidationTracker.requestMeasureAndLayout()
                }
            } else {
                if (measureAndLayoutDelegate.requestRelayout(layoutNode, forceRequest)) {
                    snapshotInvalidationTracker.requestMeasureAndLayout()
                }
            }
        }

        override fun requestOnPositionedCallback(layoutNode: LayoutNode) {
            measureAndLayoutDelegate.requestOnPositionedCallback(layoutNode)
            snapshotInvalidationTracker.requestMeasureAndLayout()
        }

        override fun createLayer(
            drawBlock: (canvas: Canvas, parentLayer: GraphicsLayer?) -> Unit,
            invalidateParentLayer: () -> Unit,
            explicitLayer: GraphicsLayer?,
<<<<<<< HEAD
            forceUseOldLayers: Boolean
        ) = RenderNodeLayer(
            density = Snapshot.withoutReadObservation {
                // density is a mutable state that is observed whenever layer is created. the layer
                // is updated manually on draw, so not observing the density changes here helps with
                // performance in layout.
                density
            },
            measureDrawBounds = platformContext.measureDrawLayerBounds,
            invalidateParentLayer = {
                invalidateParentLayer()
                snapshotInvalidationTracker.requestDraw()
            },
            drawBlock = drawBlock,
            onDestroy = { needClearObservations = true }
        )
=======
        ) = if (explicitLayer != null) {
                GraphicsLayerOwnerLayer(
                    graphicsLayer = explicitLayer,
                    context = null,
                    drawBlock = drawBlock,
                    invalidateParentLayer = {
                        invalidateParentLayer()
                        snapshotInvalidationTracker.requestDraw()
                    },
                )
            } else {
                /*
                TODO: Use GraphicsLayerOwnerLayer instead of RenderNodeLayer
                GraphicsLayerOwnerLayer(
                    graphicsLayer = graphicsContext.createGraphicsLayer(),
                    context = graphicsContext,
                    drawBlock = drawBlock,
                    invalidateParentLayer = {
                        invalidateParentLayer()
                        snapshotInvalidationTracker.requestDraw()
                    },
                )
                */
                RenderNodeLayer(
                    density = Snapshot.withoutReadObservation {
                        // density is a mutable state that is observed whenever layer is created. the layer
                        // is updated manually on draw, so not observing the density changes here helps with
                        // performance in layout.
                        density
                    },
                    measureDrawBounds = platformContext.measureDrawLayerBounds,
                    invalidateParentLayer = {
                        invalidateParentLayer()
                        snapshotInvalidationTracker.requestDraw()
                    },
                    drawBlock = drawBlock,
                    onDestroy = { needClearObservations = true }
                )
            }
>>>>>>> 714d64b0

        override fun onSemanticsChange() {
            platformContext.semanticsOwnerListener?.onSemanticsChange(semanticsOwner)
        }

        override fun onLayoutChange(layoutNode: LayoutNode) {
            platformContext.semanticsOwnerListener?.onLayoutChange(
                semanticsOwner = semanticsOwner,
                semanticsNodeId = layoutNode.semanticsId
            )
        }

        @InternalComposeUiApi
        override fun onInteropViewLayoutChange(view: InteropView) {
            // TODO dispatch platform re-layout
        }

        override fun getFocusDirection(keyEvent: KeyEvent): FocusDirection? {
            return when (keyEvent.key) {
                Key.Tab -> if (keyEvent.isShiftPressed) FocusDirection.Previous else FocusDirection.Next
                Key.DirectionCenter -> FocusDirection.Enter
                Key.Back -> FocusDirection.Exit
                else -> null
            }
        }

        override fun calculatePositionInWindow(localPosition: Offset): Offset =
            platformContext.convertLocalToWindowPosition(localPosition)

        override fun calculateLocalPosition(positionInWindow: Offset): Offset =
            platformContext.convertWindowToLocalPosition(positionInWindow)

        override fun screenToLocal(positionOnScreen: Offset): Offset =
            platformContext.convertScreenToLocalPosition(positionOnScreen)

        override fun localToScreen(localPosition: Offset): Offset =
            platformContext.convertLocalToScreenPosition(localPosition)

        // TODO: reverted in https://r.android.com/3208275
//        override fun localToScreen(localTransform: Matrix) {
//            throw UnsupportedOperationException(
//                "Construction of local-to-screen matrix is not supported, " +
//                    "use direct conversion instead"
//            )
//        }

        private val endApplyChangesListeners = mutableVectorOf<(() -> Unit)?>()

        override fun onEndApplyChanges() {
            clearInvalidObservations()

            // Listeners can add more items to the list and we want to ensure that they
            // are executed after being added, so loop until the list is empty
            while (endApplyChangesListeners.isNotEmpty()) {
                val size = endApplyChangesListeners.size
                for (i in 0 until size) {
                    val listener = endApplyChangesListeners[i]
                    // null out the item so that if the listener is re-added then we execute it again.
                    endApplyChangesListeners[i] = null
                    listener?.invoke()
                }
                // Remove all the items that were visited. Removing items shifts all items after
                // to the front of the list, so removing in a chunk is cheaper than removing one-by-one
                endApplyChangesListeners.removeRange(0, size)
            }
        }

        override fun registerOnEndApplyChangesListener(listener: () -> Unit) {
            if (listener !in endApplyChangesListeners) {
                endApplyChangesListeners += listener
            }
        }

        override fun registerOnLayoutCompletedListener(listener: Owner.OnLayoutCompletedListener) {
            measureAndLayoutDelegate.registerOnLayoutCompletedListener(listener)
            snapshotInvalidationTracker.requestMeasureAndLayout()
        }
    }

    private inner class PlatformRootForTestImpl : PlatformRootForTest {
        override val density get() = this@RootNodeOwner.density
        @Suppress("OVERRIDE_DEPRECATION")
        override val textInputService get() = owner.textInputService
        override val semanticsOwner get() = this@RootNodeOwner.semanticsOwner
        override val visibleBounds: Rect
            get() {
                val windowRect = platformContext.windowInfo.containerSize.toIntRect().toRect()
                val ownerRect = calculateBoundsInWindow()
                return ownerRect?.intersect(windowRect) ?: windowRect
            }

        override val hasPendingMeasureOrLayout: Boolean
            get() = measureAndLayoutDelegate.hasPendingMeasureOrLayout

        override fun measureAndLayoutForTest() {
            owner.measureAndLayout(sendPointerUpdate = true)
        }

        /**
         * Handles the input initiated by tests.
         */
        override fun sendPointerEvent(
            eventType: PointerEventType,
            position: Offset,
            scrollDelta: Offset,
            timeMillis: Long,
            type: PointerType,
            buttons: PointerButtons?,
            keyboardModifiers: PointerKeyboardModifiers?,
            nativeEvent: Any?,
            button: PointerButton?
        ) = inputHandler.onPointerEvent(
            eventType = eventType,
            position = position,
            scrollDelta = scrollDelta,
            timeMillis = timeMillis,
            type = type,
            buttons = buttons,
            keyboardModifiers = keyboardModifiers,
            nativeEvent = nativeEvent,
            button = button
        )

        /**
         * Handles the input initiated by tests.
         */
        override fun sendPointerEvent(
            eventType: PointerEventType,
            pointers: List<ComposeScenePointer>,
            buttons: PointerButtons,
            keyboardModifiers: PointerKeyboardModifiers,
            scrollDelta: Offset,
            timeMillis: Long,
            nativeEvent: Any?,
            button: PointerButton?,
        ) = inputHandler.onPointerEvent(
            eventType = eventType,
            pointers = pointers,
            buttons = buttons,
            keyboardModifiers = keyboardModifiers,
            scrollDelta = scrollDelta,
            timeMillis = timeMillis,
            nativeEvent = nativeEvent,
            button = button
        )

        /**
         * Handles the input initiated by tests or accessibility.
         */
        override fun sendKeyEvent(keyEvent: KeyEvent): Boolean =
            inputHandler.onKeyEvent(keyEvent)

        // TODO https://youtrack.jetbrains.com/issue/COMPOSE-1258/Implement-PlatformRootForTest.accessitiblity-functions

        @ExperimentalComposeUiApi
        override fun forceAccessibilityForTesting(enable: Boolean) {
        }

        @ExperimentalComposeUiApi
        override fun setAccessibilityEventBatchIntervalMillis(accessibilityInterval: Long) {
        }
    }

    private inner class PointerIconServiceImpl : PointerIconService {
        private var desiredPointerIcon: PointerIcon? = null
        override fun getIcon(): PointerIcon = desiredPointerIcon ?: PointerIcon.Default
        override fun setIcon(value: PointerIcon?) {
            desiredPointerIcon = value
            platformContext.setPointerIcon(desiredPointerIcon ?: PointerIcon.Default)
        }
    }
}

// TODO a proper way is to provide API in Constraints to get this value
/**
 * Equals [Constraints.MinNonFocusMask]
 */
private const val ConstraintsMinNonFocusMask = 0x7FFF // 32767

/**
 * The max value that can be passed as Constraints(0, LargeDimension, 0, LargeDimension)
 *
 * Greater values cause "Can't represent a width of".
 * See [Constraints.createConstraints] and [Constraints.bitsNeedForSize]:
 *  - it fails if `widthBits + heightBits > 31`
 *  - widthBits/heightBits are greater than 15 if we pass size >= [Constraints.MinNonFocusMask]
 */
internal const val LargeDimension = ConstraintsMinNonFocusMask - 1

/**
 * After https://android-review.googlesource.com/c/platform/frameworks/support/+/2901556
 * Compose core doesn't allow measuring in infinity constraints,
 * but RootNodeOwner and ComposeScene allow passing Infinity constraints by contract
 * (Android on the other hand doesn't have public API for that and don't have such an issue).
 *
 * This method adds additional check on Infinity constraints,
 * and pass constraint large enough instead
 */
private fun MeasureAndLayoutDelegate.updateRootConstraintsWithInfinityCheck(
    constraints: Constraints?
) {
    updateRootConstraints(
        constraints = Constraints(
            minWidth = constraints?.minWidth ?: 0,
            maxWidth = if (constraints != null && constraints.hasBoundedWidth) {
                constraints.maxWidth
            } else {
                LargeDimension
            },
            minHeight = constraints?.minHeight ?: 0,
            maxHeight = if (constraints != null && constraints.hasBoundedHeight) {
                constraints.maxHeight
            } else {
                LargeDimension
            }
        )
    )
}

private fun IntSize.toConstraints() = Constraints(maxWidth = width, maxHeight = height)

private object IdentityPositionCalculator: PositionCalculator {
    override fun screenToLocal(positionOnScreen: Offset): Offset = positionOnScreen
    override fun localToScreen(localPosition: Offset): Offset = localPosition
}<|MERGE_RESOLUTION|>--- conflicted
+++ resolved
@@ -437,24 +437,7 @@
             drawBlock: (canvas: Canvas, parentLayer: GraphicsLayer?) -> Unit,
             invalidateParentLayer: () -> Unit,
             explicitLayer: GraphicsLayer?,
-<<<<<<< HEAD
             forceUseOldLayers: Boolean
-        ) = RenderNodeLayer(
-            density = Snapshot.withoutReadObservation {
-                // density is a mutable state that is observed whenever layer is created. the layer
-                // is updated manually on draw, so not observing the density changes here helps with
-                // performance in layout.
-                density
-            },
-            measureDrawBounds = platformContext.measureDrawLayerBounds,
-            invalidateParentLayer = {
-                invalidateParentLayer()
-                snapshotInvalidationTracker.requestDraw()
-            },
-            drawBlock = drawBlock,
-            onDestroy = { needClearObservations = true }
-        )
-=======
         ) = if (explicitLayer != null) {
                 GraphicsLayerOwnerLayer(
                     graphicsLayer = explicitLayer,
@@ -494,7 +477,6 @@
                     onDestroy = { needClearObservations = true }
                 )
             }
->>>>>>> 714d64b0
 
         override fun onSemanticsChange() {
             platformContext.semanticsOwnerListener?.onSemanticsChange(semanticsOwner)
