--- conflicted
+++ resolved
@@ -224,11 +224,7 @@
  * the items makes the next focus search more efficient.
  */
 private object FocusableChildrenComparator : Comparator<FocusTargetNode> {
-<<<<<<< HEAD
-    override fun compare(focusTarget1: FocusTargetNode, focusTarget2: FocusTargetNode): Int {
-=======
     override fun compare(a: FocusTargetNode, b: FocusTargetNode): Int {
->>>>>>> 8b5ab348
         // Ignore focus modifiers that won't be considered during focus search.
         if (!a.isEligibleForFocusSearch || !b.isEligibleForFocusSearch) {
             if (a.isEligibleForFocusSearch) return -1
