--- conflicted
+++ resolved
@@ -21,49 +21,14 @@
 internal interface DragAndDropManager {
 
     /**
-<<<<<<< HEAD
-     * A [Modifier] that can be added to the [Owners][androidx.compose.ui.node.Owner] modifier list
-     * that contains the modifiers required by drag and drop. (Eg, a root drag and drop modifier).
-=======
      * Returns a boolean value indicating whether requesting drag and drop transfer is supported. If
      * it's not, the transfer might be initiated only be system and calling
      * [requestDragAndDropTransfer] will throw an error.
->>>>>>> 714d64b0
      */
     val isRequestDragAndDropTransferSupported: Boolean
         get() = false
 
     /**
-<<<<<<< HEAD
-     * Initiates a drag-and-drop operation for transferring data.
-     *
-     * @param transferData the data to be transferred after successful completion of the drag and
-     *   drop gesture.
-     * @param decorationSize the size of the drag decoration to be drawn.
-     * @param drawDragDecoration provides the visual representation of the item dragged during the
-     *   drag and drop gesture.
-     * @return true if the method completes successfully, or false if it fails anywhere. Returning
-     *   false means the system was unable to do a drag because of another ongoing operation or some
-     *   other reasons.
-     */
-    fun drag(
-        transferData: DragAndDropTransferData,
-        decorationSize: Size,
-        drawDragDecoration: DrawScope.() -> Unit,
-    ): Boolean
-
-    /**
-     * Called to notify this [DragAndDropManager] that a [DragAndDropModifierNode] is interested in
-     * receiving events for a particular drag and drop session.
-     */
-    fun registerNodeInterest(node: DragAndDropModifierNode)
-
-    /**
-     * Called to check if a [DragAndDropModifierNode] has previously registered interest for a drag
-     * and drop session.
-     */
-    fun isInterestedNode(node: DragAndDropModifierNode): Boolean
-=======
      * Requests a drag and drop transfer. It might throw [UnsupportedOperationException] in case if
      * the operation is not supported. [isRequestDragAndDropTransferSupported] can be used to check
      * if it might be performed.
@@ -74,5 +39,4 @@
                 "A Drag & Drop transfer will be initiated by the platform itself"
         )
     }
->>>>>>> 714d64b0
 }