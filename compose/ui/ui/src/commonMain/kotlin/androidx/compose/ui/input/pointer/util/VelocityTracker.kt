--- conflicted
+++ resolved
@@ -680,12 +680,6 @@
 }
 
 /**
-<<<<<<< HEAD
- * Selecting flag to enable impulse strategy for the velocity trackers. This is an experiment flag
- * and will be removed once the experiments with the fix a finished. The final goal is that we will
- * use the true path once the flag is removed. If you find any issues with the new fix, flip this
- * flag to false to confirm they are newly introduced then file a bug. Tracking bug: (b/318621681)
-=======
  * A flag to indicate that we'll use the fix of how we add points to the velocity tracker.
  *
  * This is an experiment flag and will be removed once the experiments with the fix a finished. The
@@ -701,12 +695,10 @@
 var VelocityTrackerAddPointsFix: Boolean = true
 
 /**
- * Selecting flag to enable impulse strategy for the velocity trackers.
- * This is an experiment flag and will be removed once the experiments with the fix a finished. The
- * final goal is that we will use the true path once the flag is removed. If you find any issues
- * with the new fix, flip this flag to false to confirm they are newly introduced then file a bug.
- * Tracking bug: (b/318621681)
->>>>>>> 6ececab7
+ * Selecting flag to enable impulse strategy for the velocity trackers. This is an experiment flag
+ * and will be removed once the experiments with the fix a finished. The final goal is that we will
+ * use the true path once the flag is removed. If you find any issues with the new fix, flip this
+ * flag to false to confirm they are newly introduced then file a bug. Tracking bug: (b/318621681)
  */
 @Suppress("GetterSetterNames", "OPT_IN_MARKER_ON_WRONG_TARGET")
 @get:Suppress("GetterSetterNames")
