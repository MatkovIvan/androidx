/*
 * Copyright 2023 The Android Open Source Project
 *
 * Licensed under the Apache License, Version 2.0 (the "License");
 * you may not use this file except in compliance with the License.
 * You may obtain a copy of the License at
 *
 *      http://www.apache.org/licenses/LICENSE-2.0
 *
 * Unless required by applicable law or agreed to in writing, software
 * distributed under the License is distributed on an "AS IS" BASIS,
 * WITHOUT WARRANTIES OR CONDITIONS OF ANY KIND, either express or implied.
 * See the License for the specific language governing permissions and
 * limitations under the License.
 */

package androidx.compose.ui.draganddrop

import androidx.compose.ui.Modifier
import androidx.compose.ui.geometry.Offset
import androidx.compose.ui.geometry.Size
import androidx.compose.ui.geometry.toRect
import androidx.compose.ui.graphics.drawscope.DrawScope
import androidx.compose.ui.internal.checkPrecondition
import androidx.compose.ui.layout.positionInRoot
import androidx.compose.ui.node.DelegatableNode
import androidx.compose.ui.node.ModifierNodeElement
import androidx.compose.ui.node.TraversableNode
import androidx.compose.ui.node.TraversableNode.Companion.TraverseDescendantsAction
import androidx.compose.ui.node.TraversableNode.Companion.TraverseDescendantsAction.CancelTraversal
import androidx.compose.ui.node.TraversableNode.Companion.TraverseDescendantsAction.ContinueTraversal
import androidx.compose.ui.node.TraversableNode.Companion.TraverseDescendantsAction.SkipSubtreeAndContinueTraversal
import androidx.compose.ui.node.requireLayoutNode
import androidx.compose.ui.node.requireOwner
import androidx.compose.ui.node.traverseDescendants
import androidx.compose.ui.platform.InspectorInfo
import androidx.compose.ui.unit.toSize
import kotlin.js.JsName

/**
 * A [Modifier.Node] providing low level access to platform drag and drop operations. In most cases,
 * you will want to delegate to the [DragAndDropModifierNode] returned by the eponymous factory
 * method.
 */
interface DragAndDropModifierNode : DelegatableNode, DragAndDropTarget {
    /**
     * Begins a drag and drop session for transferring data.
     *
     * @param transferData the data to be transferred after successful completion of the drag and
     *   drop gesture.
     * @param decorationSize the size of the drag decoration to be drawn.
     * @param drawDragDecoration provides the visual representation of the item dragged during the
     *   drag and drop gesture.
     */
    fun drag(
        transferData: DragAndDropTransferData,
        decorationSize: Size,
        drawDragDecoration: DrawScope.() -> Unit,
    )

    /**
     * The entry point to register interest in a drag and drop session for receiving data.
     *
     * @return true to indicate interest in the contents of a drag and drop session, false indicates
     *   no interest. If false is returned, this [Modifier] will not receive any [DragAndDropTarget]
     *   events.
     *
     * All [DragAndDropModifierNode] instances in the hierarchy will be given an opportunity to
     * participate in a drag and drop session via this method.
     */
    fun acceptDragAndDropTransfer(startEvent: DragAndDropEvent): Boolean
}

/**
 * Creates a [Modifier.Node] for starting platform drag and drop sessions with the intention of
 * transferring data. A drag and stop session is started by calling [DragAndDropModifierNode.drag].
 */

@JsName("funDragAndDropModifierNode")
fun DragAndDropModifierNode(): DragAndDropModifierNode = DragAndDropNode(onStartTransfer = null)

/**
 * Creates a [Modifier.Node] for receiving transfer data from platform drag and drop sessions. All
 * [DragAndDropModifierNode] instances provided by this function may also start drag and drop
 * sessions by calling [DragAndDropModifierNode.drag].
 *
 * @param shouldStartDragAndDrop allows for inspecting the start [DragAndDropEvent] for a given
 *   session to decide whether or not the provided [DragAndDropTarget] would like to receive from
 *   it.
 * @param target allows for receiving events and transfer data from a given drag and drop session.
 */
fun DragAndDropModifierNode(
    shouldStartDragAndDrop: (event: DragAndDropEvent) -> Boolean,
    target: DragAndDropTarget
<<<<<<< HEAD
): DragAndDropModifierNode = DragAndDropNode { startEvent ->
    if (shouldStartDragAndDrop(startEvent)) target else null
=======
): DragAndDropModifierNode =
    DragAndDropNode(
        onDropTargetValidate = { event -> if (shouldStartDragAndDrop(event)) target else null }
    )

/** A scope that allows starting a drag and drop session. */
internal interface DragAndDropStartTransferScope {
    /**
     * Initiates a drag-and-drop operation for transferring data.
     *
     * @param transferData the data to be transferred after successful completion of the drag and
     *   drop gesture.
     * @param decorationSize the size of the drag decoration to be drawn.
     * @param drawDragDecoration provides the visual representation of the item dragged during the
     *   drag and drop gesture.
     * @return true if the method completes successfully, or false if it fails anywhere. Returning
     *   false means the system was unable to do a drag because of another ongoing operation or some
     *   other reasons.
     */
    fun startDragAndDropTransfer(
        transferData: DragAndDropTransferData,
        decorationSize: Size,
        drawDragDecoration: DrawScope.() -> Unit,
    ): Boolean
>>>>>>> 714d64b0
}

/**
 * Core implementation of drag and drop. This [Modifier.Node] implements tree traversal for drag and
 * drop, as well as hit testing and propagation of events for drag or drop gestures.
 *
 * It uses the [DragAndDropEvent] as a representation of a single mutable drag and drop session.
 *
 * The implementation implicitly maintains a sorted tree of nodes where the order of traversal is
 * determined by the proximity to the last event. That is, after finding a receiving node, the next
 * event will follow the same path the previous event did unless a fork is found and another node
 * should receive the event.
<<<<<<< HEAD
 *
 * This optimizes traversal for the common case of move events where the event remains within a
 * single node, or moves to a sibling of the node.
 */
internal class DragAndDropNode(
    private val onDragAndDropStart: (event: DragAndDropEvent) -> DragAndDropTarget?
) : Modifier.Node(), TraversableNode, DragAndDropModifierNode {
    companion object {
=======
 *
 * This optimizes traversal for the common case of move events where the event remains within a
 * single node, or moves to a sibling of the node.
 *
 * This intended to be used directly only by [DragAndDropManager].
 *
 * @param onStartTransfer A lambda function that is called when a drag-and-drop transfer is started.
 *   It takes an [Offset] representing the position of the input pointer.
 * @param onDropTargetValidate A lambda function that is used to validate the drop target during
 *   a drag-and-drop operation. It takes a [DragAndDropEvent] and returns a [DragAndDropTarget] if
 *   the target is valid, or `null` otherwise.
 */
internal class DragAndDropNode(
    private var onStartTransfer: (DragAndDropStartTransferScope.(Offset) -> Unit)? = null,
    private val onDropTargetValidate: ((DragAndDropEvent) -> DragAndDropTarget?)? = null,
) :
    Modifier.Node(),
    TraversableNode,
    DragAndDropModifierNode,
    DragAndDropTarget {
    private companion object {
>>>>>>> 714d64b0
        private object DragAndDropTraversableKey
    }

    override val traverseKey: Any = DragAndDropTraversableKey

<<<<<<< HEAD
    /** Child currently receiving drag gestures for dropping into * */
    private var lastChildDragAndDropModifierNode: DragAndDropModifierNode? = null

    /** This as a drop target if eligible for processing * */
=======
    private val dragAndDropManager: DragAndDropManager
        get() = requireOwner().dragAndDropManager

    /** Child currently receiving drag gestures for dropping into */
    private var lastChildDragAndDropModifierNode: DragAndDropNode? = null

    /** This as a drop target if eligible for processing */
>>>>>>> 714d64b0
    private var thisDragAndDropTarget: DragAndDropTarget? = null

    /**
     * Indicates whether there is a child that is eligible to receive a drop gesture immediately.
     * This is true if the last move happened over a child that is interested in receiving a drop.
     */
    val hasEligibleDropTarget: Boolean
        get() = lastChildDragAndDropModifierNode != null || thisDragAndDropTarget != null

    // start Node

    override fun onDetach() {
        // Clean up
        thisDragAndDropTarget = null
        lastChildDragAndDropModifierNode = null
    }

    // end Node

    /**
     * Initiates a drag-and-drop operation for transferring data.
     *
     * @param offset the offset value representing position of the input pointer.
     * @param isTransferStarted a lambda function that returns true if the drag-and-drop transfer
     *   has started, or false otherwise.
     */
    fun DragAndDropStartTransferScope.startDragAndDropTransfer(
        offset: Offset,
        isTransferStarted: () -> Boolean
    ) {
        val nodeCoordinates = requireLayoutNode().coordinates
        traverseSelfAndDescendants { currentNode ->
            // TODO: b/303904810 unattached nodes should not be found from an attached
            //  root drag and drop node
            if (!currentNode.isAttached) {
                return@traverseSelfAndDescendants SkipSubtreeAndContinueTraversal
            }

            val onStartTransfer =
                currentNode.onStartTransfer ?: return@traverseSelfAndDescendants ContinueTraversal

            if (offset != Offset.Unspecified) {
                val currentCoordinates = currentNode.requireLayoutNode().coordinates
                val localPosition = currentCoordinates.localPositionOf(nodeCoordinates, offset)
                if (!currentCoordinates.size.toSize().toRect().contains(localPosition)) {
                    return@traverseSelfAndDescendants ContinueTraversal
                }
            }
            onStartTransfer.invoke(this, offset)

            if (isTransferStarted()) {
                CancelTraversal
            } else {
                ContinueTraversal
            }
        }
    }

    // start DragAndDropModifierNode

    override fun drag(
        transferData: DragAndDropTransferData,
        decorationSize: Size,
        drawDragDecoration: DrawScope.() -> Unit,
    ) {
<<<<<<< HEAD
        requireOwner()
            .dragAndDropManager
            .drag(
                transferData = transferData,
                decorationSize = decorationSize,
                drawDragDecoration = drawDragDecoration
            )
=======
        checkPrecondition(onStartTransfer == null)
        onStartTransfer = {
            startDragAndDropTransfer(transferData, decorationSize, drawDragDecoration)
        }
        dragAndDropManager.requestDragAndDropTransfer(this, Offset.Unspecified)
        onStartTransfer = null
>>>>>>> 714d64b0
    }

    /**
     * The entry point to register interest in a drag and drop session for receiving data.
     *
     * @return true to indicate interest in the contents of a drag and drop session, false indicates
     *   no interest. If false is returned, this [Modifier] will not receive any [DragAndDropTarget]
     *   events.
     */
    override fun acceptDragAndDropTransfer(startEvent: DragAndDropEvent): Boolean {
        var handled = false
        traverseSelfAndDescendants { currentNode ->
            // TODO: b/303904810 unattached nodes should not be found from an attached
            //  root drag and drop node
            if (!currentNode.isAttached) {
                return@traverseSelfAndDescendants SkipSubtreeAndContinueTraversal
            }

            checkPrecondition(currentNode.thisDragAndDropTarget == null) {
                "DragAndDropTarget self reference must be null" +
                    " at the start of a drag and drop session"
            }

            // Start receiving events
            currentNode.thisDragAndDropTarget = currentNode.onDropTargetValidate?.invoke(startEvent)

            val accepted = currentNode.thisDragAndDropTarget != null
            handled = handled || accepted
            ContinueTraversal
        }
        return handled
    }

    // end DragAndDropModifierNode

    // start DropTarget

    override fun onStarted(event: DragAndDropEvent) = traverseSelfAndDescendants { currentNode ->
        currentNode.thisDragAndDropTarget?.onStarted(event = event)
        ContinueTraversal
    }

    override fun onEntered(event: DragAndDropEvent) {
        when (val self = thisDragAndDropTarget) {
            null -> lastChildDragAndDropModifierNode?.onEntered(event = event)
            else -> self.onEntered(event = event)
        }
    }

    override fun onMoved(event: DragAndDropEvent) {
<<<<<<< HEAD
        val currentChildNode: DragAndDropModifierNode? = lastChildDragAndDropModifierNode
        val newChildNode: DragAndDropModifierNode? =
=======
        val currentChildNode: DragAndDropNode? = lastChildDragAndDropModifierNode
        val newChildNode: DragAndDropNode? =
>>>>>>> 714d64b0
            when {
                // Moved within child.
                currentChildNode?.contains(event.positionInRoot) == true -> currentChildNode
                // Position is now outside active child, maybe it entered a different one.
                else ->
                    firstDescendantOrNull { child ->
                        // Only dispatch to children who previously accepted the onStart gesture
<<<<<<< HEAD
                        requireOwner().dragAndDropManager.isInterestedNode(child) &&
=======
                        child.thisDragAndDropTarget != null &&
>>>>>>> 714d64b0
                            child.contains(event.positionInRoot)
                    }
            }

        when {
            // Left us and went to a child.
            newChildNode != null && currentChildNode == null -> {
                newChildNode.dispatchEntered(event)
                thisDragAndDropTarget?.onExited(event = event)
            }
            // Left the child and returned to us.
            newChildNode == null && currentChildNode != null -> {
                thisDragAndDropTarget?.dispatchEntered(event)
                currentChildNode.onExited(event = event)
            }
            // Left one child and entered another.
            newChildNode != currentChildNode -> {
                newChildNode?.dispatchEntered(event)
                currentChildNode?.onExited(event = event)
            }
            // Stayed in the same child.
            newChildNode != null -> newChildNode.onMoved(event = event)
            // Stayed in us.
            else -> thisDragAndDropTarget?.onMoved(event = event)
        }

        this@DragAndDropNode.lastChildDragAndDropModifierNode = newChildNode
    }

    override fun onChanged(event: DragAndDropEvent) {
        when (val self = thisDragAndDropTarget) {
            null -> lastChildDragAndDropModifierNode?.onChanged(event = event)
            else -> self.onChanged(event = event)
        }
    }

    override fun onExited(event: DragAndDropEvent) {
        thisDragAndDropTarget?.onExited(event = event)
        lastChildDragAndDropModifierNode?.onExited(event = event)
        lastChildDragAndDropModifierNode = null
    }

    override fun onDrop(event: DragAndDropEvent): Boolean {
        return when (val currentChildDropTarget = lastChildDragAndDropModifierNode) {
            null -> thisDragAndDropTarget?.onDrop(event = event) ?: false
            else -> currentChildDropTarget.onDrop(event = event)
        }
    }

    override fun onEnded(event: DragAndDropEvent) = traverseSelfAndDescendants { currentNode ->
        // TODO: b/303904810 unattached nodes should not be found from an attached
        //  root drag and drop node
        if (!currentNode.node.isAttached) {
            return@traverseSelfAndDescendants SkipSubtreeAndContinueTraversal
        }
        currentNode.thisDragAndDropTarget?.onEnded(event = event)
        currentNode.thisDragAndDropTarget = null
        currentNode.lastChildDragAndDropModifierNode = null
        ContinueTraversal
    }

    // end DropTarget
}

private fun DragAndDropTarget.dispatchEntered(event: DragAndDropEvent) = run {
    // Notify of entry
    onEntered(event = event)
    // Start move
    onMoved(event = event)
}

/** Hit test for a [DragAndDropNode]. */
private fun DragAndDropModifierNode.contains(position: Offset): Boolean {
    if (!node.isAttached) return false
    val currentCoordinates = requireLayoutNode().coordinates
    if (!currentCoordinates.isAttached) return false

    val (width, height) = currentCoordinates.size
    val (x1, y1) = currentCoordinates.positionInRoot()
    val x2 = x1 + width
    val y2 = y1 + height

    return position.x in x1..x2 && position.y in y1..y2
}

private fun <T : TraversableNode> T.traverseSelfAndDescendants(
    block: (T) -> TraverseDescendantsAction
) {
    if (block(this) != ContinueTraversal) return
    traverseDescendants(block)
}

private inline fun <T : TraversableNode> T.firstDescendantOrNull(
    crossinline predicate: (T) -> Boolean
): T? {
    // TODO: b/303904810 unattached nodes should not be found from an attached
    //  root drag and drop node
    if (!node.isAttached) return null
    var match: T? = null
    traverseDescendants { child ->
        if (predicate(child)) {
            match = child
            return@traverseDescendants CancelTraversal
        }
        ContinueTraversal
    }
    return match
}<|MERGE_RESOLUTION|>--- conflicted
+++ resolved
@@ -38,19 +38,21 @@
 import kotlin.js.JsName
 
 /**
- * A [Modifier.Node] providing low level access to platform drag and drop operations. In most cases,
- * you will want to delegate to the [DragAndDropModifierNode] returned by the eponymous factory
- * method.
+ * A [Modifier.Node] providing low level access to platform drag and drop operations.
+ * In most cases, you will want to delegate to the [DragAndDropModifierNode] returned by
+ * the eponymous factory method.
  */
 interface DragAndDropModifierNode : DelegatableNode, DragAndDropTarget {
     /**
      * Begins a drag and drop session for transferring data.
      *
-     * @param transferData the data to be transferred after successful completion of the drag and
-     *   drop gesture.
+     * @param transferData the data to be transferred after successful completion of the
+     * drag and drop gesture.
+     *
      * @param decorationSize the size of the drag decoration to be drawn.
+     *
      * @param drawDragDecoration provides the visual representation of the item dragged during the
-     *   drag and drop gesture.
+     * drag and drop gesture.
      */
     fun drag(
         transferData: DragAndDropTransferData,
@@ -61,14 +63,16 @@
     /**
      * The entry point to register interest in a drag and drop session for receiving data.
      *
-     * @return true to indicate interest in the contents of a drag and drop session, false indicates
-     *   no interest. If false is returned, this [Modifier] will not receive any [DragAndDropTarget]
-     *   events.
-     *
-     * All [DragAndDropModifierNode] instances in the hierarchy will be given an opportunity to
-     * participate in a drag and drop session via this method.
-     */
-    fun acceptDragAndDropTransfer(startEvent: DragAndDropEvent): Boolean
+     * @return true to indicate interest in the contents of a drag and drop session, false
+     * indicates no interest. If false is returned, this [Modifier] will not receive any
+     * [DragAndDropTarget] events.
+     *
+     * All [DragAndDropModifierNode] instances in the hierarchy will be given an opportunity
+     * to participate in a drag and drop session via this method.
+     */
+    fun acceptDragAndDropTransfer(
+        startEvent: DragAndDropEvent
+    ): Boolean
 }
 
 /**
@@ -85,17 +89,14 @@
  * sessions by calling [DragAndDropModifierNode.drag].
  *
  * @param shouldStartDragAndDrop allows for inspecting the start [DragAndDropEvent] for a given
- *   session to decide whether or not the provided [DragAndDropTarget] would like to receive from
- *   it.
+ * session to decide whether or not the provided [DragAndDropTarget] would like to receive from it.
+ *
  * @param target allows for receiving events and transfer data from a given drag and drop session.
+ *
  */
 fun DragAndDropModifierNode(
     shouldStartDragAndDrop: (event: DragAndDropEvent) -> Boolean,
     target: DragAndDropTarget
-<<<<<<< HEAD
-): DragAndDropModifierNode = DragAndDropNode { startEvent ->
-    if (shouldStartDragAndDrop(startEvent)) target else null
-=======
 ): DragAndDropModifierNode =
     DragAndDropNode(
         onDropTargetValidate = { event -> if (shouldStartDragAndDrop(event)) target else null }
@@ -120,7 +121,6 @@
         decorationSize: Size,
         drawDragDecoration: DrawScope.() -> Unit,
     ): Boolean
->>>>>>> 714d64b0
 }
 
 /**
@@ -133,16 +133,6 @@
  * determined by the proximity to the last event. That is, after finding a receiving node, the next
  * event will follow the same path the previous event did unless a fork is found and another node
  * should receive the event.
-<<<<<<< HEAD
- *
- * This optimizes traversal for the common case of move events where the event remains within a
- * single node, or moves to a sibling of the node.
- */
-internal class DragAndDropNode(
-    private val onDragAndDropStart: (event: DragAndDropEvent) -> DragAndDropTarget?
-) : Modifier.Node(), TraversableNode, DragAndDropModifierNode {
-    companion object {
-=======
  *
  * This optimizes traversal for the common case of move events where the event remains within a
  * single node, or moves to a sibling of the node.
@@ -164,18 +154,11 @@
     DragAndDropModifierNode,
     DragAndDropTarget {
     private companion object {
->>>>>>> 714d64b0
         private object DragAndDropTraversableKey
     }
 
     override val traverseKey: Any = DragAndDropTraversableKey
 
-<<<<<<< HEAD
-    /** Child currently receiving drag gestures for dropping into * */
-    private var lastChildDragAndDropModifierNode: DragAndDropModifierNode? = null
-
-    /** This as a drop target if eligible for processing * */
-=======
     private val dragAndDropManager: DragAndDropManager
         get() = requireOwner().dragAndDropManager
 
@@ -183,7 +166,6 @@
     private var lastChildDragAndDropModifierNode: DragAndDropNode? = null
 
     /** This as a drop target if eligible for processing */
->>>>>>> 714d64b0
     private var thisDragAndDropTarget: DragAndDropTarget? = null
 
     /**
@@ -249,22 +231,12 @@
         decorationSize: Size,
         drawDragDecoration: DrawScope.() -> Unit,
     ) {
-<<<<<<< HEAD
-        requireOwner()
-            .dragAndDropManager
-            .drag(
-                transferData = transferData,
-                decorationSize = decorationSize,
-                drawDragDecoration = drawDragDecoration
-            )
-=======
         checkPrecondition(onStartTransfer == null)
         onStartTransfer = {
             startDragAndDropTransfer(transferData, decorationSize, drawDragDecoration)
         }
         dragAndDropManager.requestDragAndDropTransfer(this, Offset.Unspecified)
         onStartTransfer = null
->>>>>>> 714d64b0
     }
 
     /**
@@ -315,13 +287,8 @@
     }
 
     override fun onMoved(event: DragAndDropEvent) {
-<<<<<<< HEAD
-        val currentChildNode: DragAndDropModifierNode? = lastChildDragAndDropModifierNode
-        val newChildNode: DragAndDropModifierNode? =
-=======
         val currentChildNode: DragAndDropNode? = lastChildDragAndDropModifierNode
         val newChildNode: DragAndDropNode? =
->>>>>>> 714d64b0
             when {
                 // Moved within child.
                 currentChildNode?.contains(event.positionInRoot) == true -> currentChildNode
@@ -329,11 +296,7 @@
                 else ->
                     firstDescendantOrNull { child ->
                         // Only dispatch to children who previously accepted the onStart gesture
-<<<<<<< HEAD
-                        requireOwner().dragAndDropManager.isInterestedNode(child) &&
-=======
                         child.thisDragAndDropTarget != null &&
->>>>>>> 714d64b0
                             child.contains(event.positionInRoot)
                     }
             }
@@ -366,6 +329,7 @@
     override fun onChanged(event: DragAndDropEvent) {
         when (val self = thisDragAndDropTarget) {
             null -> lastChildDragAndDropModifierNode?.onChanged(event = event)
+
             else -> self.onChanged(event = event)
         }
     }
@@ -379,6 +343,7 @@
     override fun onDrop(event: DragAndDropEvent): Boolean {
         return when (val currentChildDropTarget = lastChildDragAndDropModifierNode) {
             null -> thisDragAndDropTarget?.onDrop(event = event) ?: false
+
             else -> currentChildDropTarget.onDrop(event = event)
         }
     }
@@ -405,7 +370,9 @@
     onMoved(event = event)
 }
 
-/** Hit test for a [DragAndDropNode]. */
+/**
+ * Hit test for a [DragAndDropNode].
+ */
 private fun DragAndDropModifierNode.contains(position: Offset): Boolean {
     if (!node.isAttached) return false
     val currentCoordinates = requireLayoutNode().coordinates
