/*
 * Copyright 2023 The Android Open Source Project
 *
 * Licensed under the Apache License, Version 2.0 (the "License");
 * you may not use this file except in compliance with the License.
 * You may obtain a copy of the License at
 *
 *      http://www.apache.org/licenses/LICENSE-2.0
 *
 * Unless required by applicable law or agreed to in writing, software
 * distributed under the License is distributed on an "AS IS" BASIS,
 * WITHOUT WARRANTIES OR CONDITIONS OF ANY KIND, either express or implied.
 * See the License for the specific language governing permissions and
 * limitations under the License.
 */

package androidx.compose.material3

import android.content.Context
import android.graphics.PixelFormat
<<<<<<< HEAD
=======
import android.os.Build
>>>>>>> 06eba716
import android.view.Gravity
import android.view.KeyEvent
import android.view.View
import android.view.ViewTreeObserver
import android.view.WindowManager
<<<<<<< HEAD
=======
import android.window.OnBackInvokedCallback
import android.window.OnBackInvokedDispatcher
import androidx.annotation.DoNotInline
import androidx.annotation.RequiresApi
>>>>>>> 06eba716
import androidx.compose.animation.core.TweenSpec
import androidx.compose.animation.core.animateFloatAsState
import androidx.compose.foundation.Canvas
import androidx.compose.foundation.gestures.Orientation
import androidx.compose.foundation.gestures.detectTapGestures
import androidx.compose.foundation.gestures.draggable
import androidx.compose.foundation.layout.Box
import androidx.compose.foundation.layout.BoxWithConstraints
import androidx.compose.foundation.layout.Column
import androidx.compose.foundation.layout.ColumnScope
import androidx.compose.foundation.layout.PaddingValues
import androidx.compose.foundation.layout.WindowInsets
import androidx.compose.foundation.layout.fillMaxSize
import androidx.compose.foundation.layout.fillMaxWidth
import androidx.compose.foundation.layout.imePadding
import androidx.compose.foundation.layout.offset
import androidx.compose.foundation.layout.widthIn
import androidx.compose.foundation.layout.windowInsetsPadding
import androidx.compose.material3.SheetValue.Expanded
import androidx.compose.material3.SheetValue.Hidden
import androidx.compose.material3.SheetValue.PartiallyExpanded
import androidx.compose.runtime.Composable
import androidx.compose.runtime.CompositionContext
import androidx.compose.runtime.DisposableEffect
<<<<<<< HEAD
=======
import androidx.compose.runtime.Immutable
>>>>>>> 06eba716
import androidx.compose.runtime.LaunchedEffect
import androidx.compose.runtime.SideEffect
import androidx.compose.runtime.getValue
import androidx.compose.runtime.mutableStateOf
import androidx.compose.runtime.remember
import androidx.compose.runtime.rememberCompositionContext
import androidx.compose.runtime.rememberCoroutineScope
import androidx.compose.runtime.rememberUpdatedState
import androidx.compose.runtime.saveable.rememberSaveable
import androidx.compose.runtime.setValue
import androidx.compose.ui.Alignment
import androidx.compose.ui.Modifier
import androidx.compose.ui.graphics.Color
import androidx.compose.ui.graphics.Shape
import androidx.compose.ui.graphics.isSpecified
import androidx.compose.ui.input.nestedscroll.nestedScroll
import androidx.compose.ui.input.pointer.pointerInput
<<<<<<< HEAD
import androidx.compose.ui.platform.AbstractComposeView
=======
import androidx.compose.ui.layout.onSizeChanged
import androidx.compose.ui.platform.AbstractComposeView
import androidx.compose.ui.platform.LocalDensity
import androidx.compose.ui.platform.LocalLayoutDirection
>>>>>>> 06eba716
import androidx.compose.ui.platform.LocalView
import androidx.compose.ui.platform.ViewRootForInspector
import androidx.compose.ui.semantics.clearAndSetSemantics
import androidx.compose.ui.semantics.collapse
import androidx.compose.ui.semantics.dismiss
import androidx.compose.ui.semantics.expand
import androidx.compose.ui.semantics.paneTitle
import androidx.compose.ui.semantics.popup
import androidx.compose.ui.semantics.semantics
import androidx.compose.ui.unit.Dp
import androidx.compose.ui.unit.IntOffset
<<<<<<< HEAD
=======
import androidx.compose.ui.unit.LayoutDirection
import androidx.compose.ui.window.SecureFlagPolicy
>>>>>>> 06eba716
import androidx.lifecycle.findViewTreeLifecycleOwner
import androidx.lifecycle.findViewTreeViewModelStoreOwner
import androidx.lifecycle.setViewTreeLifecycleOwner
import androidx.lifecycle.setViewTreeViewModelStoreOwner
import androidx.savedstate.findViewTreeSavedStateRegistryOwner
import androidx.savedstate.setViewTreeSavedStateRegistryOwner
import java.util.UUID
import kotlin.math.max
<<<<<<< HEAD
import kotlin.math.roundToInt
import kotlinx.coroutines.CoroutineScope
=======
>>>>>>> 06eba716
import kotlinx.coroutines.launch

/**
 * <a href="https://m3.material.io/components/bottom-sheets/overview" class="external" target="_blank">Material Design modal bottom sheet</a>.
 *
 * Modal bottom sheets are used as an alternative to inline menus or simple dialogs on mobile,
 * especially when offering a long list of action items, or when items require longer descriptions
 * and icons. Like dialogs, modal bottom sheets appear in front of app content, disabling all other
 * app functionality when they appear, and remaining on screen until confirmed, dismissed, or a
 * required action has been taken.
 *
 * ![Bottom sheet image](https://developer.android.com/images/reference/androidx/compose/material3/bottom_sheet.png)
 *
 * A simple example of a modal bottom sheet looks like this:
 *
 * @sample androidx.compose.material3.samples.ModalBottomSheetSample
 *
 * @param onDismissRequest Executes when the user clicks outside of the bottom sheet, after sheet
 * animates to [Hidden].
 * @param modifier Optional [Modifier] for the bottom sheet.
 * @param sheetState The state of the bottom sheet.
 * @param sheetMaxWidth [Dp] that defines what the maximum width the sheet will take.
 * Pass in [Dp.Unspecified] for a sheet that spans the entire screen width.
 * @param shape The shape of the bottom sheet.
 * @param containerColor The color used for the background of this bottom sheet
 * @param contentColor The preferred color for content inside this bottom sheet. Defaults to either
 * the matching content color for [containerColor], or to the current [LocalContentColor] if
 * [containerColor] is not a color from the theme.
 * @param tonalElevation The tonal elevation of this bottom sheet.
 * @param scrimColor Color of the scrim that obscures content when the bottom sheet is open.
 * @param dragHandle Optional visual marker to swipe the bottom sheet.
 * @param windowInsets window insets to be passed to the bottom sheet window via [PaddingValues]
 * params.
<<<<<<< HEAD
=======
 * @param properties [ModalBottomSheetProperties] for further customization of this
 * modal bottom sheet's behavior.
>>>>>>> 06eba716
 * @param content The content to be displayed inside the bottom sheet.
 */
@Composable
@ExperimentalMaterial3Api
fun ModalBottomSheet(
    onDismissRequest: () -> Unit,
    modifier: Modifier = Modifier,
    sheetState: SheetState = rememberModalBottomSheetState(),
    sheetMaxWidth: Dp = BottomSheetDefaults.SheetMaxWidth,
    shape: Shape = BottomSheetDefaults.ExpandedShape,
    containerColor: Color = BottomSheetDefaults.ContainerColor,
    contentColor: Color = contentColorFor(containerColor),
    tonalElevation: Dp = BottomSheetDefaults.Elevation,
    scrimColor: Color = BottomSheetDefaults.ScrimColor,
    dragHandle: @Composable (() -> Unit)? = { BottomSheetDefaults.DragHandle() },
    windowInsets: WindowInsets = BottomSheetDefaults.windowInsets,
<<<<<<< HEAD
=======
    properties: ModalBottomSheetProperties = ModalBottomSheetDefaults.properties(),
>>>>>>> 06eba716
    content: @Composable ColumnScope.() -> Unit,
) {
    // b/291735717 Remove this once deprecated methods without density are removed
    val density = LocalDensity.current
    SideEffect {
        sheetState.density = density
    }
    val scope = rememberCoroutineScope()
    val animateToDismiss: () -> Unit = {
        if (sheetState.anchoredDraggableState.confirmValueChange(Hidden)) {
            scope.launch { sheetState.hide() }.invokeOnCompletion {
                if (!sheetState.isVisible) {
                    onDismissRequest()
                }
            }
        }
    }
    val settleToDismiss: (velocity: Float) -> Unit = {
        scope.launch { sheetState.settle(it) }.invokeOnCompletion {
            if (!sheetState.isVisible) onDismissRequest()
        }
    }

<<<<<<< HEAD
    // Callback that is invoked when the anchors have changed.
    val anchorChangeHandler = remember(sheetState, scope) {
        ModalBottomSheetAnchorChangeHandler(
            state = sheetState,
            animateTo = { target, velocity ->
                scope.launch { sheetState.animateTo(target, velocity = velocity) }
            },
            snapTo = { target ->
                val didSnapImmediately = sheetState.trySnapTo(target)
                if (!didSnapImmediately) {
                    scope.launch { sheetState.snapTo(target) }
                }
            }
        )
    }

=======
>>>>>>> 06eba716
    ModalBottomSheetPopup(
        properties = properties,
        onDismissRequest = {
            if (sheetState.currentValue == Expanded && sheetState.hasPartiallyExpandedState) {
                scope.launch { sheetState.partialExpand() }
            } else { // Is expanded without collapsed state or is collapsed.
                scope.launch { sheetState.hide() }.invokeOnCompletion { onDismissRequest() }
            }
        },
        windowInsets = windowInsets,
    ) {
        BoxWithConstraints(Modifier.fillMaxSize()) {
            val fullHeight = constraints.maxHeight
            Scrim(
                color = scrimColor,
                onDismissRequest = animateToDismiss,
                visible = sheetState.targetValue != Hidden
            )
            val bottomSheetPaneTitle = getString(string = Strings.BottomSheetPaneTitle)
            Surface(
                modifier = modifier
                    .widthIn(max = sheetMaxWidth)
                    .fillMaxWidth()
                    .align(Alignment.TopCenter)
                    .semantics { paneTitle = bottomSheetPaneTitle }
                    .offset {
                        IntOffset(
                            0,
                            sheetState
                                .requireOffset()
                                .toInt()
                        )
                    }
                    .nestedScroll(
                        remember(sheetState) {
                            ConsumeSwipeWithinBottomSheetBoundsNestedScrollConnection(
                                sheetState = sheetState,
                                orientation = Orientation.Vertical,
                                onFling = settleToDismiss
                            )
                        }
                    )
                    .draggable(
                        state = sheetState.anchoredDraggableState.draggableState,
                        orientation = Orientation.Vertical,
                        enabled = sheetState.isVisible,
                        startDragImmediately = sheetState.anchoredDraggableState.isAnimationRunning,
                        onDragStopped = { settleToDismiss(it) }
                    )
                    .modalBottomSheetAnchors(
                        sheetState = sheetState,
<<<<<<< HEAD
                        anchorChangeHandler = anchorChangeHandler,
                        screenHeight = fullHeight.toFloat(),
                        onDragStopped = {
                            settleToDismiss(it)
                        },
=======
                        fullHeight = fullHeight.toFloat()
>>>>>>> 06eba716
                    ),
                shape = shape,
                color = containerColor,
                contentColor = contentColor,
                tonalElevation = tonalElevation,
            ) {
                Column(Modifier.fillMaxWidth()) {
                    if (dragHandle != null) {
                        val collapseActionLabel =
                            getString(Strings.BottomSheetPartialExpandDescription)
                        val dismissActionLabel = getString(Strings.BottomSheetDismissDescription)
                        val expandActionLabel = getString(Strings.BottomSheetExpandDescription)
                        Box(
                            Modifier
                                .align(Alignment.CenterHorizontally)
                                .semantics(mergeDescendants = true) {
                                    // Provides semantics to interact with the bottomsheet based on its
                                    // current value.
                                    with(sheetState) {
                                        dismiss(dismissActionLabel) {
                                            animateToDismiss()
                                            true
                                        }
                                        if (currentValue == PartiallyExpanded) {
                                            expand(expandActionLabel) {
<<<<<<< HEAD
                                                if (swipeableState.confirmValueChange(Expanded)) {
=======
                                                if (anchoredDraggableState.confirmValueChange(
                                                        Expanded
                                                    )
                                                ) {
>>>>>>> 06eba716
                                                    scope.launch { sheetState.expand() }
                                                }
                                                true
                                            }
                                        } else if (hasPartiallyExpandedState) {
                                            collapse(collapseActionLabel) {
<<<<<<< HEAD
                                                if (
                                                    swipeableState.confirmValueChange(
=======
                                                if (anchoredDraggableState.confirmValueChange(
>>>>>>> 06eba716
                                                        PartiallyExpanded
                                                    )
                                                ) {
                                                    scope.launch { partialExpand() }
                                                }
                                                true
                                            }
                                        }
                                    }
                                }
                        ) {
                            dragHandle()
                        }
                    }
                    content()
                }
            }
        }
    }
    if (sheetState.hasExpandedState) {
        LaunchedEffect(sheetState) {
            sheetState.show()
        }
    }
}

@Deprecated(
    message = "Use ModalBottomSheet overload with windowInset parameter.",
    level = DeprecationLevel.HIDDEN
)
@Composable
@ExperimentalMaterial3Api
fun ModalBottomSheet(
    onDismissRequest: () -> Unit,
    modifier: Modifier = Modifier,
    sheetState: SheetState = rememberModalBottomSheetState(),
    shape: Shape = BottomSheetDefaults.ExpandedShape,
    containerColor: Color = BottomSheetDefaults.ContainerColor,
    contentColor: Color = contentColorFor(containerColor),
    tonalElevation: Dp = BottomSheetDefaults.Elevation,
    scrimColor: Color = BottomSheetDefaults.ScrimColor,
    dragHandle: @Composable (() -> Unit)? = { BottomSheetDefaults.DragHandle() },
    content: @Composable ColumnScope.() -> Unit,
) = ModalBottomSheet(
    onDismissRequest = onDismissRequest,
    modifier = modifier,
    sheetState = sheetState,
    shape = shape,
    containerColor = containerColor,
    contentColor = contentColor,
    tonalElevation = tonalElevation,
    scrimColor = scrimColor,
    dragHandle = dragHandle,
    content = content,
)

/**
 * Properties used to customize the behavior of a [ModalBottomSheet].
 *
 * @param securePolicy Policy for setting [WindowManager.LayoutParams.FLAG_SECURE] on the bottom
 * sheet's window.
 * @param isFocusable Whether the modal bottom sheet is focusable. When true,
 * the modal bottom sheet will receive IME events and key presses, such as when
 * the back button is pressed.
 * @param shouldDismissOnBackPress Whether the modal bottom sheet can be dismissed by pressing
 * the back button. If true, pressing the back button will call onDismissRequest.
 * Note that [isFocusable] must be set to true in order to receive key events such as
 * the back button - if the modal bottom sheet is not focusable then this property does nothing.
 */
@ExperimentalMaterial3Api
class ModalBottomSheetProperties(
    val securePolicy: SecureFlagPolicy,
    val isFocusable: Boolean,
    val shouldDismissOnBackPress: Boolean
) {
    override fun equals(other: Any?): Boolean {
        if (this === other) return true
        if (other !is ModalBottomSheetProperties) return false

        if (securePolicy != other.securePolicy) return false
        if (isFocusable != other.isFocusable) return false
        if (shouldDismissOnBackPress != other.shouldDismissOnBackPress) return false

        return true
    }

    override fun hashCode(): Int {
        var result = securePolicy.hashCode()
        result = 31 * result + isFocusable.hashCode()
        result = 31 * result + shouldDismissOnBackPress.hashCode()
        return result
    }
}

/**
 * Default values for [ModalBottomSheet]
 */
@Immutable
@ExperimentalMaterial3Api
object ModalBottomSheetDefaults {
    /**
     * Properties used to customize the behavior of a [ModalBottomSheet].
     *
     * @param securePolicy Policy for setting [WindowManager.LayoutParams.FLAG_SECURE] on the bottom
     * sheet's window.
     * @param isFocusable Whether the modal bottom sheet is focusable. When true,
     * the modal bottom sheet will receive IME events and key presses, such as when
     * the back button is pressed.
     * @param shouldDismissOnBackPress Whether the modal bottom sheet can be dismissed by pressing
     * the back button. If true, pressing the back button will call onDismissRequest.
     * Note that [isFocusable] must be set to true in order to receive key events such as
     * the back button - if the modal bottom sheet is not focusable then this property does nothing.
     */
    fun properties(
        securePolicy: SecureFlagPolicy = SecureFlagPolicy.Inherit,
        isFocusable: Boolean = true,
        shouldDismissOnBackPress: Boolean = true
    ) = ModalBottomSheetProperties(securePolicy, isFocusable, shouldDismissOnBackPress)
}

/**
 * Create and [remember] a [SheetState] for [ModalBottomSheet].
 *
 * @param skipPartiallyExpanded Whether the partially expanded state, if the sheet is tall enough,
 * should be skipped. If true, the sheet will always expand to the [Expanded] state and move to the
 * [Hidden] state when hiding the sheet, either programmatically or by user interaction.
 * @param confirmValueChange Optional callback invoked to confirm or veto a pending state change.
 */
@Composable
@ExperimentalMaterial3Api
fun rememberModalBottomSheetState(
    skipPartiallyExpanded: Boolean = false,
    confirmValueChange: (SheetValue) -> Boolean = { true },
) = rememberSheetState(skipPartiallyExpanded, confirmValueChange, Hidden)

@Composable
private fun Scrim(
    color: Color,
    onDismissRequest: () -> Unit,
    visible: Boolean
) {
    if (color.isSpecified) {
        val alpha by animateFloatAsState(
            targetValue = if (visible) 1f else 0f,
            animationSpec = TweenSpec()
        )
        val dismissSheet = if (visible) {
            Modifier
                .pointerInput(onDismissRequest) {
                    detectTapGestures {
                        onDismissRequest()
                    }
                }
                .clearAndSetSemantics {}
        } else {
            Modifier
        }
        Canvas(
            Modifier
                .fillMaxSize()
                .then(dismissSheet)
        ) {
            drawRect(color = color, alpha = alpha)
        }
    }
}

@ExperimentalMaterial3Api
private fun Modifier.modalBottomSheetAnchors(
    sheetState: SheetState,
<<<<<<< HEAD
    anchorChangeHandler: AnchorChangeHandler<SheetValue>,
    screenHeight: Float,
    onDragStopped: CoroutineScope.(velocity: Float) -> Unit,
) = draggable(
        state = sheetState.swipeableState.swipeDraggableState,
        orientation = Orientation.Vertical,
        enabled = sheetState.isVisible,
        startDragImmediately = sheetState.swipeableState.isAnimationRunning,
        onDragStopped = onDragStopped
    )
    .swipeAnchors(
        state = sheetState.swipeableState,
        anchorChangeHandler = anchorChangeHandler,
        possibleValues = setOf(Hidden, PartiallyExpanded, Expanded),
    ) { value, sheetSize ->
        when (value) {
            Hidden -> screenHeight
            PartiallyExpanded -> when {
                sheetSize.height < screenHeight / 2 -> null
                sheetState.skipPartiallyExpanded -> null
                else -> screenHeight / 2f
            }
            Expanded -> if (sheetSize.height != 0) {
                max(0f, screenHeight - sheetSize.height)
            } else null
=======
    fullHeight: Float
) = onSizeChanged { sheetSize ->

    val newAnchors = DraggableAnchors {
        Hidden at fullHeight
        if (sheetSize.height > (fullHeight / 2) && !sheetState.skipPartiallyExpanded) {
            PartiallyExpanded at fullHeight / 2f
        }
        if (sheetSize.height != 0) {
            Expanded at max(0f, fullHeight - sheetSize.height)
>>>>>>> 06eba716
        }
    }

    val newTarget = when (sheetState.anchoredDraggableState.targetValue) {
        Hidden -> Hidden
        PartiallyExpanded, Expanded -> {
<<<<<<< HEAD
            val hasPartiallyExpandedState = newAnchors.containsKey(PartiallyExpanded)
            val newTarget = if (hasPartiallyExpandedState) PartiallyExpanded
            else if (newAnchors.containsKey(Expanded)) Expanded else Hidden
=======
            val hasPartiallyExpandedState = newAnchors.hasAnchorFor(PartiallyExpanded)
            val newTarget = if (hasPartiallyExpandedState) PartiallyExpanded
            else if (newAnchors.hasAnchorFor(Expanded)) Expanded else Hidden
>>>>>>> 06eba716
            newTarget
        }
    }

    sheetState.anchoredDraggableState.updateAnchors(newAnchors, newTarget)
}

/**
 * Popup specific for modal bottom sheet.
 */
@OptIn(ExperimentalMaterial3Api::class)
@Composable
internal fun ModalBottomSheetPopup(
    properties: ModalBottomSheetProperties,
    onDismissRequest: () -> Unit,
    windowInsets: WindowInsets,
    content: @Composable () -> Unit,
) {
    val view = LocalView.current
    val id = rememberSaveable { UUID.randomUUID() }
    val parentComposition = rememberCompositionContext()
    val currentContent by rememberUpdatedState(content)
<<<<<<< HEAD
    val modalBottomSheetWindow = remember {
        ModalBottomSheetWindow(
=======
    val layoutDirection = LocalLayoutDirection.current
    val modalBottomSheetWindow = remember {
        ModalBottomSheetWindow(
            properties = properties,
>>>>>>> 06eba716
            onDismissRequest = onDismissRequest,
            composeView = view,
            saveId = id
        ).apply {
            setCustomContent(
                parent = parentComposition,
                content = {
                    Box(
                        Modifier
                            .semantics { this.popup() }
                            .windowInsetsPadding(windowInsets)
<<<<<<< HEAD
                            .imePadding()
=======
                            .then(
                                // TODO(b/290893168): Figure out a solution for APIs < 30.
                                if (Build.VERSION.SDK_INT >= 33)
                                    Modifier.imePadding()
                                else Modifier
                            )
>>>>>>> 06eba716
                    ) {
                        currentContent()
                    }
                }
            )
        }
    }

    DisposableEffect(modalBottomSheetWindow) {
        modalBottomSheetWindow.show()
<<<<<<< HEAD
=======
        modalBottomSheetWindow.superSetLayoutDirection(layoutDirection)
>>>>>>> 06eba716
        onDispose {
            modalBottomSheetWindow.disposeComposition()
            modalBottomSheetWindow.dismiss()
        }
    }
}

/** Custom compose view for [ModalBottomSheet] */
<<<<<<< HEAD
private class ModalBottomSheetWindow(
    private var onDismissRequest: () -> Unit,
    private val composeView: View,
    saveId: UUID,
=======
@OptIn(ExperimentalMaterial3Api::class)
private class ModalBottomSheetWindow(
    private val properties: ModalBottomSheetProperties,
    private var onDismissRequest: () -> Unit,
    private val composeView: View,
    saveId: UUID
>>>>>>> 06eba716
) :
    AbstractComposeView(composeView.context),
    ViewTreeObserver.OnGlobalLayoutListener,
    ViewRootForInspector {
<<<<<<< HEAD
=======

    private var backCallback: Any? = null

>>>>>>> 06eba716
    init {
        id = android.R.id.content
        // Set up view owners
        setViewTreeLifecycleOwner(composeView.findViewTreeLifecycleOwner())
        setViewTreeViewModelStoreOwner(composeView.findViewTreeViewModelStoreOwner())
        setViewTreeSavedStateRegistryOwner(composeView.findViewTreeSavedStateRegistryOwner())
        setTag(androidx.compose.ui.R.id.compose_view_saveable_id_tag, "Popup:$saveId")
        // Enable children to draw their shadow by not clipping them
        clipChildren = false
    }

    private val windowManager =
        composeView.context.getSystemService(Context.WINDOW_SERVICE) as WindowManager

    private val displayWidth: Int
<<<<<<< HEAD
        get() {
            val density = context.resources.displayMetrics.density
            return (context.resources.configuration.screenWidthDp * density).roundToInt()
        }
=======
        get() = context.resources.displayMetrics.widthPixels
>>>>>>> 06eba716

    private val params: WindowManager.LayoutParams =
        WindowManager.LayoutParams().apply {
            // Position bottom sheet from the bottom of the screen
            gravity = Gravity.BOTTOM or Gravity.START
            // Application panel window
            type = WindowManager.LayoutParams.TYPE_APPLICATION_PANEL
            // Fill up the entire app view
            width = displayWidth
            height = WindowManager.LayoutParams.MATCH_PARENT

            // Format of screen pixels
            format = PixelFormat.TRANSLUCENT
            // Title used as fallback for a11y services
            // TODO: Provide bottom sheet window resource
            title = composeView.context.resources.getString(
                androidx.compose.ui.R.string.default_popup_window_title
            )
            // Get the Window token from the parent view
            token = composeView.applicationWindowToken

            // Flags specific to modal bottom sheet.
            flags = flags and (
                WindowManager.LayoutParams.FLAG_IGNORE_CHEEK_PRESSES or
<<<<<<< HEAD
                WindowManager.LayoutParams.FLAG_ALT_FOCUSABLE_IM
            ).inv()

            flags = flags or WindowManager.LayoutParams.FLAG_LAYOUT_NO_LIMITS
=======
                    WindowManager.LayoutParams.FLAG_ALT_FOCUSABLE_IM
                ).inv()

            flags = flags or WindowManager.LayoutParams.FLAG_LAYOUT_NO_LIMITS

            // Security flag
            val secureFlagEnabled =
                properties.securePolicy.shouldApplySecureFlag(composeView.isFlagSecureEnabled())
            if (secureFlagEnabled) {
                flags = flags or WindowManager.LayoutParams.FLAG_SECURE
            } else {
                flags = flags and (WindowManager.LayoutParams.FLAG_SECURE.inv())
            }

            // Focusable
            if (!properties.isFocusable) {
                flags = flags or WindowManager.LayoutParams.FLAG_NOT_FOCUSABLE
            } else {
                flags = flags and (WindowManager.LayoutParams.FLAG_NOT_FOCUSABLE.inv())
            }
>>>>>>> 06eba716
        }

    private var content: @Composable () -> Unit by mutableStateOf({})

    override var shouldCreateCompositionOnAttachedToWindow: Boolean = false
        private set

    @Composable
    override fun Content() {
        content()
    }

    fun setCustomContent(
        parent: CompositionContext? = null,
        content: @Composable () -> Unit
    ) {
        parent?.let { setParentCompositionContext(it) }
        this.content = content
        shouldCreateCompositionOnAttachedToWindow = true
    }

    fun show() {
        windowManager.addView(this, params)
    }

    fun dismiss() {
        setViewTreeLifecycleOwner(null)
        setViewTreeSavedStateRegistryOwner(null)
        composeView.viewTreeObserver.removeOnGlobalLayoutListener(this)
        windowManager.removeViewImmediate(this)
    }

    /**
     * Taken from PopupWindow. Calls [onDismissRequest] when back button is pressed.
     */
    override fun dispatchKeyEvent(event: KeyEvent): Boolean {
<<<<<<< HEAD
        if (event.keyCode == KeyEvent.KEYCODE_BACK) {
=======
        if (event.keyCode == KeyEvent.KEYCODE_BACK && properties.shouldDismissOnBackPress) {
>>>>>>> 06eba716
            if (keyDispatcherState == null) {
                return super.dispatchKeyEvent(event)
            }
            if (event.action == KeyEvent.ACTION_DOWN && event.repeatCount == 0) {
                val state = keyDispatcherState
                state?.startTracking(event, this)
                return true
            } else if (event.action == KeyEvent.ACTION_UP) {
                val state = keyDispatcherState
                if (state != null && state.isTracking(event) && !event.isCanceled) {
                    onDismissRequest()
                    return true
                }
            }
        }
        return super.dispatchKeyEvent(event)
    }

<<<<<<< HEAD
    override fun onGlobalLayout() {
        // No-op
    }
=======
    override fun onAttachedToWindow() {
        super.onAttachedToWindow()

        maybeRegisterBackCallback()
    }

    override fun onDetachedFromWindow() {
        super.onDetachedFromWindow()

        maybeUnregisterBackCallback()
    }

    private fun maybeRegisterBackCallback() {
        if (!properties.shouldDismissOnBackPress || Build.VERSION.SDK_INT < 33) {
            return
        }
        if (backCallback == null) {
            backCallback = Api33Impl.createBackCallback(onDismissRequest)
        }
        Api33Impl.maybeRegisterBackCallback(this, backCallback)
    }

    private fun maybeUnregisterBackCallback() {
        if (Build.VERSION.SDK_INT >= 33) {
            Api33Impl.maybeUnregisterBackCallback(this, backCallback)
        }
        backCallback = null
    }

    override fun onGlobalLayout() {
        // No-op
    }

    override fun setLayoutDirection(layoutDirection: Int) {
        // Do nothing. ViewRootImpl will call this method attempting to set the layout direction
        // from the context's locale, but we have one already from the parent composition.
    }

    // Sets the "real" layout direction for our content that we obtain from the parent composition.
    fun superSetLayoutDirection(layoutDirection: LayoutDirection) {
        val direction = when (layoutDirection) {
            LayoutDirection.Ltr -> android.util.LayoutDirection.LTR
            LayoutDirection.Rtl -> android.util.LayoutDirection.RTL
        }
        super.setLayoutDirection(direction)
    }

    @RequiresApi(33)
    private object Api33Impl {
        @JvmStatic
        @DoNotInline
        fun createBackCallback(onDismissRequest: () -> Unit) =
            OnBackInvokedCallback(onDismissRequest)

        @JvmStatic
        @DoNotInline
        fun maybeRegisterBackCallback(view: View, backCallback: Any?) {
            if (backCallback is OnBackInvokedCallback) {
                view.findOnBackInvokedDispatcher()?.registerOnBackInvokedCallback(
                    OnBackInvokedDispatcher.PRIORITY_OVERLAY,
                    backCallback
                )
            }
        }

        @JvmStatic
        @DoNotInline
        fun maybeUnregisterBackCallback(view: View, backCallback: Any?) {
            if (backCallback is OnBackInvokedCallback) {
                view.findOnBackInvokedDispatcher()?.unregisterOnBackInvokedCallback(backCallback)
            }
        }
    }
}

// Taken from AndroidPopup.android.kt
private fun View.isFlagSecureEnabled(): Boolean {
    val windowParams = rootView.layoutParams as? WindowManager.LayoutParams
    if (windowParams != null) {
        return (windowParams.flags and WindowManager.LayoutParams.FLAG_SECURE) != 0
    }
    return false
}

// Taken from AndroidPopup.android.kt
private fun SecureFlagPolicy.shouldApplySecureFlag(isSecureFlagSetOnParent: Boolean): Boolean {
    return when (this) {
        SecureFlagPolicy.SecureOff -> false
        SecureFlagPolicy.SecureOn -> true
        SecureFlagPolicy.Inherit -> isSecureFlagSetOnParent
    }
>>>>>>> 06eba716
}<|MERGE_RESOLUTION|>--- conflicted
+++ resolved
@@ -18,22 +18,16 @@
 
 import android.content.Context
 import android.graphics.PixelFormat
-<<<<<<< HEAD
-=======
 import android.os.Build
->>>>>>> 06eba716
 import android.view.Gravity
 import android.view.KeyEvent
 import android.view.View
 import android.view.ViewTreeObserver
 import android.view.WindowManager
-<<<<<<< HEAD
-=======
 import android.window.OnBackInvokedCallback
 import android.window.OnBackInvokedDispatcher
 import androidx.annotation.DoNotInline
 import androidx.annotation.RequiresApi
->>>>>>> 06eba716
 import androidx.compose.animation.core.TweenSpec
 import androidx.compose.animation.core.animateFloatAsState
 import androidx.compose.foundation.Canvas
@@ -58,10 +52,7 @@
 import androidx.compose.runtime.Composable
 import androidx.compose.runtime.CompositionContext
 import androidx.compose.runtime.DisposableEffect
-<<<<<<< HEAD
-=======
 import androidx.compose.runtime.Immutable
->>>>>>> 06eba716
 import androidx.compose.runtime.LaunchedEffect
 import androidx.compose.runtime.SideEffect
 import androidx.compose.runtime.getValue
@@ -79,14 +70,10 @@
 import androidx.compose.ui.graphics.isSpecified
 import androidx.compose.ui.input.nestedscroll.nestedScroll
 import androidx.compose.ui.input.pointer.pointerInput
-<<<<<<< HEAD
-import androidx.compose.ui.platform.AbstractComposeView
-=======
 import androidx.compose.ui.layout.onSizeChanged
 import androidx.compose.ui.platform.AbstractComposeView
 import androidx.compose.ui.platform.LocalDensity
 import androidx.compose.ui.platform.LocalLayoutDirection
->>>>>>> 06eba716
 import androidx.compose.ui.platform.LocalView
 import androidx.compose.ui.platform.ViewRootForInspector
 import androidx.compose.ui.semantics.clearAndSetSemantics
@@ -98,11 +85,8 @@
 import androidx.compose.ui.semantics.semantics
 import androidx.compose.ui.unit.Dp
 import androidx.compose.ui.unit.IntOffset
-<<<<<<< HEAD
-=======
 import androidx.compose.ui.unit.LayoutDirection
 import androidx.compose.ui.window.SecureFlagPolicy
->>>>>>> 06eba716
 import androidx.lifecycle.findViewTreeLifecycleOwner
 import androidx.lifecycle.findViewTreeViewModelStoreOwner
 import androidx.lifecycle.setViewTreeLifecycleOwner
@@ -111,11 +95,6 @@
 import androidx.savedstate.setViewTreeSavedStateRegistryOwner
 import java.util.UUID
 import kotlin.math.max
-<<<<<<< HEAD
-import kotlin.math.roundToInt
-import kotlinx.coroutines.CoroutineScope
-=======
->>>>>>> 06eba716
 import kotlinx.coroutines.launch
 
 /**
@@ -149,11 +128,8 @@
  * @param dragHandle Optional visual marker to swipe the bottom sheet.
  * @param windowInsets window insets to be passed to the bottom sheet window via [PaddingValues]
  * params.
-<<<<<<< HEAD
-=======
  * @param properties [ModalBottomSheetProperties] for further customization of this
  * modal bottom sheet's behavior.
->>>>>>> 06eba716
  * @param content The content to be displayed inside the bottom sheet.
  */
 @Composable
@@ -170,10 +146,7 @@
     scrimColor: Color = BottomSheetDefaults.ScrimColor,
     dragHandle: @Composable (() -> Unit)? = { BottomSheetDefaults.DragHandle() },
     windowInsets: WindowInsets = BottomSheetDefaults.windowInsets,
-<<<<<<< HEAD
-=======
     properties: ModalBottomSheetProperties = ModalBottomSheetDefaults.properties(),
->>>>>>> 06eba716
     content: @Composable ColumnScope.() -> Unit,
 ) {
     // b/291735717 Remove this once deprecated methods without density are removed
@@ -197,25 +170,6 @@
         }
     }
 
-<<<<<<< HEAD
-    // Callback that is invoked when the anchors have changed.
-    val anchorChangeHandler = remember(sheetState, scope) {
-        ModalBottomSheetAnchorChangeHandler(
-            state = sheetState,
-            animateTo = { target, velocity ->
-                scope.launch { sheetState.animateTo(target, velocity = velocity) }
-            },
-            snapTo = { target ->
-                val didSnapImmediately = sheetState.trySnapTo(target)
-                if (!didSnapImmediately) {
-                    scope.launch { sheetState.snapTo(target) }
-                }
-            }
-        )
-    }
-
-=======
->>>>>>> 06eba716
     ModalBottomSheetPopup(
         properties = properties,
         onDismissRequest = {
@@ -267,15 +221,7 @@
                     )
                     .modalBottomSheetAnchors(
                         sheetState = sheetState,
-<<<<<<< HEAD
-                        anchorChangeHandler = anchorChangeHandler,
-                        screenHeight = fullHeight.toFloat(),
-                        onDragStopped = {
-                            settleToDismiss(it)
-                        },
-=======
                         fullHeight = fullHeight.toFloat()
->>>>>>> 06eba716
                     ),
                 shape = shape,
                 color = containerColor,
@@ -301,26 +247,17 @@
                                         }
                                         if (currentValue == PartiallyExpanded) {
                                             expand(expandActionLabel) {
-<<<<<<< HEAD
-                                                if (swipeableState.confirmValueChange(Expanded)) {
-=======
                                                 if (anchoredDraggableState.confirmValueChange(
                                                         Expanded
                                                     )
                                                 ) {
->>>>>>> 06eba716
                                                     scope.launch { sheetState.expand() }
                                                 }
                                                 true
                                             }
                                         } else if (hasPartiallyExpandedState) {
                                             collapse(collapseActionLabel) {
-<<<<<<< HEAD
-                                                if (
-                                                    swipeableState.confirmValueChange(
-=======
                                                 if (anchoredDraggableState.confirmValueChange(
->>>>>>> 06eba716
                                                         PartiallyExpanded
                                                     )
                                                 ) {
@@ -346,36 +283,6 @@
         }
     }
 }
-
-@Deprecated(
-    message = "Use ModalBottomSheet overload with windowInset parameter.",
-    level = DeprecationLevel.HIDDEN
-)
-@Composable
-@ExperimentalMaterial3Api
-fun ModalBottomSheet(
-    onDismissRequest: () -> Unit,
-    modifier: Modifier = Modifier,
-    sheetState: SheetState = rememberModalBottomSheetState(),
-    shape: Shape = BottomSheetDefaults.ExpandedShape,
-    containerColor: Color = BottomSheetDefaults.ContainerColor,
-    contentColor: Color = contentColorFor(containerColor),
-    tonalElevation: Dp = BottomSheetDefaults.Elevation,
-    scrimColor: Color = BottomSheetDefaults.ScrimColor,
-    dragHandle: @Composable (() -> Unit)? = { BottomSheetDefaults.DragHandle() },
-    content: @Composable ColumnScope.() -> Unit,
-) = ModalBottomSheet(
-    onDismissRequest = onDismissRequest,
-    modifier = modifier,
-    sheetState = sheetState,
-    shape = shape,
-    containerColor = containerColor,
-    contentColor = contentColor,
-    tonalElevation = tonalElevation,
-    scrimColor = scrimColor,
-    dragHandle = dragHandle,
-    content = content,
-)
 
 /**
  * Properties used to customize the behavior of a [ModalBottomSheet].
@@ -491,33 +398,6 @@
 @ExperimentalMaterial3Api
 private fun Modifier.modalBottomSheetAnchors(
     sheetState: SheetState,
-<<<<<<< HEAD
-    anchorChangeHandler: AnchorChangeHandler<SheetValue>,
-    screenHeight: Float,
-    onDragStopped: CoroutineScope.(velocity: Float) -> Unit,
-) = draggable(
-        state = sheetState.swipeableState.swipeDraggableState,
-        orientation = Orientation.Vertical,
-        enabled = sheetState.isVisible,
-        startDragImmediately = sheetState.swipeableState.isAnimationRunning,
-        onDragStopped = onDragStopped
-    )
-    .swipeAnchors(
-        state = sheetState.swipeableState,
-        anchorChangeHandler = anchorChangeHandler,
-        possibleValues = setOf(Hidden, PartiallyExpanded, Expanded),
-    ) { value, sheetSize ->
-        when (value) {
-            Hidden -> screenHeight
-            PartiallyExpanded -> when {
-                sheetSize.height < screenHeight / 2 -> null
-                sheetState.skipPartiallyExpanded -> null
-                else -> screenHeight / 2f
-            }
-            Expanded -> if (sheetSize.height != 0) {
-                max(0f, screenHeight - sheetSize.height)
-            } else null
-=======
     fullHeight: Float
 ) = onSizeChanged { sheetSize ->
 
@@ -528,22 +408,15 @@
         }
         if (sheetSize.height != 0) {
             Expanded at max(0f, fullHeight - sheetSize.height)
->>>>>>> 06eba716
         }
     }
 
     val newTarget = when (sheetState.anchoredDraggableState.targetValue) {
         Hidden -> Hidden
         PartiallyExpanded, Expanded -> {
-<<<<<<< HEAD
-            val hasPartiallyExpandedState = newAnchors.containsKey(PartiallyExpanded)
-            val newTarget = if (hasPartiallyExpandedState) PartiallyExpanded
-            else if (newAnchors.containsKey(Expanded)) Expanded else Hidden
-=======
             val hasPartiallyExpandedState = newAnchors.hasAnchorFor(PartiallyExpanded)
             val newTarget = if (hasPartiallyExpandedState) PartiallyExpanded
             else if (newAnchors.hasAnchorFor(Expanded)) Expanded else Hidden
->>>>>>> 06eba716
             newTarget
         }
     }
@@ -566,15 +439,10 @@
     val id = rememberSaveable { UUID.randomUUID() }
     val parentComposition = rememberCompositionContext()
     val currentContent by rememberUpdatedState(content)
-<<<<<<< HEAD
-    val modalBottomSheetWindow = remember {
-        ModalBottomSheetWindow(
-=======
     val layoutDirection = LocalLayoutDirection.current
     val modalBottomSheetWindow = remember {
         ModalBottomSheetWindow(
             properties = properties,
->>>>>>> 06eba716
             onDismissRequest = onDismissRequest,
             composeView = view,
             saveId = id
@@ -586,16 +454,12 @@
                         Modifier
                             .semantics { this.popup() }
                             .windowInsetsPadding(windowInsets)
-<<<<<<< HEAD
-                            .imePadding()
-=======
                             .then(
                                 // TODO(b/290893168): Figure out a solution for APIs < 30.
                                 if (Build.VERSION.SDK_INT >= 33)
                                     Modifier.imePadding()
                                 else Modifier
                             )
->>>>>>> 06eba716
                     ) {
                         currentContent()
                     }
@@ -606,10 +470,7 @@
 
     DisposableEffect(modalBottomSheetWindow) {
         modalBottomSheetWindow.show()
-<<<<<<< HEAD
-=======
         modalBottomSheetWindow.superSetLayoutDirection(layoutDirection)
->>>>>>> 06eba716
         onDispose {
             modalBottomSheetWindow.disposeComposition()
             modalBottomSheetWindow.dismiss()
@@ -618,29 +479,19 @@
 }
 
 /** Custom compose view for [ModalBottomSheet] */
-<<<<<<< HEAD
-private class ModalBottomSheetWindow(
-    private var onDismissRequest: () -> Unit,
-    private val composeView: View,
-    saveId: UUID,
-=======
 @OptIn(ExperimentalMaterial3Api::class)
 private class ModalBottomSheetWindow(
     private val properties: ModalBottomSheetProperties,
     private var onDismissRequest: () -> Unit,
     private val composeView: View,
     saveId: UUID
->>>>>>> 06eba716
 ) :
     AbstractComposeView(composeView.context),
     ViewTreeObserver.OnGlobalLayoutListener,
     ViewRootForInspector {
-<<<<<<< HEAD
-=======
 
     private var backCallback: Any? = null
 
->>>>>>> 06eba716
     init {
         id = android.R.id.content
         // Set up view owners
@@ -656,14 +507,7 @@
         composeView.context.getSystemService(Context.WINDOW_SERVICE) as WindowManager
 
     private val displayWidth: Int
-<<<<<<< HEAD
-        get() {
-            val density = context.resources.displayMetrics.density
-            return (context.resources.configuration.screenWidthDp * density).roundToInt()
-        }
-=======
         get() = context.resources.displayMetrics.widthPixels
->>>>>>> 06eba716
 
     private val params: WindowManager.LayoutParams =
         WindowManager.LayoutParams().apply {
@@ -688,12 +532,6 @@
             // Flags specific to modal bottom sheet.
             flags = flags and (
                 WindowManager.LayoutParams.FLAG_IGNORE_CHEEK_PRESSES or
-<<<<<<< HEAD
-                WindowManager.LayoutParams.FLAG_ALT_FOCUSABLE_IM
-            ).inv()
-
-            flags = flags or WindowManager.LayoutParams.FLAG_LAYOUT_NO_LIMITS
-=======
                     WindowManager.LayoutParams.FLAG_ALT_FOCUSABLE_IM
                 ).inv()
 
@@ -714,7 +552,6 @@
             } else {
                 flags = flags and (WindowManager.LayoutParams.FLAG_NOT_FOCUSABLE.inv())
             }
->>>>>>> 06eba716
         }
 
     private var content: @Composable () -> Unit by mutableStateOf({})
@@ -751,11 +588,7 @@
      * Taken from PopupWindow. Calls [onDismissRequest] when back button is pressed.
      */
     override fun dispatchKeyEvent(event: KeyEvent): Boolean {
-<<<<<<< HEAD
-        if (event.keyCode == KeyEvent.KEYCODE_BACK) {
-=======
         if (event.keyCode == KeyEvent.KEYCODE_BACK && properties.shouldDismissOnBackPress) {
->>>>>>> 06eba716
             if (keyDispatcherState == null) {
                 return super.dispatchKeyEvent(event)
             }
@@ -774,11 +607,6 @@
         return super.dispatchKeyEvent(event)
     }
 
-<<<<<<< HEAD
-    override fun onGlobalLayout() {
-        // No-op
-    }
-=======
     override fun onAttachedToWindow() {
         super.onAttachedToWindow()
 
@@ -870,5 +698,4 @@
         SecureFlagPolicy.SecureOn -> true
         SecureFlagPolicy.Inherit -> isSecureFlagSetOnParent
     }
->>>>>>> 06eba716
 }