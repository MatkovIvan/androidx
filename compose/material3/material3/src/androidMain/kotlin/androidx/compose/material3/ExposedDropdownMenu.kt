--- conflicted
+++ resolved
@@ -20,7 +20,9 @@
 import android.view.View
 import android.view.ViewTreeObserver
 import androidx.compose.animation.core.MutableTransitionState
-import androidx.compose.foundation.gestures.forEachGesture
+import androidx.compose.foundation.gestures.awaitEachGesture
+import androidx.compose.foundation.gestures.awaitFirstDown
+import androidx.compose.foundation.gestures.waitForUpOrCancellation
 import androidx.compose.foundation.layout.Box
 import androidx.compose.foundation.layout.ColumnScope
 import androidx.compose.foundation.layout.PaddingValues
@@ -47,9 +49,7 @@
 import androidx.compose.ui.focus.focusRequester
 import androidx.compose.ui.graphics.Color
 import androidx.compose.ui.graphics.TransformOrigin
-import androidx.compose.ui.input.pointer.PointerEvent
 import androidx.compose.ui.input.pointer.PointerEventPass
-import androidx.compose.ui.input.pointer.changedToUp
 import androidx.compose.ui.input.pointer.pointerInput
 import androidx.compose.ui.layout.LayoutCoordinates
 import androidx.compose.ui.layout.boundsInWindow
@@ -64,9 +64,7 @@
 import androidx.compose.ui.semantics.stateDescription
 import androidx.compose.ui.unit.DpOffset
 import androidx.compose.ui.unit.dp
-import androidx.compose.ui.util.fastAll
 import kotlin.math.max
-import kotlinx.coroutines.coroutineScope
 
 /**
  * <a href="https://m3.material.io/components/menus/overview" class="external" target="_blank">Material Design Exposed Dropdown Menu</a>.
@@ -122,8 +120,12 @@
                     onGloballyPositioned {
                         width = it.size.width
                         coordinates.value = it
-                        updateHeight(view.rootView, coordinates.value, verticalMarginInPx) {
-                            newHeight -> menuHeight = newHeight
+                        updateHeight(
+                            view.rootView,
+                            coordinates.value,
+                            verticalMarginInPx
+                        ) { newHeight ->
+                            menuHeight = newHeight
                         }
                     }.expandable(
                         expanded = expanded,
@@ -306,21 +308,19 @@
 
     /**
      * Creates a [TextFieldColors] that represents the default input text, container, and content
-     * (including label, placeholder, leading and trailing icons) colors used in a [TextField]
-     * within an [ExposedDropdownMenuBox].
+     * colors (including label, placeholder, icons, etc.) used in a [TextField] within an
+     * [ExposedDropdownMenuBox].
      *
-     * @param textColor the color used for the input text of this text field
+     * @param focusedTextColor the color used for the input text of this text field when focused
+     * @param unfocusedTextColor the color used for the input text of this text field when not
+     * focused
      * @param disabledTextColor the color used for the input text of this text field when disabled
-<<<<<<< HEAD
-     * @param containerColor the container color for this text field
-=======
      * @param errorTextColor the color used for the input text of this text field when in error
      * state
      * @param focusedContainerColor the container color for this text field when focused
      * @param unfocusedContainerColor the container color for this text field when not focused
      * @param disabledContainerColor the container color for this text field when disabled
      * @param errorContainerColor the container color for this text field when in error state
->>>>>>> 28298029
      * @param cursorColor the cursor color for this text field
      * @param errorCursorColor the cursor color for this text field when in error state
      * @param selectionColors the colors used when the input text of this text field is selected
@@ -341,23 +341,30 @@
      * @param unfocusedLabelColor the label color for this text field when not focused
      * @param disabledLabelColor the label color for this text field when disabled
      * @param errorLabelColor the label color for this text field when in error state
-     * @param placeholderColor the placeholder color for this text field
+     * @param focusedPlaceholderColor the placeholder color for this text field when focused
+     * @param unfocusedPlaceholderColor the placeholder color for this text field when not focused
      * @param disabledPlaceholderColor the placeholder color for this text field when disabled
+     * @param errorPlaceholderColor the placeholder color for this text field when in error state
+     * @param focusedPrefixColor the prefix color for this text field when focused
+     * @param unfocusedPrefixColor the prefix color for this text field when not focused
+     * @param disabledPrefixColor the prefix color for this text field when disabled
+     * @param errorPrefixColor the prefix color for this text field when in error state
+     * @param focusedSuffixColor the suffix color for this text field when focused
+     * @param unfocusedSuffixColor the suffix color for this text field when not focused
+     * @param disabledSuffixColor the suffix color for this text field when disabled
+     * @param errorSuffixColor the suffix color for this text field when in error state
      */
     @Composable
     fun textFieldColors(
-        textColor: Color = FilledAutocompleteTokens.FieldInputTextColor.toColor(),
+        focusedTextColor: Color = FilledAutocompleteTokens.FieldFocusInputTextColor.toColor(),
+        unfocusedTextColor: Color = FilledAutocompleteTokens.FieldInputTextColor.toColor(),
         disabledTextColor: Color = FilledAutocompleteTokens.FieldDisabledInputTextColor.toColor()
             .copy(alpha = FilledAutocompleteTokens.FieldDisabledInputTextOpacity),
-<<<<<<< HEAD
-        containerColor: Color = FilledAutocompleteTokens.TextFieldContainerColor.toColor(),
-=======
         errorTextColor: Color = FilledAutocompleteTokens.FieldErrorInputTextColor.toColor(),
         focusedContainerColor: Color = FilledAutocompleteTokens.TextFieldContainerColor.toColor(),
         unfocusedContainerColor: Color = FilledAutocompleteTokens.TextFieldContainerColor.toColor(),
         disabledContainerColor: Color = FilledAutocompleteTokens.TextFieldContainerColor.toColor(),
         errorContainerColor: Color = FilledAutocompleteTokens.TextFieldContainerColor.toColor(),
->>>>>>> 28298029
         cursorColor: Color = FilledAutocompleteTokens.TextFieldCaretColor.toColor(),
         errorCursorColor: Color = FilledAutocompleteTokens.TextFieldErrorFocusCaretColor.toColor(),
         selectionColors: TextSelectionColors = LocalTextSelectionColors.current,
@@ -392,16 +399,25 @@
         unfocusedLabelColor: Color = FilledAutocompleteTokens.FieldLabelTextColor.toColor(),
         disabledLabelColor: Color = FilledAutocompleteTokens.FieldDisabledLabelTextColor.toColor(),
         errorLabelColor: Color = FilledAutocompleteTokens.FieldErrorLabelTextColor.toColor(),
-        placeholderColor: Color = FilledAutocompleteTokens.FieldSupportingTextColor.toColor(),
+        focusedPlaceholderColor: Color =
+            FilledAutocompleteTokens.FieldSupportingTextColor.toColor(),
+        unfocusedPlaceholderColor: Color =
+            FilledAutocompleteTokens.FieldSupportingTextColor.toColor(),
         disabledPlaceholderColor: Color =
-            FilledAutocompleteTokens.FieldDisabledInputTextColor.toColor()
-                .copy(alpha = FilledAutocompleteTokens.FieldDisabledInputTextOpacity)
+            FilledAutocompleteTokens.FieldDisabledSupportingTextColor.toColor()
+                .copy(alpha = FilledAutocompleteTokens.FieldDisabledSupportingTextOpacity),
+        errorPlaceholderColor: Color = FilledAutocompleteTokens.FieldSupportingTextColor.toColor(),
+        focusedPrefixColor: Color = FilledAutocompleteTokens.FieldSupportingTextColor.toColor(),
+        unfocusedPrefixColor: Color = FilledAutocompleteTokens.FieldSupportingTextColor.toColor(),
+        disabledPrefixColor: Color = FilledAutocompleteTokens.FieldDisabledSupportingTextColor
+            .toColor().copy(alpha = FilledAutocompleteTokens.FieldDisabledSupportingTextOpacity),
+        errorPrefixColor: Color = FilledAutocompleteTokens.FieldSupportingTextColor.toColor(),
+        focusedSuffixColor: Color = FilledAutocompleteTokens.FieldSupportingTextColor.toColor(),
+        unfocusedSuffixColor: Color = FilledAutocompleteTokens.FieldSupportingTextColor.toColor(),
+        disabledSuffixColor: Color = FilledAutocompleteTokens.FieldDisabledSupportingTextColor
+            .toColor().copy(alpha = FilledAutocompleteTokens.FieldDisabledSupportingTextOpacity),
+        errorSuffixColor: Color = FilledAutocompleteTokens.FieldSupportingTextColor.toColor(),
     ): TextFieldColors =
-<<<<<<< HEAD
-        TextFieldDefaults.textFieldColors(
-            textColor = textColor,
-            disabledTextColor = disabledTextColor,
-=======
         TextFieldDefaults.colors(
             focusedTextColor = focusedTextColor,
             unfocusedTextColor = unfocusedTextColor,
@@ -411,14 +427,13 @@
             unfocusedContainerColor = unfocusedContainerColor,
             disabledContainerColor = disabledContainerColor,
             errorContainerColor = errorContainerColor,
->>>>>>> 28298029
             cursorColor = cursorColor,
             errorCursorColor = errorCursorColor,
             selectionColors = selectionColors,
             focusedIndicatorColor = focusedIndicatorColor,
             unfocusedIndicatorColor = unfocusedIndicatorColor,
+            disabledIndicatorColor = disabledIndicatorColor,
             errorIndicatorColor = errorIndicatorColor,
-            disabledIndicatorColor = disabledIndicatorColor,
             focusedLeadingIconColor = focusedLeadingIconColor,
             unfocusedLeadingIconColor = unfocusedLeadingIconColor,
             disabledLeadingIconColor = disabledLeadingIconColor,
@@ -427,32 +442,39 @@
             unfocusedTrailingIconColor = unfocusedTrailingIconColor,
             disabledTrailingIconColor = disabledTrailingIconColor,
             errorTrailingIconColor = errorTrailingIconColor,
-            containerColor = containerColor,
             focusedLabelColor = focusedLabelColor,
             unfocusedLabelColor = unfocusedLabelColor,
             disabledLabelColor = disabledLabelColor,
             errorLabelColor = errorLabelColor,
-            placeholderColor = placeholderColor,
-            disabledPlaceholderColor = disabledPlaceholderColor
+            focusedPlaceholderColor = focusedPlaceholderColor,
+            unfocusedPlaceholderColor = unfocusedPlaceholderColor,
+            disabledPlaceholderColor = disabledPlaceholderColor,
+            errorPlaceholderColor = errorPlaceholderColor,
+            focusedPrefixColor = focusedPrefixColor,
+            unfocusedPrefixColor = unfocusedPrefixColor,
+            disabledPrefixColor = disabledPrefixColor,
+            errorPrefixColor = errorPrefixColor,
+            focusedSuffixColor = focusedSuffixColor,
+            unfocusedSuffixColor = unfocusedSuffixColor,
+            disabledSuffixColor = disabledSuffixColor,
+            errorSuffixColor = errorSuffixColor,
         )
 
     /**
      * Creates a [TextFieldColors] that represents the default input text, container, and content
-     * (including label, placeholder, leading and trailing icons) colors used in an
-     * [OutlinedTextField] within an [ExposedDropdownMenuBox].
+     * colors (including label, placeholder, icons, etc.) used in an [OutlinedTextField] within an
+     * [ExposedDropdownMenuBox].
      *
-     * @param textColor the color used for the input text of this text field
+     * @param focusedTextColor the color used for the input text of this text field when focused
+     * @param unfocusedTextColor the color used for the input text of this text field when not
+     * focused
      * @param disabledTextColor the color used for the input text of this text field when disabled
-<<<<<<< HEAD
-     * @param containerColor the container color for this text field
-=======
      * @param errorTextColor the color used for the input text of this text field when in error
      * state
      * @param focusedContainerColor the container color for this text field when focused
      * @param unfocusedContainerColor the container color for this text field when not focused
      * @param disabledContainerColor the container color for this text field when disabled
      * @param errorContainerColor the container color for this text field when in error state
->>>>>>> 28298029
      * @param cursorColor the cursor color for this text field
      * @param errorCursorColor the cursor color for this text field when in error state
      * @param selectionColors the colors used when the input text of this text field is selected
@@ -472,23 +494,30 @@
      * @param unfocusedLabelColor the label color for this text field when not focused
      * @param disabledLabelColor the label color for this text field when disabled
      * @param errorLabelColor the label color for this text field when in error state
-     * @param placeholderColor the placeholder color for this text field
+     * @param focusedPlaceholderColor the placeholder color for this text field when focused
+     * @param unfocusedPlaceholderColor the placeholder color for this text field when not focused
      * @param disabledPlaceholderColor the placeholder color for this text field when disabled
+     * @param errorPlaceholderColor the placeholder color for this text field when in error state
+     * @param focusedPrefixColor the prefix color for this text field when focused
+     * @param unfocusedPrefixColor the prefix color for this text field when not focused
+     * @param disabledPrefixColor the prefix color for this text field when disabled
+     * @param errorPrefixColor the prefix color for this text field when in error state
+     * @param focusedSuffixColor the suffix color for this text field when focused
+     * @param unfocusedSuffixColor the suffix color for this text field when not focused
+     * @param disabledSuffixColor the suffix color for this text field when disabled
+     * @param errorSuffixColor the suffix color for this text field when in error state
      */
     @Composable
     fun outlinedTextFieldColors(
-        textColor: Color = OutlinedAutocompleteTokens.FieldInputTextColor.toColor(),
+        focusedTextColor: Color = OutlinedAutocompleteTokens.FieldFocusInputTextColor.toColor(),
+        unfocusedTextColor: Color = OutlinedAutocompleteTokens.FieldInputTextColor.toColor(),
         disabledTextColor: Color = OutlinedAutocompleteTokens.FieldDisabledInputTextColor.toColor()
             .copy(alpha = OutlinedAutocompleteTokens.FieldDisabledInputTextOpacity),
-<<<<<<< HEAD
-        containerColor: Color = Color.Transparent,
-=======
         errorTextColor: Color = OutlinedAutocompleteTokens.FieldErrorInputTextColor.toColor(),
         focusedContainerColor: Color = Color.Transparent,
         unfocusedContainerColor: Color = Color.Transparent,
         disabledContainerColor: Color = Color.Transparent,
         errorContainerColor: Color = Color.Transparent,
->>>>>>> 28298029
         cursorColor: Color = OutlinedAutocompleteTokens.TextFieldCaretColor.toColor(),
         errorCursorColor: Color =
             OutlinedAutocompleteTokens.TextFieldErrorFocusCaretColor.toColor(),
@@ -522,16 +551,26 @@
         disabledLabelColor: Color = OutlinedAutocompleteTokens.FieldDisabledLabelTextColor.toColor()
             .copy(alpha = OutlinedAutocompleteTokens.FieldDisabledLabelTextOpacity),
         errorLabelColor: Color = OutlinedAutocompleteTokens.FieldErrorLabelTextColor.toColor(),
-        placeholderColor: Color = OutlinedAutocompleteTokens.FieldSupportingTextColor.toColor(),
+        focusedPlaceholderColor: Color =
+            OutlinedAutocompleteTokens.FieldSupportingTextColor.toColor(),
+        unfocusedPlaceholderColor: Color =
+            OutlinedAutocompleteTokens.FieldSupportingTextColor.toColor(),
         disabledPlaceholderColor: Color =
-            OutlinedAutocompleteTokens.FieldDisabledInputTextColor.toColor()
-                .copy(alpha = OutlinedAutocompleteTokens.FieldDisabledInputTextOpacity)
+            OutlinedAutocompleteTokens.FieldDisabledSupportingTextColor.toColor()
+                .copy(alpha = OutlinedAutocompleteTokens.FieldDisabledSupportingTextOpacity),
+        errorPlaceholderColor: Color =
+            OutlinedAutocompleteTokens.FieldSupportingTextColor.toColor(),
+        focusedPrefixColor: Color = OutlinedAutocompleteTokens.FieldSupportingTextColor.toColor(),
+        unfocusedPrefixColor: Color = OutlinedAutocompleteTokens.FieldSupportingTextColor.toColor(),
+        disabledPrefixColor: Color = OutlinedAutocompleteTokens.FieldDisabledSupportingTextColor
+            .toColor().copy(alpha = OutlinedAutocompleteTokens.FieldDisabledSupportingTextOpacity),
+        errorPrefixColor: Color = OutlinedAutocompleteTokens.FieldSupportingTextColor.toColor(),
+        focusedSuffixColor: Color = OutlinedAutocompleteTokens.FieldSupportingTextColor.toColor(),
+        unfocusedSuffixColor: Color = OutlinedAutocompleteTokens.FieldSupportingTextColor.toColor(),
+        disabledSuffixColor: Color = OutlinedAutocompleteTokens.FieldDisabledSupportingTextColor
+            .toColor().copy(alpha = OutlinedAutocompleteTokens.FieldDisabledSupportingTextOpacity),
+        errorSuffixColor: Color = OutlinedAutocompleteTokens.FieldSupportingTextColor.toColor(),
     ): TextFieldColors =
-<<<<<<< HEAD
-        TextFieldDefaults.outlinedTextFieldColors(
-            textColor = textColor,
-            disabledTextColor = disabledTextColor,
-=======
         OutlinedTextFieldDefaults.colors(
             focusedTextColor = focusedTextColor,
             unfocusedTextColor = unfocusedTextColor,
@@ -541,14 +580,13 @@
             unfocusedContainerColor = unfocusedContainerColor,
             disabledContainerColor = disabledContainerColor,
             errorContainerColor = errorContainerColor,
->>>>>>> 28298029
             cursorColor = cursorColor,
             errorCursorColor = errorCursorColor,
             selectionColors = selectionColors,
             focusedBorderColor = focusedBorderColor,
             unfocusedBorderColor = unfocusedBorderColor,
+            disabledBorderColor = disabledBorderColor,
             errorBorderColor = errorBorderColor,
-            disabledBorderColor = disabledBorderColor,
             focusedLeadingIconColor = focusedLeadingIconColor,
             unfocusedLeadingIconColor = unfocusedLeadingIconColor,
             disabledLeadingIconColor = disabledLeadingIconColor,
@@ -557,13 +595,22 @@
             unfocusedTrailingIconColor = unfocusedTrailingIconColor,
             disabledTrailingIconColor = disabledTrailingIconColor,
             errorTrailingIconColor = errorTrailingIconColor,
-            containerColor = containerColor,
             focusedLabelColor = focusedLabelColor,
             unfocusedLabelColor = unfocusedLabelColor,
             disabledLabelColor = disabledLabelColor,
             errorLabelColor = errorLabelColor,
-            placeholderColor = placeholderColor,
-            disabledPlaceholderColor = disabledPlaceholderColor
+            focusedPlaceholderColor = focusedPlaceholderColor,
+            unfocusedPlaceholderColor = unfocusedPlaceholderColor,
+            disabledPlaceholderColor = disabledPlaceholderColor,
+            errorPlaceholderColor = errorPlaceholderColor,
+            focusedPrefixColor = focusedPrefixColor,
+            unfocusedPrefixColor = unfocusedPrefixColor,
+            disabledPrefixColor = disabledPrefixColor,
+            errorPrefixColor = errorPrefixColor,
+            focusedSuffixColor = focusedSuffixColor,
+            unfocusedSuffixColor = unfocusedSuffixColor,
+            disabledSuffixColor = disabledSuffixColor,
+            errorSuffixColor = errorSuffixColor,
         )
 
     /**
@@ -574,8 +621,6 @@
         horizontal = ExposedDropdownMenuItemHorizontalPadding,
         vertical = 0.dp
     )
-<<<<<<< HEAD
-=======
 
     @Deprecated("Maintained for binary compatibility", level = DeprecationLevel.HIDDEN)
     @Composable
@@ -963,7 +1008,6 @@
             .copy(alpha = OutlinedAutocompleteTokens.FieldDisabledSupportingTextOpacity),
         errorSuffixColor = OutlinedAutocompleteTokens.FieldSupportingTextColor.toColor(),
     )
->>>>>>> 28298029
 }
 
 @Suppress("ComposableModifierFactory")
@@ -975,17 +1019,13 @@
     expandedDescription: String = getString(Strings.MenuExpanded),
     collapsedDescription: String = getString(Strings.MenuCollapsed),
 ) = pointerInput(Unit) {
-    forEachGesture {
-        coroutineScope {
-            awaitPointerEventScope {
-                var event: PointerEvent
-                do {
-                    event = awaitPointerEvent(PointerEventPass.Initial)
-                } while (
-                    !event.changes.fastAll { it.changedToUp() }
-                )
-                onExpandedChange()
-            }
+    awaitEachGesture {
+        // Must be PointerEventPass.Initial to observe events before the text field consumes them
+        // in the Main pass
+        awaitFirstDown(pass = PointerEventPass.Initial)
+        val upEvent = waitForUpOrCancellation(pass = PointerEventPass.Initial)
+        if (upEvent != null) {
+            onExpandedChange()
         }
     }
 }.semantics {
