/*
 * Copyright 2022 The Android Open Source Project
 *
 * Licensed under the Apache License, Version 2.0 (the "License");
 * you may not use this file except in compliance with the License.
 * You may obtain a copy of the License at
 *
 *      http://www.apache.org/licenses/LICENSE-2.0
 *
 * Unless required by applicable law or agreed to in writing, software
 * distributed under the License is distributed on an "AS IS" BASIS,
 * WITHOUT WARRANTIES OR CONDITIONS OF ANY KIND, either express or implied.
 * See the License for the specific language governing permissions and
 * limitations under the License.
 */

package androidx.compose.material3

import androidx.compose.foundation.shape.CircleShape
import androidx.compose.foundation.shape.CornerBasedShape
import androidx.compose.foundation.shape.CornerSize
import androidx.compose.material3.tokens.ShapeKeyTokens
import androidx.compose.material3.tokens.ShapeTokens
import androidx.compose.runtime.Composable
import androidx.compose.runtime.Immutable
import androidx.compose.runtime.staticCompositionLocalOf
import androidx.compose.ui.graphics.Shape
import androidx.compose.ui.graphics.RectangleShape
import androidx.compose.ui.unit.dp

/**
 * Material surfaces can be displayed in different shapes. Shapes direct attention, identify
 * components, communicate state, and express brand.
 *
 * The shape scale defines the style of container corners, offering a range of roundedness from
 * square to fully circular.
 *
 * There are different sizes of shapes:
 * - Extra Small
 * - Small
 * - Medium
 * - Large
 * - Extra Large
 *
 * You can customize the shape system for all components in the [MaterialTheme] or you can do it
 * on a per component basis.
 *
 * You can change the shape that a component has by overriding the shape parameter for that
 * component. For example, by default, buttons use the shape style “full.” If your product requires
 * a smaller amount of roundedness, you can override the shape parameter with a different shape
 * value like [MaterialTheme.shapes.small].
 *
 * To learn more about shapes, see [Material Design shapes](https://m3.material.io/styles/shape/overview).
 *
 * @param extraSmall A shape style with 4 same-sized corners whose size are bigger than
 * [RectangleShape] and smaller than [Shapes.small]. By default autocomplete menu, select menu,
 * snackbars, standard menu, and text fields use this shape.
 * @param small A shape style with 4 same-sized corners whose size are bigger than
 * [Shapes.extraSmall] and smaller than [Shapes.medium]. By default chips use this shape.
 * @param medium A shape style with 4 same-sized corners whose size are bigger than [Shapes.small]
 * and smaller than [Shapes.large]. By default cards and small FABs use this shape.
 * @param large A shape style with 4 same-sized corners whose size are bigger than [Shapes.medium]
 * and smaller than [Shapes.extraLarge]. By default extended FABs, FABs, and navigation drawers use
 * this shape.
 * @param extraLarge A shape style with 4 same-sized corners whose size are bigger than
 * [Shapes.large] and smaller than [CircleShape]. By default large FABs use this shape.
 */
@Immutable
class Shapes(
    // Shapes None and Full are omitted as None is a RectangleShape and Full is a CircleShape.
    val extraSmall: CornerBasedShape = ShapeDefaults.ExtraSmall,
    val small: CornerBasedShape = ShapeDefaults.Small,
    val medium: CornerBasedShape = ShapeDefaults.Medium,
    val large: CornerBasedShape = ShapeDefaults.Large,
    val extraLarge: CornerBasedShape = ShapeDefaults.ExtraLarge,
) {
    /** Returns a copy of this Shapes, optionally overriding some of the values. */
    fun copy(
        extraSmall: CornerBasedShape = this.extraSmall,
        small: CornerBasedShape = this.small,
        medium: CornerBasedShape = this.medium,
        large: CornerBasedShape = this.large,
        extraLarge: CornerBasedShape = this.extraLarge,
    ): Shapes = Shapes(
        extraSmall = extraSmall,
        small = small,
        medium = medium,
        large = large,
        extraLarge = extraLarge,
    )

    override fun equals(other: Any?): Boolean {
        if (this === other) return true
        if (other !is Shapes) return false
        if (extraSmall != other.extraSmall) return false
        if (small != other.small) return false
        if (medium != other.medium) return false
        if (large != other.large) return false
        if (extraLarge != other.extraLarge) return false
        return true
    }

    override fun hashCode(): Int {
        var result = extraSmall.hashCode()
        result = 31 * result + small.hashCode()
        result = 31 * result + medium.hashCode()
        result = 31 * result + large.hashCode()
        result = 31 * result + extraLarge.hashCode()
        return result
    }

    override fun toString(): String {
        return "Shapes(" +
            "extraSmall=$extraSmall, " +
            "small=$small, " +
            "medium=$medium, " +
            "large=$large, " +
            "extraLarge=$extraLarge)"
    }
}

/**
 * Contains the default values used by [Shapes]
 */
object ShapeDefaults {
    /** Extra small sized corner shape */
    val ExtraSmall: CornerBasedShape = ShapeTokens.CornerExtraSmall

    /** Small sized corner shape */
    val Small: CornerBasedShape = ShapeTokens.CornerSmall

    /** Medium sized corner shape */
    val Medium: CornerBasedShape = ShapeTokens.CornerMedium

    /** Large sized corner shape */
    val Large: CornerBasedShape = ShapeTokens.CornerLarge

    /** Extra large sized corner shape */
    val ExtraLarge: CornerBasedShape = ShapeTokens.CornerExtraLarge
}

/** Helper function for component shape tokens. Used to grab the top values of a shape parameter. */
internal fun CornerBasedShape.top(): CornerBasedShape {
    return copy(bottomStart = CornerSize(0.0.dp), bottomEnd = CornerSize(0.0.dp))
}

<<<<<<< HEAD
=======
/**
 * Helper function for component shape tokens. Used to grab the bottom values of a shape parameter.
 */
internal fun CornerBasedShape.bottom(): CornerBasedShape {
    return copy(topStart = CornerSize(0.0.dp), topEnd = CornerSize(0.0.dp))
}

/** Helper function for component shape tokens. Used to grab the start values of a shape parameter. */
internal fun CornerBasedShape.start(): CornerBasedShape {
    return copy(topEnd = CornerSize(0.0.dp), bottomEnd = CornerSize(0.0.dp))
}

>>>>>>> 28298029
/** Helper function for component shape tokens. Used to grab the end values of a shape parameter. */
internal fun CornerBasedShape.end(): CornerBasedShape {
    return copy(topStart = CornerSize(0.0.dp), bottomStart = CornerSize(0.0.dp))
}

/**
 * Helper function for component shape tokens. Here is an example on how to use component color
 * tokens:
 * ``MaterialTheme.shapes.fromToken(FabPrimarySmallTokens.ContainerShape)``
 */
internal fun Shapes.fromToken(value: ShapeKeyTokens): Shape {
    return when (value) {
        ShapeKeyTokens.CornerExtraLarge -> extraLarge
        ShapeKeyTokens.CornerExtraLargeTop -> extraLarge.top()
        ShapeKeyTokens.CornerExtraSmall -> extraSmall
        ShapeKeyTokens.CornerExtraSmallTop -> extraSmall.top()
        ShapeKeyTokens.CornerFull -> CircleShape
        ShapeKeyTokens.CornerLarge -> large
        ShapeKeyTokens.CornerLargeEnd -> large.end()
        ShapeKeyTokens.CornerLargeTop -> large.top()
        ShapeKeyTokens.CornerMedium -> medium
        ShapeKeyTokens.CornerNone -> RectangleShape
        ShapeKeyTokens.CornerSmall -> small
    }
}

/** Converts a shape token key to the local shape provided by the theme */
@Composable
internal fun ShapeKeyTokens.toShape(): Shape {
    return MaterialTheme.shapes.fromToken(this)
}

/** CompositionLocal used to specify the default shapes for the surfaces. */
internal val LocalShapes = staticCompositionLocalOf { Shapes() }<|MERGE_RESOLUTION|>--- conflicted
+++ resolved
@@ -23,6 +23,7 @@
 import androidx.compose.material3.tokens.ShapeTokens
 import androidx.compose.runtime.Composable
 import androidx.compose.runtime.Immutable
+import androidx.compose.runtime.ReadOnlyComposable
 import androidx.compose.runtime.staticCompositionLocalOf
 import androidx.compose.ui.graphics.Shape
 import androidx.compose.ui.graphics.RectangleShape
@@ -144,8 +145,6 @@
     return copy(bottomStart = CornerSize(0.0.dp), bottomEnd = CornerSize(0.0.dp))
 }
 
-<<<<<<< HEAD
-=======
 /**
  * Helper function for component shape tokens. Used to grab the bottom values of a shape parameter.
  */
@@ -158,7 +157,6 @@
     return copy(topEnd = CornerSize(0.0.dp), bottomEnd = CornerSize(0.0.dp))
 }
 
->>>>>>> 28298029
 /** Helper function for component shape tokens. Used to grab the end values of a shape parameter. */
 internal fun CornerBasedShape.end(): CornerBasedShape {
     return copy(topStart = CornerSize(0.0.dp), bottomStart = CornerSize(0.0.dp))
@@ -187,6 +185,7 @@
 
 /** Converts a shape token key to the local shape provided by the theme */
 @Composable
+@ReadOnlyComposable
 internal fun ShapeKeyTokens.toShape(): Shape {
     return MaterialTheme.shapes.fromToken(this)
 }
