--- conflicted
+++ resolved
@@ -509,26 +509,6 @@
             value = query,
             onValueChange = onQueryChange,
             modifier =
-<<<<<<< HEAD
-            modifier
-                .sizeIn(
-                    minWidth = SearchBarMinWidth,
-                    maxWidth = SearchBarMaxWidth,
-                    minHeight = InputFieldHeight,
-                )
-                .focusRequester(focusRequester)
-                .onFocusChanged { if (it.isFocused) onExpandedChange(true) }
-                .semantics {
-                    contentDescription = searchSemantics
-                    if (expanded) {
-                        stateDescription = suggestionsAvailableSemantics
-                    }
-                    onClick {
-                        focusRequester.requestFocus()
-                        true
-                    }
-                },
-=======
                 modifier
                     .sizeIn(
                         minWidth = SearchBarMinWidth,
@@ -547,7 +527,6 @@
                             true
                         }
                     },
->>>>>>> 3b3b4bcb
             enabled = enabled,
             singleLine = true,
             textStyle = LocalTextStyle.current.merge(TextStyle(color = textColor)),
@@ -556,31 +535,6 @@
             keyboardActions = KeyboardActions(onSearch = { onSearch(query) }),
             interactionSource = interactionSource,
             decorationBox =
-<<<<<<< HEAD
-            @Composable { innerTextField ->
-                TextFieldDefaults.DecorationBox(
-                    value = query,
-                    innerTextField = innerTextField,
-                    enabled = enabled,
-                    singleLine = true,
-                    visualTransformation = VisualTransformation.None,
-                    interactionSource = interactionSource,
-                    placeholder = placeholder,
-                    leadingIcon =
-                    leadingIcon?.let { leading ->
-                        { Box(Modifier.offset(x = SearchBarIconOffsetX)) { leading() } }
-                    },
-                    trailingIcon =
-                    trailingIcon?.let { trailing ->
-                        { Box(Modifier.offset(x = -SearchBarIconOffsetX)) { trailing() } }
-                    },
-                    shape = SearchBarDefaults.inputFieldShape,
-                    colors = colors,
-                    contentPadding = TextFieldDefaults.contentPaddingWithoutLabel(),
-                    container = {},
-                )
-            }
-=======
                 @Composable { innerTextField ->
                     TextFieldDefaults.DecorationBox(
                         value = query,
@@ -604,7 +558,6 @@
                         container = {},
                     )
                 }
->>>>>>> 3b3b4bcb
         )
 
         val shouldClearFocus = !expanded && focused
@@ -621,15 +574,9 @@
     @Suppress("DEPRECATION")
     @Deprecated(
         message =
-<<<<<<< HEAD
-        "Search bars now take the input field as a parameter. `inputFieldColors` " +
-            "should be passed explicitly to the input field. This parameter will be removed in " +
-            "a future version of the library.",
-=======
             "Search bars now take the input field as a parameter. `inputFieldColors` " +
                 "should be passed explicitly to the input field. This parameter will be removed in " +
                 "a future version of the library.",
->>>>>>> 3b3b4bcb
         replaceWith = ReplaceWith("colors(containerColor, dividerColor)"),
     )
     @Composable
@@ -743,36 +690,6 @@
 @Deprecated(
     message = "Use overload which takes inputField as a parameter",
     replaceWith =
-<<<<<<< HEAD
-    ReplaceWith(
-        "SearchBar(\n" +
-            "    inputField = {\n" +
-            "        SearchBarDefaults.InputField(\n" +
-            "            query = query,\n" +
-            "            onQueryChange = onQueryChange,\n" +
-            "            onSearch = onSearch,\n" +
-            "            expanded = active,\n" +
-            "            onExpandedChange = onActiveChange,\n" +
-            "            enabled = enabled,\n" +
-            "            placeholder = placeholder,\n" +
-            "            leadingIcon = leadingIcon,\n" +
-            "            trailingIcon = trailingIcon,\n" +
-            "            colors = colors.inputFieldColors,\n" +
-            "            interactionSource = interactionSource,\n" +
-            "        )\n" +
-            "    },\n" +
-            "    expanded = active,\n" +
-            "    onExpandedChange = onActiveChange,\n" +
-            "    modifier = modifier,\n" +
-            "    shape = shape,\n" +
-            "    colors = colors,\n" +
-            "    tonalElevation = tonalElevation,\n" +
-            "    shadowElevation = shadowElevation,\n" +
-            "    windowInsets = windowInsets,\n" +
-            "    content = content,\n" +
-            ")"
-    ),
-=======
         ReplaceWith(
             "SearchBar(\n" +
                 "    inputField = {\n" +
@@ -801,7 +718,6 @@
                 "    content = content,\n" +
                 ")"
         ),
->>>>>>> 3b3b4bcb
 )
 @ExperimentalMaterial3Api
 @Composable
@@ -856,35 +772,6 @@
 @Deprecated(
     message = "Use overload which takes inputField as a parameter",
     replaceWith =
-<<<<<<< HEAD
-    ReplaceWith(
-        "DockedSearchBar(\n" +
-            "    inputField = {\n" +
-            "        SearchBarDefaults.InputField(\n" +
-            "            query = query,\n" +
-            "            onQueryChange = onQueryChange,\n" +
-            "            onSearch = onSearch,\n" +
-            "            expanded = active,\n" +
-            "            onExpandedChange = onActiveChange,\n" +
-            "            enabled = enabled,\n" +
-            "            placeholder = placeholder,\n" +
-            "            leadingIcon = leadingIcon,\n" +
-            "            trailingIcon = trailingIcon,\n" +
-            "            colors = colors.inputFieldColors,\n" +
-            "            interactionSource = interactionSource,\n" +
-            "        )\n" +
-            "    },\n" +
-            "    expanded = active,\n" +
-            "    onExpandedChange = onActiveChange,\n" +
-            "    modifier = modifier,\n" +
-            "    shape = shape,\n" +
-            "    colors = colors,\n" +
-            "    tonalElevation = tonalElevation,\n" +
-            "    shadowElevation = shadowElevation,\n" +
-            "    content = content,\n" +
-            ")"
-    ),
-=======
         ReplaceWith(
             "DockedSearchBar(\n" +
                 "    inputField = {\n" +
@@ -912,7 +799,6 @@
                 "    content = content,\n" +
                 ")"
         ),
->>>>>>> 3b3b4bcb
 )
 @ExperimentalMaterial3Api
 @Composable
@@ -960,295 +846,6 @@
         shadowElevation = shadowElevation,
         content = content,
     )
-<<<<<<< HEAD
-
-@OptIn(ExperimentalMaterial3Api::class)
-@Composable
-private fun SearchBarImpl(
-    animationProgress: Animatable<Float, AnimationVector1D>,
-    finalBackProgress: MutableFloatState,
-    firstBackEvent: MutableState<BackEventCompat?>,
-    currentBackEvent: MutableState<BackEventCompat?>,
-    modifier: Modifier = Modifier,
-    inputField: @Composable () -> Unit,
-    shape: Shape = SearchBarDefaults.inputFieldShape,
-    colors: SearchBarColors = SearchBarDefaults.colors(),
-    tonalElevation: Dp = SearchBarDefaults.TonalElevation,
-    shadowElevation: Dp = SearchBarDefaults.ShadowElevation,
-    windowInsets: WindowInsets = SearchBarDefaults.windowInsets,
-    content: @Composable ColumnScope.() -> Unit,
-) {
-    val density = LocalDensity.current
-
-    val defaultInputFieldShape = SearchBarDefaults.inputFieldShape
-    val defaultFullScreenShape = SearchBarDefaults.fullScreenShape
-    val useFullScreenShape by remember {
-        derivedStateOf(structuralEqualityPolicy()) { animationProgress.value == 1f }
-    }
-    val animatedShape =
-        remember(useFullScreenShape, shape) {
-            when {
-                shape == defaultInputFieldShape ->
-                    // The shape can only be animated if it's the default spec value
-                    GenericShape { size, _ ->
-                        val radius =
-                            with(density) {
-                                (SearchBarCornerRadius * (1 - animationProgress.value)).toPx()
-                            }
-                        addRoundRect(RoundRect(size.toRect(), CornerRadius(radius)))
-                    }
-                useFullScreenShape -> defaultFullScreenShape
-                else -> shape
-            }
-        }
-    val surface =
-        @Composable {
-            Surface(
-                shape = animatedShape,
-                color = colors.containerColor,
-                contentColor = contentColorFor(colors.containerColor),
-                tonalElevation = tonalElevation,
-                shadowElevation = shadowElevation,
-                content = {},
-            )
-        }
-
-    val showContent by remember {
-        derivedStateOf(structuralEqualityPolicy()) { animationProgress.value > 0 }
-    }
-    val wrappedContent: (@Composable () -> Unit)? =
-        if (showContent) {
-            {
-                Column(Modifier.graphicsLayer { alpha = animationProgress.value }) {
-                    HorizontalDivider(color = colors.dividerColor)
-                    content()
-                }
-            }
-        } else null
-
-    SearchBarLayout(
-        animationProgress = animationProgress,
-        finalBackProgress = finalBackProgress,
-        firstBackEvent = firstBackEvent,
-        currentBackEvent = currentBackEvent,
-        modifier = modifier,
-        windowInsets = windowInsets,
-        inputField = inputField,
-        surface = surface,
-        content = wrappedContent,
-    )
-}
-
-@OptIn(ExperimentalMaterial3Api::class)
-@Composable
-private fun SearchBarLayout(
-    animationProgress: Animatable<Float, AnimationVector1D>,
-    finalBackProgress: MutableFloatState,
-    firstBackEvent: MutableState<BackEventCompat?>,
-    currentBackEvent: MutableState<BackEventCompat?>,
-    modifier: Modifier,
-    windowInsets: WindowInsets,
-    inputField: @Composable () -> Unit,
-    surface: @Composable () -> Unit,
-    content: (@Composable () -> Unit)?,
-) {
-    // `Modifier.windowInsetsPadding` does not support animation,
-    // so the insets are converted to paddings in the Layout's MeasureScope
-    // and the animation calculations are done manually.
-    val unconsumedInsets = remember { MutableWindowInsets() }
-    Layout(
-        modifier =
-        modifier
-            .zIndex(1f)
-            .onConsumedWindowInsetsChanged { consumedInsets ->
-                unconsumedInsets.insets = windowInsets.exclude(consumedInsets)
-            }
-            .consumeWindowInsets(windowInsets),
-        content = {
-            Box(Modifier.layoutId(LayoutIdSurface), propagateMinConstraints = true) { surface() }
-            Box(Modifier.layoutId(LayoutIdInputField), propagateMinConstraints = true) {
-                inputField()
-            }
-            content?.let { content ->
-                Box(Modifier.layoutId(LayoutIdSearchContent), propagateMinConstraints = true) {
-                    content()
-                }
-            }
-        },
-    ) { measurables, constraints ->
-        @Suppress("NAME_SHADOWING") val animationProgress = animationProgress.value
-
-        val inputFieldMeasurable = measurables.fastFirst { it.layoutId == LayoutIdInputField }
-        val surfaceMeasurable = measurables.fastFirst { it.layoutId == LayoutIdSurface }
-        val contentMeasurable = measurables.fastFirstOrNull { it.layoutId == LayoutIdSearchContent }
-
-        val topPadding = unconsumedInsets.getTop(this) + SearchBarVerticalPadding.roundToPx()
-        val bottomPadding = SearchBarVerticalPadding.roundToPx()
-
-        val defaultStartWidth =
-            constraints.constrainWidth(
-                inputFieldMeasurable.maxIntrinsicWidth(constraints.maxHeight)
-            )
-        val defaultStartHeight =
-            constraints.constrainHeight(
-                inputFieldMeasurable.minIntrinsicHeight(constraints.maxWidth)
-            )
-
-        val predictiveBackStartWidth =
-            (constraints.maxWidth * SearchBarPredictiveBackMinScale).roundToInt()
-        val predictiveBackStartHeight =
-            (constraints.maxHeight * SearchBarPredictiveBackMinScale).roundToInt()
-        val predictiveBackMultiplier =
-            calculatePredictiveBackMultiplier(
-                currentBackEvent.value,
-                animationProgress,
-                finalBackProgress.floatValue
-            )
-
-        val startWidth = lerp(defaultStartWidth, predictiveBackStartWidth, predictiveBackMultiplier)
-        val startHeight =
-            lerp(
-                topPadding + defaultStartHeight,
-                predictiveBackStartHeight,
-                predictiveBackMultiplier
-            )
-
-        val maxWidth = constraints.maxWidth
-        val maxHeight = constraints.maxHeight
-
-        val minWidth = lerp(startWidth, maxWidth, animationProgress)
-        val height = lerp(startHeight, maxHeight, animationProgress)
-
-        // Note: animatedTopPadding decreases w.r.t. animationProgress
-        val animatedTopPadding = lerp(topPadding, 0, animationProgress)
-        val animatedBottomPadding = lerp(0, bottomPadding, animationProgress)
-
-        val inputFieldPlaceable =
-            inputFieldMeasurable.measure(
-                Constraints(
-                    minWidth = minWidth,
-                    maxWidth = maxWidth,
-                    minHeight = defaultStartHeight,
-                    maxHeight = defaultStartHeight,
-                )
-            )
-        val width = inputFieldPlaceable.width
-
-        // As the animation proceeds, the surface loses its padding
-        // and expands to cover the entire container.
-        val surfacePlaceable =
-            surfaceMeasurable.measure(Constraints.fixed(width, height - animatedTopPadding))
-        val contentPlaceable =
-            contentMeasurable?.measure(
-                Constraints(
-                    minWidth = width,
-                    maxWidth = width,
-                    minHeight = 0,
-                    maxHeight =
-                    if (constraints.hasBoundedHeight) {
-                        (constraints.maxHeight -
-                            (topPadding + defaultStartHeight + bottomPadding))
-                            .coerceAtLeast(0)
-                    } else {
-                        constraints.maxHeight
-                    }
-                )
-            )
-
-        layout(width, height) {
-            val minOffsetMargin = SearchBarPredictiveBackMinMargin.roundToPx()
-            val predictiveBackOffsetX =
-                calculatePredictiveBackOffsetX(
-                    constraints = constraints,
-                    minMargin = minOffsetMargin,
-                    currentBackEvent = currentBackEvent.value,
-                    layoutDirection = layoutDirection,
-                    progress = animationProgress,
-                    predictiveBackMultiplier = predictiveBackMultiplier,
-                )
-            val predictiveBackOffsetY =
-                calculatePredictiveBackOffsetY(
-                    constraints = constraints,
-                    minMargin = minOffsetMargin,
-                    currentBackEvent = currentBackEvent.value,
-                    firstBackEvent = firstBackEvent.value,
-                    height = height,
-                    maxOffsetY = SearchBarPredictiveBackMaxOffsetY.roundToPx(),
-                    predictiveBackMultiplier = predictiveBackMultiplier,
-                )
-
-            surfacePlaceable.placeRelative(
-                predictiveBackOffsetX,
-                predictiveBackOffsetY + animatedTopPadding,
-            )
-            inputFieldPlaceable.placeRelative(
-                predictiveBackOffsetX,
-                predictiveBackOffsetY + topPadding,
-            )
-            contentPlaceable?.placeRelative(
-                predictiveBackOffsetX,
-                predictiveBackOffsetY +
-                    topPadding +
-                    inputFieldPlaceable.height +
-                    animatedBottomPadding,
-            )
-        }
-    }
-}
-
-private fun calculatePredictiveBackMultiplier(
-    currentBackEvent: BackEventCompat?,
-    progress: Float,
-    finalBackProgress: Float
-) =
-    when {
-        currentBackEvent == null -> 0f // Not in predictive back at all.
-        finalBackProgress.isNaN() -> 1f // User is currently swiping predictive back.
-        finalBackProgress <= 0 -> 0f // Safety check for divide by zero.
-        else -> progress / finalBackProgress // User has released predictive back swipe.
-    }
-
-private fun calculatePredictiveBackOffsetX(
-    constraints: Constraints,
-    minMargin: Int,
-    currentBackEvent: BackEventCompat?,
-    layoutDirection: LayoutDirection,
-    progress: Float,
-    predictiveBackMultiplier: Float
-): Int {
-    if (currentBackEvent == null || predictiveBackMultiplier == 0f) {
-        return 0
-    }
-    val directionMultiplier = 1 // if (currentBackEvent.swipeEdge == BackEventCompat.EDGE_LEFT) 1 else -1
-    val rtlMultiplier = if (layoutDirection == LayoutDirection.Ltr) 1 else -1
-    val maxOffsetX = (constraints.maxWidth * SearchBarPredictiveBackMaxOffsetXRatio) - minMargin
-    val interpolatedOffsetX = maxOffsetX * (1 - progress)
-    return (interpolatedOffsetX * predictiveBackMultiplier * directionMultiplier * rtlMultiplier)
-        .roundToInt()
-}
-
-private fun calculatePredictiveBackOffsetY(
-    constraints: Constraints,
-    minMargin: Int,
-    currentBackEvent: BackEventCompat?,
-    firstBackEvent: BackEventCompat?,
-    height: Int,
-    maxOffsetY: Int,
-    predictiveBackMultiplier: Float
-): Int {
-    if (firstBackEvent == null || currentBackEvent == null || predictiveBackMultiplier == 0f) {
-        return 0
-    }
-    val availableVerticalSpace = max(0, (constraints.maxHeight - height) / 2 - minMargin)
-    val adjustedMaxOffsetY = min(availableVerticalSpace, maxOffsetY)
-    val yDelta = currentBackEvent.touchY - firstBackEvent.touchY
-    val yProgress = abs(yDelta) / constraints.maxHeight
-    val directionMultiplier = sign(yDelta)
-    val interpolatedOffsetY = lerp(0, adjustedMaxOffsetY, yProgress)
-    return (interpolatedOffsetY * predictiveBackMultiplier * directionMultiplier).roundToInt()
-}
-
-=======
 
 @OptIn(ExperimentalMaterial3Api::class)
 @Composable
@@ -1536,7 +1133,6 @@
     return (interpolatedOffsetY * predictiveBackMultiplier * directionMultiplier).roundToInt()
 }
 
->>>>>>> 3b3b4bcb
 private val UnspecifiedTextFieldColors: TextFieldColors =
     TextFieldColors(
         focusedTextColor = Color.Unspecified,
