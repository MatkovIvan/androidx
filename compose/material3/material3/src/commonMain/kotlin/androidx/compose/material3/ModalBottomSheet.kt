/*
 * Copyright 2024 The Android Open Source Project
 *
 * Licensed under the Apache License, Version 2.0 (the "License");
 * you may not use this file except in compliance with the License.
 * You may obtain a copy of the License at
 *
 *      http://www.apache.org/licenses/LICENSE-2.0
 *
 * Unless required by applicable law or agreed to in writing, software
 * distributed under the License is distributed on an "AS IS" BASIS,
 * WITHOUT WARRANTIES OR CONDITIONS OF ANY KIND, either express or implied.
 * See the License for the specific language governing permissions and
 * limitations under the License.
 */

package androidx.compose.material3

import androidx.compose.animation.core.Animatable
import androidx.compose.animation.core.AnimationVector1D
import androidx.compose.animation.core.TweenSpec
import androidx.compose.animation.core.animateFloatAsState
import androidx.compose.foundation.Canvas
import androidx.compose.foundation.gestures.Orientation
import androidx.compose.foundation.gestures.detectTapGestures
import androidx.compose.foundation.gestures.draggable
import androidx.compose.foundation.layout.Box
import androidx.compose.foundation.layout.BoxScope
import androidx.compose.foundation.layout.Column
import androidx.compose.foundation.layout.ColumnScope
import androidx.compose.foundation.layout.PaddingValues
import androidx.compose.foundation.layout.WindowInsets
import androidx.compose.foundation.layout.fillMaxSize
import androidx.compose.foundation.layout.fillMaxWidth
import androidx.compose.foundation.layout.imePadding
import androidx.compose.foundation.layout.widthIn
import androidx.compose.foundation.layout.windowInsetsPadding
import androidx.compose.material3.SheetValue.Expanded
import androidx.compose.material3.SheetValue.Hidden
import androidx.compose.material3.SheetValue.PartiallyExpanded
import androidx.compose.material3.internal.DraggableAnchors
import androidx.compose.material3.internal.Strings
import androidx.compose.material3.internal.draggableAnchors
import androidx.compose.material3.internal.getString
import androidx.compose.runtime.Composable
import androidx.compose.runtime.Immutable
import androidx.compose.runtime.LaunchedEffect
import androidx.compose.runtime.getValue
import androidx.compose.runtime.remember
import androidx.compose.runtime.rememberCoroutineScope
import androidx.compose.ui.Alignment
import androidx.compose.ui.Modifier
import androidx.compose.ui.graphics.Color
import androidx.compose.ui.graphics.GraphicsLayerScope
import androidx.compose.ui.graphics.Shape
import androidx.compose.ui.graphics.TransformOrigin
import androidx.compose.ui.graphics.graphicsLayer
import androidx.compose.ui.graphics.isSpecified
import androidx.compose.ui.input.nestedscroll.nestedScroll
import androidx.compose.ui.input.pointer.pointerInput
import androidx.compose.ui.semantics.collapse
import androidx.compose.ui.semantics.contentDescription
import androidx.compose.ui.semantics.dismiss
import androidx.compose.ui.semantics.expand
import androidx.compose.ui.semantics.onClick
import androidx.compose.ui.semantics.paneTitle
import androidx.compose.ui.semantics.semantics
import androidx.compose.ui.unit.Dp
import androidx.compose.ui.unit.dp
import androidx.compose.ui.util.lerp
import kotlin.math.max
import kotlin.math.min
import kotlinx.coroutines.CoroutineScope
import kotlinx.coroutines.launch

/**
 * <a href="https://m3.material.io/components/bottom-sheets/overview" class="external"
 * target="_blank">Material Design modal bottom sheet</a>.
 *
 * Modal bottom sheets are used as an alternative to inline menus or simple dialogs on mobile,
 * especially when offering a long list of action items, or when items require longer descriptions
 * and icons. Like dialogs, modal bottom sheets appear in front of app content, disabling all other
 * app functionality when they appear, and remaining on screen until confirmed, dismissed, or a
 * required action has been taken.
 *
 * ![Bottom sheet
 * image](https://developer.android.com/images/reference/androidx/compose/material3/bottom_sheet.png)
 *
 * A simple example of a modal bottom sheet looks like this:
 *
 * @sample androidx.compose.material3.samples.ModalBottomSheetSample
 * @param onDismissRequest Executes when the user clicks outside of the bottom sheet, after sheet
 *   animates to [Hidden].
 * @param modifier Optional [Modifier] for the bottom sheet.
 * @param sheetState The state of the bottom sheet.
 * @param sheetMaxWidth [Dp] that defines what the maximum width the sheet will take. Pass in
 *   [Dp.Unspecified] for a sheet that spans the entire screen width.
 * @param shape The shape of the bottom sheet.
 * @param containerColor The color used for the background of this bottom sheet
 * @param contentColor The preferred color for content inside this bottom sheet. Defaults to either
 *   the matching content color for [containerColor], or to the current [LocalContentColor] if
 *   [containerColor] is not a color from the theme.
 * @param tonalElevation when [containerColor] is [ColorScheme.surface], a translucent primary color
 *   overlay is applied on top of the container. A higher tonal elevation value will result in a
 *   darker color in light theme and lighter color in dark theme. See also: [Surface].
 * @param scrimColor Color of the scrim that obscures content when the bottom sheet is open.
 * @param dragHandle Optional visual marker to swipe the bottom sheet.
 * @param contentWindowInsets window insets to be passed to the bottom sheet content via
 *   [PaddingValues] params.
 * @param properties [ModalBottomSheetProperties] for further customization of this modal bottom
 *   sheet's window behavior.
 * @param content The content to be displayed inside the bottom sheet.
 */
@Composable
@ExperimentalMaterial3Api
fun ModalBottomSheet(
    onDismissRequest: () -> Unit,
    modifier: Modifier = Modifier,
    sheetState: SheetState = rememberModalBottomSheetState(),
    sheetMaxWidth: Dp = BottomSheetDefaults.SheetMaxWidth,
    shape: Shape = BottomSheetDefaults.ExpandedShape,
    containerColor: Color = BottomSheetDefaults.ContainerColor,
    contentColor: Color = contentColorFor(containerColor),
    tonalElevation: Dp = 0.dp,
    scrimColor: Color = BottomSheetDefaults.ScrimColor,
    dragHandle: @Composable (() -> Unit)? = { BottomSheetDefaults.DragHandle() },
    contentWindowInsets: @Composable () -> WindowInsets = { BottomSheetDefaults.windowInsets },
    properties: ModalBottomSheetProperties = ModalBottomSheetDefaults.properties,
    content: @Composable ColumnScope.() -> Unit,
) {
    val scope = rememberCoroutineScope()
    val animateToDismiss: () -> Unit = {
        if (sheetState.anchoredDraggableState.confirmValueChange(Hidden)) {
            scope
                .launch { sheetState.hide() }
                .invokeOnCompletion {
                    if (!sheetState.isVisible) {
                        onDismissRequest()
                    }
                }
        }
    }
    val settleToDismiss: (velocity: Float) -> Unit = {
        scope
            .launch { sheetState.settle(it) }
            .invokeOnCompletion { if (!sheetState.isVisible) onDismissRequest() }
    }

    val predictiveBackProgress = remember { Animatable(initialValue = 0f) }

    ModalBottomSheetDialog(
        properties = properties,
        onDismissRequest = {
            if (sheetState.currentValue == Expanded && sheetState.hasPartiallyExpandedState) {
                // Smoothly animate away predictive back transformations since we are not fully
                // dismissing. We don't need to do this in the else below because we want to
                // preserve the predictive back transformations (scale) during the hide animation.
                scope.launch { predictiveBackProgress.animateTo(0f) }
                scope.launch { sheetState.partialExpand() }
            } else { // Is expanded without collapsed state or is collapsed.
                scope.launch { sheetState.hide() }.invokeOnCompletion { onDismissRequest() }
            }
        },
        predictiveBackProgress = predictiveBackProgress,
    ) {
        Box(modifier = Modifier.fillMaxSize().imePadding()) {
            Scrim(
                color = scrimColor,
                onDismissRequest = animateToDismiss,
                visible = sheetState.targetValue != Hidden
            )
            ModalBottomSheetContent(
                predictiveBackProgress,
                scope,
                animateToDismiss,
                settleToDismiss,
                modifier,
                sheetState,
                sheetMaxWidth,
                shape,
                containerColor,
                contentColor,
                tonalElevation,
                dragHandle,
                contentWindowInsets,
                content
            )
        }
    }
    if (sheetState.hasExpandedState) {
        LaunchedEffect(sheetState) { sheetState.show() }
    }
}

@Composable
@ExperimentalMaterial3Api
internal fun BoxScope.ModalBottomSheetContent(
    predictiveBackProgress: Animatable<Float, AnimationVector1D>,
    scope: CoroutineScope,
    animateToDismiss: () -> Unit,
    settleToDismiss: (velocity: Float) -> Unit,
    modifier: Modifier = Modifier,
    sheetState: SheetState = rememberModalBottomSheetState(),
    sheetMaxWidth: Dp = BottomSheetDefaults.SheetMaxWidth,
    shape: Shape = BottomSheetDefaults.ExpandedShape,
    containerColor: Color = BottomSheetDefaults.ContainerColor,
    contentColor: Color = contentColorFor(containerColor),
    tonalElevation: Dp = BottomSheetDefaults.Elevation,
    dragHandle: @Composable (() -> Unit)? = { BottomSheetDefaults.DragHandle() },
    contentWindowInsets: @Composable () -> WindowInsets = { BottomSheetDefaults.windowInsets },
    content: @Composable ColumnScope.() -> Unit
) {
    val bottomSheetPaneTitle = getString(string = Strings.BottomSheetPaneTitle)

    Surface(
        modifier =
<<<<<<< HEAD
        modifier
            .align(Alignment.TopCenter)
            .widthIn(max = sheetMaxWidth)
            .fillMaxWidth()
            .graphicsLayer {
                val sheetOffset = sheetState.anchoredDraggableState.offset
                val sheetHeight = size.height
                if (!sheetOffset.isNaN() && !sheetHeight.isNaN() && sheetHeight != 0f) {
                    val progress = predictiveBackProgress.value
                    scaleX = calculatePredictiveBackScaleX(progress)
                    scaleY = calculatePredictiveBackScaleY(progress)
                    transformOrigin =
                        TransformOrigin(0.5f, (sheetOffset + sheetHeight) / sheetHeight)
                }
            }
            .nestedScroll(
                remember(sheetState) {
                    ConsumeSwipeWithinBottomSheetBoundsNestedScrollConnection(
                        sheetState = sheetState,
                        orientation = Orientation.Vertical,
                        onFling = settleToDismiss
                    )
                }
            )
            .draggableAnchors(sheetState.anchoredDraggableState, Orientation.Vertical) {
=======
            modifier
                .align(Alignment.TopCenter)
                .widthIn(max = sheetMaxWidth)
                .fillMaxWidth()
                .nestedScroll(
                    remember(sheetState) {
                        ConsumeSwipeWithinBottomSheetBoundsNestedScrollConnection(
                            sheetState = sheetState,
                            orientation = Orientation.Vertical,
                            onFling = settleToDismiss
                        )
                    }
                )
                .draggableAnchors(sheetState.anchoredDraggableState, Orientation.Vertical) {
>>>>>>> 8b5ab348
                    sheetSize,
                    constraints ->
                val fullHeight = constraints.maxHeight.toFloat()
                val newAnchors = DraggableAnchors {
                    Hidden at fullHeight
                    if (
                        sheetSize.height > (fullHeight / 2) && !sheetState.skipPartiallyExpanded
                    ) {
                        PartiallyExpanded at fullHeight / 2f
                    }
                    if (sheetSize.height != 0) {
                        Expanded at max(0f, fullHeight - sheetSize.height)
                    }
                }
<<<<<<< HEAD
                val newTarget =
                    when (sheetState.anchoredDraggableState.targetValue) {
                        Hidden -> Hidden
                        PartiallyExpanded,
                        Expanded -> {
                            val hasPartiallyExpandedState =
                                newAnchors.hasAnchorFor(PartiallyExpanded)
                            val newTarget =
                                if (hasPartiallyExpandedState) PartiallyExpanded
                                else if (newAnchors.hasAnchorFor(Expanded)) Expanded else Hidden
                            newTarget
                        }
                    }
                return@draggableAnchors newAnchors to newTarget
            }
            .draggable(
                state = sheetState.anchoredDraggableState.draggableState,
                orientation = Orientation.Vertical,
                enabled = sheetState.isVisible,
                startDragImmediately = sheetState.anchoredDraggableState.isAnimationRunning,
                onDragStopped = { settleToDismiss(it) }
            )
            .semantics { paneTitle = bottomSheetPaneTitle },
=======
                .draggable(
                    state = sheetState.anchoredDraggableState.draggableState,
                    orientation = Orientation.Vertical,
                    enabled = sheetState.isVisible,
                    startDragImmediately = sheetState.anchoredDraggableState.isAnimationRunning,
                    onDragStopped = { settleToDismiss(it) }
                )
                .semantics { paneTitle = bottomSheetPaneTitle }
                .graphicsLayer {
                    val sheetOffset = sheetState.anchoredDraggableState.offset
                    val sheetHeight = size.height
                    if (!sheetOffset.isNaN() && !sheetHeight.isNaN() && sheetHeight != 0f) {
                        val progress = predictiveBackProgress.value
                        scaleX = calculatePredictiveBackScaleX(progress)
                        scaleY = calculatePredictiveBackScaleY(progress)
                        transformOrigin =
                            TransformOrigin(0.5f, (sheetOffset + sheetHeight) / sheetHeight)
                    }
                },
>>>>>>> 8b5ab348
        shape = shape,
        color = containerColor,
        contentColor = contentColor,
        tonalElevation = tonalElevation,
    ) {
        Column(
            Modifier.fillMaxWidth().windowInsetsPadding(contentWindowInsets()).graphicsLayer {
                val progress = predictiveBackProgress.value
                val predictiveBackScaleX = calculatePredictiveBackScaleX(progress)
                val predictiveBackScaleY = calculatePredictiveBackScaleY(progress)

                // Preserve the original aspect ratio and alignment of the child content.
                scaleY =
                    if (predictiveBackScaleY != 0f) predictiveBackScaleX / predictiveBackScaleY
                    else 1f
                transformOrigin = PredictiveBackChildTransformOrigin
            }
        ) {
            if (dragHandle != null) {
                val collapseActionLabel = getString(Strings.BottomSheetPartialExpandDescription)
                val dismissActionLabel = getString(Strings.BottomSheetDismissDescription)
                val expandActionLabel = getString(Strings.BottomSheetExpandDescription)
                Box(
                    Modifier.align(Alignment.CenterHorizontally).semantics(
                        mergeDescendants = true
                    ) {
                        // Provides semantics to interact with the bottomsheet based on its
                        // current value.
                        with(sheetState) {
                            dismiss(dismissActionLabel) {
                                animateToDismiss()
                                true
                            }
                            if (currentValue == PartiallyExpanded) {
                                expand(expandActionLabel) {
                                    if (anchoredDraggableState.confirmValueChange(Expanded)) {
                                        scope.launch { sheetState.expand() }
                                    }
                                    true
                                }
                            } else if (hasPartiallyExpandedState) {
                                collapse(collapseActionLabel) {
                                    if (
                                        anchoredDraggableState.confirmValueChange(PartiallyExpanded)
                                    ) {
                                        scope.launch { partialExpand() }
                                    }
                                    true
                                }
                            }
                        }
                    }
                ) {
                    dragHandle()
                }
            }
            content()
        }
    }
}

private fun GraphicsLayerScope.calculatePredictiveBackScaleX(progress: Float): Float {
    val width = size.width
    return if (width.isNaN() || width == 0f) {
        1f
    } else {
        1f - lerp(0f, min(PredictiveBackMaxScaleXDistance.toPx(), width), progress) / width
    }
}

private fun GraphicsLayerScope.calculatePredictiveBackScaleY(progress: Float): Float {
    val height = size.height
    return if (height.isNaN() || height == 0f) {
        1f
    } else {
        1f - lerp(0f, min(PredictiveBackMaxScaleYDistance.toPx(), height), progress) / height
    }
}

/**
 * Properties used to customize the behavior of a [ModalBottomSheet].
 *
 * @param shouldDismissOnBackPress Whether the modal bottom sheet can be dismissed by pressing the
 *   back button. If true, pressing the back button will call onDismissRequest.
 */
@Immutable
@ExperimentalMaterial3Api
expect class ModalBottomSheetProperties(
    shouldDismissOnBackPress: Boolean = true,
) {
    val shouldDismissOnBackPress: Boolean
}

/** Default values for [ModalBottomSheet] */
@Immutable
@ExperimentalMaterial3Api
expect object ModalBottomSheetDefaults {

    /** Properties used to customize the behavior of a [ModalBottomSheet]. */
    val properties: ModalBottomSheetProperties
}

/**
 * Create and [remember] a [SheetState] for [ModalBottomSheet].
 *
 * @param skipPartiallyExpanded Whether the partially expanded state, if the sheet is tall enough,
 *   should be skipped. If true, the sheet will always expand to the [Expanded] state and move to
 *   the [Hidden] state when hiding the sheet, either programmatically or by user interaction.
 * @param confirmValueChange Optional callback invoked to confirm or veto a pending state change.
 */
@Composable
@ExperimentalMaterial3Api
fun rememberModalBottomSheetState(
    skipPartiallyExpanded: Boolean = false,
    confirmValueChange: (SheetValue) -> Boolean = { true },
) =
    rememberSheetState(
        skipPartiallyExpanded = skipPartiallyExpanded,
        confirmValueChange = confirmValueChange,
        initialValue = Hidden,
    )

@Composable
private fun Scrim(color: Color, onDismissRequest: () -> Unit, visible: Boolean) {
    if (color.isSpecified) {
        val alpha by
        animateFloatAsState(targetValue = if (visible) 1f else 0f, animationSpec = TweenSpec())
        val closeSheet = getString(Strings.CloseSheet)
        val dismissSheet =
            if (visible) {
                Modifier.pointerInput(onDismissRequest) { detectTapGestures { onDismissRequest() } }
                    .semantics(mergeDescendants = true) {
                        contentDescription = closeSheet
                        onClick {
                            onDismissRequest()
                            true
                        }
                    }
            } else {
                Modifier
            }
        Canvas(Modifier.fillMaxSize().then(dismissSheet)) {
            drawRect(color = color, alpha = alpha.coerceIn(0f, 1f))
        }
    }
}

@OptIn(ExperimentalMaterial3Api::class)
@Composable
internal expect fun ModalBottomSheetDialog(
    onDismissRequest: () -> Unit,
    properties: ModalBottomSheetProperties,
    predictiveBackProgress: Animatable<Float, AnimationVector1D>,
    content: @Composable () -> Unit
)

private val PredictiveBackMaxScaleXDistance = 48.dp
private val PredictiveBackMaxScaleYDistance = 24.dp
private val PredictiveBackChildTransformOrigin = TransformOrigin(0.5f, 0f)<|MERGE_RESOLUTION|>--- conflicted
+++ resolved
@@ -214,33 +214,6 @@
 
     Surface(
         modifier =
-<<<<<<< HEAD
-        modifier
-            .align(Alignment.TopCenter)
-            .widthIn(max = sheetMaxWidth)
-            .fillMaxWidth()
-            .graphicsLayer {
-                val sheetOffset = sheetState.anchoredDraggableState.offset
-                val sheetHeight = size.height
-                if (!sheetOffset.isNaN() && !sheetHeight.isNaN() && sheetHeight != 0f) {
-                    val progress = predictiveBackProgress.value
-                    scaleX = calculatePredictiveBackScaleX(progress)
-                    scaleY = calculatePredictiveBackScaleY(progress)
-                    transformOrigin =
-                        TransformOrigin(0.5f, (sheetOffset + sheetHeight) / sheetHeight)
-                }
-            }
-            .nestedScroll(
-                remember(sheetState) {
-                    ConsumeSwipeWithinBottomSheetBoundsNestedScrollConnection(
-                        sheetState = sheetState,
-                        orientation = Orientation.Vertical,
-                        onFling = settleToDismiss
-                    )
-                }
-            )
-            .draggableAnchors(sheetState.anchoredDraggableState, Orientation.Vertical) {
-=======
             modifier
                 .align(Alignment.TopCenter)
                 .widthIn(max = sheetMaxWidth)
@@ -255,46 +228,35 @@
                     }
                 )
                 .draggableAnchors(sheetState.anchoredDraggableState, Orientation.Vertical) {
->>>>>>> 8b5ab348
-                    sheetSize,
-                    constraints ->
-                val fullHeight = constraints.maxHeight.toFloat()
-                val newAnchors = DraggableAnchors {
-                    Hidden at fullHeight
-                    if (
-                        sheetSize.height > (fullHeight / 2) && !sheetState.skipPartiallyExpanded
-                    ) {
-                        PartiallyExpanded at fullHeight / 2f
-                    }
-                    if (sheetSize.height != 0) {
-                        Expanded at max(0f, fullHeight - sheetSize.height)
-                    }
+                        sheetSize,
+                        constraints ->
+                    val fullHeight = constraints.maxHeight.toFloat()
+                    val newAnchors = DraggableAnchors {
+                        Hidden at fullHeight
+                        if (
+                            sheetSize.height > (fullHeight / 2) && !sheetState.skipPartiallyExpanded
+                        ) {
+                            PartiallyExpanded at fullHeight / 2f
+                        }
+                        if (sheetSize.height != 0) {
+                            Expanded at max(0f, fullHeight - sheetSize.height)
+                        }
+                    }
+                    val newTarget =
+                        when (sheetState.anchoredDraggableState.targetValue) {
+                            Hidden -> Hidden
+                            PartiallyExpanded,
+                            Expanded -> {
+                                val hasPartiallyExpandedState =
+                                    newAnchors.hasAnchorFor(PartiallyExpanded)
+                                val newTarget =
+                                    if (hasPartiallyExpandedState) PartiallyExpanded
+                                    else if (newAnchors.hasAnchorFor(Expanded)) Expanded else Hidden
+                                newTarget
+                            }
+                        }
+                    return@draggableAnchors newAnchors to newTarget
                 }
-<<<<<<< HEAD
-                val newTarget =
-                    when (sheetState.anchoredDraggableState.targetValue) {
-                        Hidden -> Hidden
-                        PartiallyExpanded,
-                        Expanded -> {
-                            val hasPartiallyExpandedState =
-                                newAnchors.hasAnchorFor(PartiallyExpanded)
-                            val newTarget =
-                                if (hasPartiallyExpandedState) PartiallyExpanded
-                                else if (newAnchors.hasAnchorFor(Expanded)) Expanded else Hidden
-                            newTarget
-                        }
-                    }
-                return@draggableAnchors newAnchors to newTarget
-            }
-            .draggable(
-                state = sheetState.anchoredDraggableState.draggableState,
-                orientation = Orientation.Vertical,
-                enabled = sheetState.isVisible,
-                startDragImmediately = sheetState.anchoredDraggableState.isAnimationRunning,
-                onDragStopped = { settleToDismiss(it) }
-            )
-            .semantics { paneTitle = bottomSheetPaneTitle },
-=======
                 .draggable(
                     state = sheetState.anchoredDraggableState.draggableState,
                     orientation = Orientation.Vertical,
@@ -314,7 +276,6 @@
                             TransformOrigin(0.5f, (sheetOffset + sheetHeight) / sheetHeight)
                     }
                 },
->>>>>>> 8b5ab348
         shape = shape,
         color = containerColor,
         contentColor = contentColor,
