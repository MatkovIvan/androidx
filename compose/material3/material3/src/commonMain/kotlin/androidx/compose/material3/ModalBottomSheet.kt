/*
 * Copyright 2024 The Android Open Source Project
 *
 * Licensed under the Apache License, Version 2.0 (the "License");
 * you may not use this file except in compliance with the License.
 * You may obtain a copy of the License at
 *
 *      http://www.apache.org/licenses/LICENSE-2.0
 *
 * Unless required by applicable law or agreed to in writing, software
 * distributed under the License is distributed on an "AS IS" BASIS,
 * WITHOUT WARRANTIES OR CONDITIONS OF ANY KIND, either express or implied.
 * See the License for the specific language governing permissions and
 * limitations under the License.
 */

package androidx.compose.material3

import androidx.compose.animation.core.Animatable
import androidx.compose.animation.core.AnimationVector1D
import androidx.compose.animation.core.FiniteAnimationSpec
import androidx.compose.animation.core.animateFloatAsState
import androidx.compose.foundation.Canvas
import androidx.compose.foundation.gestures.Orientation
import androidx.compose.foundation.gestures.detectTapGestures
import androidx.compose.foundation.gestures.draggable
import androidx.compose.foundation.layout.Box
import androidx.compose.foundation.layout.BoxScope
import androidx.compose.foundation.layout.Column
import androidx.compose.foundation.layout.ColumnScope
import androidx.compose.foundation.layout.PaddingValues
import androidx.compose.foundation.layout.WindowInsets
import androidx.compose.foundation.layout.fillMaxSize
import androidx.compose.foundation.layout.fillMaxWidth
import androidx.compose.foundation.layout.imePadding
import androidx.compose.foundation.layout.widthIn
import androidx.compose.foundation.layout.windowInsetsPadding
import androidx.compose.material3.SheetValue.Expanded
import androidx.compose.material3.SheetValue.Hidden
import androidx.compose.material3.SheetValue.PartiallyExpanded
import androidx.compose.material3.internal.DraggableAnchors
import androidx.compose.material3.internal.Strings
import androidx.compose.material3.internal.draggableAnchors
import androidx.compose.material3.internal.getString
import androidx.compose.material3.tokens.MotionSchemeKeyTokens
import androidx.compose.runtime.Composable
import androidx.compose.runtime.Immutable
import androidx.compose.runtime.LaunchedEffect
import androidx.compose.runtime.SideEffect
import androidx.compose.runtime.getValue
import androidx.compose.runtime.remember
import androidx.compose.runtime.rememberCoroutineScope
import androidx.compose.ui.Alignment
import androidx.compose.ui.Modifier
import androidx.compose.ui.graphics.Color
import androidx.compose.ui.graphics.GraphicsLayerScope
import androidx.compose.ui.graphics.Shape
import androidx.compose.ui.graphics.TransformOrigin
import androidx.compose.ui.graphics.graphicsLayer
import androidx.compose.ui.graphics.isSpecified
import androidx.compose.ui.input.nestedscroll.nestedScroll
import androidx.compose.ui.input.pointer.pointerInput
import androidx.compose.ui.semantics.collapse
import androidx.compose.ui.semantics.contentDescription
import androidx.compose.ui.semantics.dismiss
import androidx.compose.ui.semantics.expand
import androidx.compose.ui.semantics.isTraversalGroup
import androidx.compose.ui.semantics.onClick
import androidx.compose.ui.semantics.paneTitle
import androidx.compose.ui.semantics.semantics
import androidx.compose.ui.semantics.traversalIndex
import androidx.compose.ui.unit.Dp
import androidx.compose.ui.unit.dp
import androidx.compose.ui.util.lerp
import kotlin.math.max
import kotlin.math.min
import kotlinx.coroutines.CoroutineScope
import kotlinx.coroutines.launch

/**
 * <a href="https://m3.material.io/components/bottom-sheets/overview" class="external"
 * target="_blank">Material Design modal bottom sheet</a>.
 *
 * Modal bottom sheets are used as an alternative to inline menus or simple dialogs on mobile,
 * especially when offering a long list of action items, or when items require longer descriptions
 * and icons. Like dialogs, modal bottom sheets appear in front of app content, disabling all other
 * app functionality when they appear, and remaining on screen until confirmed, dismissed, or a
 * required action has been taken.
 *
 * ![Bottom sheet
 * image](https://developer.android.com/images/reference/androidx/compose/material3/bottom_sheet.png)
 *
 * A simple example of a modal bottom sheet looks like this:
 *
 * @sample androidx.compose.material3.samples.ModalBottomSheetSample
 * @param onDismissRequest Executes when the user clicks outside of the bottom sheet, after sheet
 *   animates to [Hidden].
 * @param modifier Optional [Modifier] for the bottom sheet.
 * @param sheetState The state of the bottom sheet.
 * @param sheetMaxWidth [Dp] that defines what the maximum width the sheet will take. Pass in
 *   [Dp.Unspecified] for a sheet that spans the entire screen width.
 * @param shape The shape of the bottom sheet.
 * @param containerColor The color used for the background of this bottom sheet
 * @param contentColor The preferred color for content inside this bottom sheet. Defaults to either
 *   the matching content color for [containerColor], or to the current [LocalContentColor] if
 *   [containerColor] is not a color from the theme.
 * @param tonalElevation when [containerColor] is [ColorScheme.surface], a translucent primary color
 *   overlay is applied on top of the container. A higher tonal elevation value will result in a
 *   darker color in light theme and lighter color in dark theme. See also: [Surface].
 * @param scrimColor Color of the scrim that obscures content when the bottom sheet is open.
 * @param dragHandle Optional visual marker to swipe the bottom sheet.
 * @param contentWindowInsets window insets to be passed to the bottom sheet content via
 *   [PaddingValues] params.
 * @param properties [ModalBottomSheetProperties] for further customization of this modal bottom
 *   sheet's window behavior.
 * @param content The content to be displayed inside the bottom sheet.
 */
@Composable
@ExperimentalMaterial3Api
fun ModalBottomSheet(
    onDismissRequest: () -> Unit,
    modifier: Modifier = Modifier,
    sheetState: SheetState = rememberModalBottomSheetState(),
    sheetMaxWidth: Dp = BottomSheetDefaults.SheetMaxWidth,
    shape: Shape = BottomSheetDefaults.ExpandedShape,
    containerColor: Color = BottomSheetDefaults.ContainerColor,
    contentColor: Color = contentColorFor(containerColor),
    tonalElevation: Dp = 0.dp,
    scrimColor: Color = BottomSheetDefaults.ScrimColor,
    dragHandle: @Composable (() -> Unit)? = { BottomSheetDefaults.DragHandle() },
    contentWindowInsets: @Composable () -> WindowInsets = { BottomSheetDefaults.windowInsets },
    properties: ModalBottomSheetProperties = ModalBottomSheetDefaults.properties,
    content: @Composable ColumnScope.() -> Unit,
) {
    // TODO Load the motionScheme tokens from the component tokens file
    val anchoredDraggableMotion: FiniteAnimationSpec<Float> =
        MotionSchemeKeyTokens.DefaultSpatial.value()
    val showMotion: FiniteAnimationSpec<Float> = MotionSchemeKeyTokens.DefaultSpatial.value()
    val hideMotion: FiniteAnimationSpec<Float> = MotionSchemeKeyTokens.FastEffects.value()

    SideEffect {
        sheetState.showMotionSpec = showMotion
        sheetState.hideMotionSpec = hideMotion
        sheetState.anchoredDraggableMotionSpec = anchoredDraggableMotion
    }
    val scope = rememberCoroutineScope()
    val animateToDismiss: () -> Unit = {
        if (sheetState.anchoredDraggableState.confirmValueChange(Hidden)) {
            scope
                .launch { sheetState.hide() }
                .invokeOnCompletion {
                    if (!sheetState.isVisible) {
                        onDismissRequest()
                    }
                }
        }
    }
    val settleToDismiss: (velocity: Float) -> Unit = {
        scope
            .launch { sheetState.settle(it) }
            .invokeOnCompletion { if (!sheetState.isVisible) onDismissRequest() }
    }

    val predictiveBackProgress = remember { Animatable(initialValue = 0f) }

    ModalBottomSheetDialog(
        properties = properties,
        onDismissRequest = {
            if (sheetState.currentValue == Expanded && sheetState.hasPartiallyExpandedState) {
                // Smoothly animate away predictive back transformations since we are not fully
                // dismissing. We don't need to do this in the else below because we want to
                // preserve the predictive back transformations (scale) during the hide animation.
                scope.launch { predictiveBackProgress.animateTo(0f) }
                scope.launch { sheetState.partialExpand() }
            } else { // Is expanded without collapsed state or is collapsed.
                scope.launch { sheetState.hide() }.invokeOnCompletion { onDismissRequest() }
            }
        },
        predictiveBackProgress = predictiveBackProgress,
    ) {
        Box(modifier = Modifier.fillMaxSize().imePadding().semantics { isTraversalGroup = true }) {
            Scrim(
                color = scrimColor,
                onDismissRequest = animateToDismiss,
                visible = sheetState.targetValue != Hidden,
            )
            ModalBottomSheetContent(
                predictiveBackProgress,
                scope,
                animateToDismiss,
                settleToDismiss,
                modifier,
                sheetState,
                sheetMaxWidth,
                shape,
                containerColor,
                contentColor,
                tonalElevation,
                dragHandle,
                contentWindowInsets,
                content
            )
        }
    }
    if (sheetState.hasExpandedState) {
        LaunchedEffect(sheetState) { sheetState.show() }
    }
}

@Composable
@ExperimentalMaterial3Api
internal fun BoxScope.ModalBottomSheetContent(
    predictiveBackProgress: Animatable<Float, AnimationVector1D>,
    scope: CoroutineScope,
    animateToDismiss: () -> Unit,
    settleToDismiss: (velocity: Float) -> Unit,
    modifier: Modifier = Modifier,
    sheetState: SheetState = rememberModalBottomSheetState(),
    sheetMaxWidth: Dp = BottomSheetDefaults.SheetMaxWidth,
    shape: Shape = BottomSheetDefaults.ExpandedShape,
    containerColor: Color = BottomSheetDefaults.ContainerColor,
    contentColor: Color = contentColorFor(containerColor),
    tonalElevation: Dp = BottomSheetDefaults.Elevation,
    dragHandle: @Composable (() -> Unit)? = { BottomSheetDefaults.DragHandle() },
    contentWindowInsets: @Composable () -> WindowInsets = { BottomSheetDefaults.windowInsets },
    content: @Composable ColumnScope.() -> Unit
) {
    val bottomSheetPaneTitle = getString(string = Strings.BottomSheetPaneTitle)

    Surface(
        modifier =
            modifier
                .align(Alignment.TopCenter)
                .widthIn(max = sheetMaxWidth)
                .fillMaxWidth()
                .nestedScroll(
                    remember(sheetState) {
                        ConsumeSwipeWithinBottomSheetBoundsNestedScrollConnection(
                            sheetState = sheetState,
                            orientation = Orientation.Vertical,
                            onFling = settleToDismiss
                        )
                    }
                )
                .draggableAnchors(sheetState.anchoredDraggableState, Orientation.Vertical) {
                        sheetSize,
                        constraints ->
                    val fullHeight = constraints.maxHeight.toFloat()
                    val newAnchors = DraggableAnchors {
                        Hidden at fullHeight
                        if (
                            sheetSize.height > (fullHeight / 2) && !sheetState.skipPartiallyExpanded
                        ) {
                            PartiallyExpanded at fullHeight / 2f
                        }
                        if (sheetSize.height != 0) {
                            Expanded at max(0f, fullHeight - sheetSize.height)
                        }
                    }
                    val newTarget =
                        when (sheetState.anchoredDraggableState.targetValue) {
                            Hidden -> Hidden
                            PartiallyExpanded,
                            Expanded -> {
                                val hasPartiallyExpandedState =
                                    newAnchors.hasAnchorFor(PartiallyExpanded)
                                val newTarget =
                                    if (hasPartiallyExpandedState) PartiallyExpanded
                                    else if (newAnchors.hasAnchorFor(Expanded)) Expanded else Hidden
                                newTarget
                            }
                        }
                    return@draggableAnchors newAnchors to newTarget
                }
                .draggable(
                    state = sheetState.anchoredDraggableState.draggableState,
                    orientation = Orientation.Vertical,
                    enabled = sheetState.isVisible,
                    startDragImmediately = sheetState.anchoredDraggableState.isAnimationRunning,
                    onDragStopped = { settleToDismiss(it) }
                )
                .semantics {
                    paneTitle = bottomSheetPaneTitle
                    traversalIndex = 0f
                }
                .graphicsLayer {
                    val sheetOffset = sheetState.anchoredDraggableState.offset
                    val sheetHeight = size.height
                    if (!sheetOffset.isNaN() && !sheetHeight.isNaN() && sheetHeight != 0f) {
                        val progress = predictiveBackProgress.value
                        scaleX = calculatePredictiveBackScaleX(progress)
                        scaleY = calculatePredictiveBackScaleY(progress)
                        transformOrigin =
                            TransformOrigin(0.5f, (sheetOffset + sheetHeight) / sheetHeight)
                    }
                }
                // Scale up the Surface vertically in case the sheet's offset overflows below the
                // min anchor. This is done to avoid showing a gap when the sheet opens and bounces
                // when it's applied with a bouncy motion. Note that the content inside the Surface
                // is scaled back down to maintain its aspect ratio (see below).
                .verticalScaleUp(
                    { sheetState.anchoredDraggableState.offset },
                    { sheetState.anchoredDraggableState.anchors.minAnchor() }
                ),
        shape = shape,
        color = containerColor,
        contentColor = contentColor,
        tonalElevation = tonalElevation,
    ) {
        Column(
            Modifier.fillMaxWidth()
                .windowInsetsPadding(contentWindowInsets())
                .graphicsLayer {
                    val progress = predictiveBackProgress.value
                    val predictiveBackScaleX = calculatePredictiveBackScaleX(progress)
                    val predictiveBackScaleY = calculatePredictiveBackScaleY(progress)

                    // Preserve the original aspect ratio and alignment of the child content.
                    scaleY =
                        if (predictiveBackScaleY != 0f) predictiveBackScaleX / predictiveBackScaleY
                        else 1f
                    transformOrigin = PredictiveBackChildTransformOrigin
                }
                // Scale the content down in case the sheet offset overflows below the min anchor.
                // The wrapping Surface is scaled up, so this is done to maintain the content's
                // aspect ratio.
                .verticalScaleDown(
                    { sheetState.anchoredDraggableState.offset },
                    { sheetState.anchoredDraggableState.anchors.minAnchor() }
                )
        ) {
            if (dragHandle != null) {
                val collapseActionLabel = getString(Strings.BottomSheetPartialExpandDescription)
                val dismissActionLabel = getString(Strings.BottomSheetDismissDescription)
                val expandActionLabel = getString(Strings.BottomSheetExpandDescription)
                Box(
                    Modifier.align(Alignment.CenterHorizontally).semantics(
                        mergeDescendants = true
                    ) {
                        // Provides semantics to interact with the bottomsheet based on its
                        // current value.
                        with(sheetState) {
                            dismiss(dismissActionLabel) {
                                animateToDismiss()
                                true
                            }
                            if (currentValue == PartiallyExpanded) {
                                expand(expandActionLabel) {
                                    if (anchoredDraggableState.confirmValueChange(Expanded)) {
                                        scope.launch { sheetState.expand() }
                                    }
                                    true
                                }
                            } else if (hasPartiallyExpandedState) {
                                collapse(collapseActionLabel) {
                                    if (
                                        anchoredDraggableState.confirmValueChange(PartiallyExpanded)
                                    ) {
                                        scope.launch { partialExpand() }
                                    }
                                    true
                                }
                            }
                        }
                    }
                ) {
                    dragHandle()
                }
            }
            content()
        }
    }
}

private fun GraphicsLayerScope.calculatePredictiveBackScaleX(progress: Float): Float {
    val width = size.width
    return if (width.isNaN() || width == 0f) {
        1f
    } else {
        1f - lerp(0f, min(PredictiveBackMaxScaleXDistance.toPx(), width), progress) / width
    }
}

private fun GraphicsLayerScope.calculatePredictiveBackScaleY(progress: Float): Float {
    val height = size.height
    return if (height.isNaN() || height == 0f) {
        1f
    } else {
        1f - lerp(0f, min(PredictiveBackMaxScaleYDistance.toPx(), height), progress) / height
    }
}

/**
 * Properties used to customize the behavior of a [ModalBottomSheet].
 *
 * @param shouldDismissOnBackPress Whether the modal bottom sheet can be dismissed by pressing the
 *   back button. If true, pressing the back button will call onDismissRequest.
 */
@Immutable
@ExperimentalMaterial3Api
expect class ModalBottomSheetProperties(
    shouldDismissOnBackPress: Boolean = true,
) {
    val shouldDismissOnBackPress: Boolean
}

/** Default values for [ModalBottomSheet] */
@Immutable
@ExperimentalMaterial3Api
expect object ModalBottomSheetDefaults {

    /** Properties used to customize the behavior of a [ModalBottomSheet]. */
    val properties: ModalBottomSheetProperties
}

/**
 * Create and [remember] a [SheetState] for [ModalBottomSheet].
 *
 * @param skipPartiallyExpanded Whether the partially expanded state, if the sheet is tall enough,
 *   should be skipped. If true, the sheet will always expand to the [Expanded] state and move to
 *   the [Hidden] state when hiding the sheet, either programmatically or by user interaction.
 * @param confirmValueChange Optional callback invoked to confirm or veto a pending state change.
 */
@Composable
@ExperimentalMaterial3Api
fun rememberModalBottomSheetState(
    skipPartiallyExpanded: Boolean = false,
    confirmValueChange: (SheetValue) -> Boolean = { true },
) =
    rememberSheetState(
        skipPartiallyExpanded = skipPartiallyExpanded,
        confirmValueChange = confirmValueChange,
        initialValue = Hidden,
    )

@Composable
private fun Scrim(color: Color, onDismissRequest: () -> Unit, visible: Boolean) {
    // TODO Load the motionScheme tokens from the component tokens file
    if (color.isSpecified) {
        val alpha by
<<<<<<< HEAD
        animateFloatAsState(targetValue = if (visible) 1f else 0f, animationSpec = TweenSpec())
=======
            animateFloatAsState(
                targetValue = if (visible) 1f else 0f,
                animationSpec = MotionSchemeKeyTokens.DefaultEffects.value()
            )
>>>>>>> 71a0e559
        val closeSheet = getString(Strings.CloseSheet)
        val dismissSheet =
            if (visible) {
                Modifier.pointerInput(onDismissRequest) { detectTapGestures { onDismissRequest() } }
                    .semantics(mergeDescendants = true) {
                        traversalIndex = 1f
                        contentDescription = closeSheet
                        onClick {
                            onDismissRequest()
                            true
                        }
                    }
            } else {
                Modifier
            }
        Canvas(Modifier.fillMaxSize().then(dismissSheet)) {
            drawRect(color = color, alpha = alpha.coerceIn(0f, 1f))
        }
    }
}

@OptIn(ExperimentalMaterial3Api::class)
@Composable
internal expect fun ModalBottomSheetDialog(
    onDismissRequest: () -> Unit,
    properties: ModalBottomSheetProperties,
    predictiveBackProgress: Animatable<Float, AnimationVector1D>,
    content: @Composable () -> Unit
)

private val PredictiveBackMaxScaleXDistance = 48.dp
private val PredictiveBackMaxScaleYDistance = 24.dp
private val PredictiveBackChildTransformOrigin = TransformOrigin(0.5f, 0f)<|MERGE_RESOLUTION|>--- conflicted
+++ resolved
@@ -438,14 +438,10 @@
     // TODO Load the motionScheme tokens from the component tokens file
     if (color.isSpecified) {
         val alpha by
-<<<<<<< HEAD
-        animateFloatAsState(targetValue = if (visible) 1f else 0f, animationSpec = TweenSpec())
-=======
             animateFloatAsState(
                 targetValue = if (visible) 1f else 0f,
                 animationSpec = MotionSchemeKeyTokens.DefaultEffects.value()
             )
->>>>>>> 71a0e559
         val closeSheet = getString(Strings.CloseSheet)
         val dismissSheet =
             if (visible) {
