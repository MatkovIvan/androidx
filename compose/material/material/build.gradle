--- conflicted
+++ resolved
@@ -81,10 +81,7 @@
         desktop()
         darwin()
         js()
-<<<<<<< HEAD
-=======
         wasm()
->>>>>>> fdff00cc
     }
 
     kotlin {
@@ -129,11 +126,6 @@
                 implementation(libs.kotlinStdlib)
             }
 
-<<<<<<< HEAD
-            jsNativeMain.dependsOn(commonMain)
-            jsMain.dependsOn(jsNativeMain)
-            nativeMain.dependsOn(jsNativeMain)
-=======
             desktopMain.dependsOn(skikoMain)
             jsNativeMain.dependsOn(skikoMain)
             nativeMain.dependsOn(jsNativeMain)
@@ -148,7 +140,6 @@
                     dependsOn(jsWasmMain)
                 }
             }
->>>>>>> fdff00cc
 
             // TODO(b/214407011): These dependencies leak into instrumented tests as well. If you
             //  need to add Robolectric (which must be kept out of androidAndroidTest), use a top
