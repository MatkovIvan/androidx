--- conflicted
+++ resolved
@@ -38,13 +38,8 @@
     backgroundColor: Color,
     contentColor: Color,
     properties: DialogProperties
-<<<<<<< HEAD
-) {
-    AlertDialog(
-=======
 ): Unit =
     AlertDialogImpl(
->>>>>>> f5541f29
         onDismissRequest = onDismissRequest,
         confirmButton = confirmButton,
         modifier = modifier,
@@ -68,13 +63,8 @@
     backgroundColor: Color,
     contentColor: Color,
     properties: DialogProperties
-<<<<<<< HEAD
-) {
-    Dialog(
-=======
 ): Unit =
     AlertDialogImpl(
->>>>>>> f5541f29
         onDismissRequest = onDismissRequest,
         buttons = buttons,
         modifier = modifier,
