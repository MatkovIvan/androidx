/*
 * Copyright 2020 The Android Open Source Project
 *
 * Licensed under the Apache License, Version 2.0 (the "License");
 * you may not use this file except in compliance with the License.
 * You may obtain a copy of the License at
 *
 *      http://www.apache.org/licenses/LICENSE-2.0
 *
 * Unless required by applicable law or agreed to in writing, software
 * distributed under the License is distributed on an "AS IS" BASIS,
 * WITHOUT WARRANTIES OR CONDITIONS OF ANY KIND, either express or implied.
 * See the License for the specific language governing permissions and
 * limitations under the License.
 */

package androidx.compose.material

import androidx.compose.foundation.layout.Box
import androidx.compose.foundation.layout.fillMaxSize
import androidx.compose.foundation.layout.fillMaxWidth
import androidx.compose.foundation.layout.height
import androidx.compose.runtime.LaunchedEffect
import androidx.compose.runtime.mutableStateOf
import androidx.compose.ui.Modifier
import androidx.compose.ui.geometry.Offset
<<<<<<< HEAD
=======
import androidx.compose.ui.graphics.Color
>>>>>>> e556a0c0
import androidx.compose.ui.layout.onGloballyPositioned
import androidx.compose.ui.layout.positionInRoot
import androidx.compose.ui.platform.testTag
import androidx.compose.ui.semantics.SemanticsActions
import androidx.compose.ui.test.SemanticsMatcher
import androidx.compose.ui.test.assert
import androidx.compose.ui.test.assertHasClickAction
import androidx.compose.ui.test.assertTopPositionInRootIsEqualTo
import androidx.compose.ui.test.junit4.createComposeRule
import androidx.compose.ui.test.onChildAt
import androidx.compose.ui.test.onNodeWithContentDescription
import androidx.compose.ui.test.onNodeWithTag
import androidx.compose.ui.test.onParent
import androidx.compose.ui.test.performGesture
import androidx.compose.ui.test.performSemanticsAction
import androidx.compose.ui.test.swipeDown
import androidx.compose.ui.test.swipeUp
import androidx.compose.ui.unit.dp
import androidx.test.ext.junit.runners.AndroidJUnit4
import androidx.test.filters.MediumTest
import com.google.common.truth.Truth.assertThat
import kotlinx.coroutines.runBlocking
import org.junit.Assert.assertEquals
import org.junit.Rule
import org.junit.Test
import org.junit.runner.RunWith

@MediumTest
@RunWith(AndroidJUnit4::class)
@OptIn(ExperimentalMaterialApi::class)
class ModalBottomSheetTest {

    @get:Rule
    val rule = createComposeRule()

    private val sheetHeight = 256.dp
    private val sheetTag = "sheetContentTag"
    private val contentTag = "contentTag"

    private fun advanceClock() {
        rule.mainClock.advanceTimeBy(100_000L)
    }

    @Test
    fun modalBottomSheet_testOffset_whenHidden() {
        rule.setMaterialContent {
            ModalBottomSheetLayout(
                sheetState = rememberModalBottomSheetState(ModalBottomSheetValue.Hidden),
                content = {},
                sheetContent = {
                    Box(
                        Modifier
                            .fillMaxWidth()
                            .height(sheetHeight)
                            .testTag(sheetTag)
                    )
                }
            )
        }

        val height = rule.rootHeight()
        rule.onNodeWithTag(sheetTag)
            .assertTopPositionInRootIsEqualTo(height)
    }

    @Test
    fun modalBottomSheet_testOffset_whenExpanded() {
        rule.setMaterialContent {
            ModalBottomSheetLayout(
                sheetState = rememberModalBottomSheetState(ModalBottomSheetValue.Expanded),
                content = {},
                sheetContent = {
                    Box(
                        Modifier
                            .fillMaxWidth()
                            .height(sheetHeight)
                            .testTag(sheetTag)
                    )
                }
            )
        }

        val height = rule.rootHeight()
        rule.onNodeWithTag(sheetTag)
            .assertTopPositionInRootIsEqualTo(height - sheetHeight)
    }

    @Test
    fun modalBottomSheet_testDismissAction_whenExpanded() {
        rule.setMaterialContent {
            ModalBottomSheetLayout(
                sheetState = rememberModalBottomSheetState(ModalBottomSheetValue.Expanded),
                content = {},
                sheetContent = {
                    Box(
                        Modifier
                            .fillMaxWidth()
                            .height(sheetHeight)
                            .testTag(sheetTag)
                    )
                }
            )
        }

        val height = rule.rootHeight()
        rule.onNodeWithTag(sheetTag).onParent()
            .assert(SemanticsMatcher.keyNotDefined(SemanticsActions.Collapse))
            .assert(SemanticsMatcher.keyNotDefined(SemanticsActions.Expand))
            .assert(SemanticsMatcher.keyIsDefined(SemanticsActions.Dismiss))
            .performSemanticsAction(SemanticsActions.Dismiss)

        advanceClock()

        rule.onNodeWithTag(sheetTag)
            .assertTopPositionInRootIsEqualTo(height)
    }

    @Test
    fun modalBottomSheet_testOffset_tallBottomSheet_whenHidden() {
        rule.setMaterialContent {
            ModalBottomSheetLayout(
                sheetState = rememberModalBottomSheetState(ModalBottomSheetValue.Hidden),
                content = {},
                sheetContent = {
                    Box(
                        Modifier
                            .fillMaxSize()
                            .testTag(sheetTag)
                    )
                }
            )
        }

        val height = rule.rootHeight()
        rule.onNodeWithTag(sheetTag)
            .assertTopPositionInRootIsEqualTo(height)
    }

    @Test
    fun modalBottomSheet_testOffset_tallBottomSheet_whenExpanded() {
        rule.setMaterialContent {
            ModalBottomSheetLayout(
                sheetState = rememberModalBottomSheetState(ModalBottomSheetValue.Expanded),
                content = {},
                sheetContent = {
                    Box(
                        Modifier
                            .fillMaxSize()
                            .testTag(sheetTag)
                    )
                }
            )
        }

        rule.onNodeWithTag(sheetTag)
            .assertTopPositionInRootIsEqualTo(0.dp)
    }

    @Test
    fun modalBottomSheet_testCollapseAction_tallBottomSheet_whenExpanded() {
        rule.setMaterialContent {
            ModalBottomSheetLayout(
                sheetState = rememberModalBottomSheetState(ModalBottomSheetValue.Expanded),
                content = {},
                sheetContent = {
                    Box(
                        Modifier
                            .fillMaxSize()
                            .testTag(sheetTag)
                    )
                }
            )
        }

        val height = rule.rootHeight()
        rule.onNodeWithTag(sheetTag).onParent()
            .assert(SemanticsMatcher.keyNotDefined(SemanticsActions.Expand))
            .assert(SemanticsMatcher.keyIsDefined(SemanticsActions.Collapse))
            .assert(SemanticsMatcher.keyIsDefined(SemanticsActions.Dismiss))
            .performSemanticsAction(SemanticsActions.Collapse)

        advanceClock()

        rule.onNodeWithTag(sheetTag)
            .assertTopPositionInRootIsEqualTo(height / 2)
    }

    @Test
    fun modalBottomSheet_testDismissAction_tallBottomSheet_whenExpanded() {
        rule.setMaterialContent {
            ModalBottomSheetLayout(
                sheetState = rememberModalBottomSheetState(ModalBottomSheetValue.Expanded),
                content = {},
                sheetContent = {
                    Box(
                        Modifier
                            .fillMaxSize()
                            .testTag(sheetTag)
                    )
                }
            )
        }

        val height = rule.rootHeight()
        rule.onNodeWithTag(sheetTag).onParent()
            .assert(SemanticsMatcher.keyNotDefined(SemanticsActions.Expand))
            .assert(SemanticsMatcher.keyIsDefined(SemanticsActions.Collapse))
            .assert(SemanticsMatcher.keyIsDefined(SemanticsActions.Dismiss))
            .performSemanticsAction(SemanticsActions.Dismiss)

        advanceClock()

        rule.onNodeWithTag(sheetTag)
            .assertTopPositionInRootIsEqualTo(height)
    }

    @Test
    fun modalBottomSheet_testOffset_tallBottomSheet_whenHalfExpanded() {
        rule.setMaterialContent {
            ModalBottomSheetLayout(
                sheetState = rememberModalBottomSheetState(ModalBottomSheetValue.HalfExpanded),
                content = {},
                sheetContent = {
                    Box(
                        Modifier
                            .fillMaxSize()
                            .testTag(sheetTag)
                    )
                }
            )
        }

        val height = rule.rootHeight()
        rule.onNodeWithTag(sheetTag)
            .assertTopPositionInRootIsEqualTo(height / 2)
    }

    @Test
    fun modalBottomSheet_testExpandAction_tallBottomSheet_whenHalfExpanded() {
        rule.setMaterialContent {
            ModalBottomSheetLayout(
                sheetState = rememberModalBottomSheetState(ModalBottomSheetValue.HalfExpanded),
                content = {},
                sheetContent = {
                    Box(
                        Modifier
                            .fillMaxSize()
                            .testTag(sheetTag)
                    )
                }
            )
        }

        rule.onNodeWithTag(sheetTag).onParent()
            .assert(SemanticsMatcher.keyNotDefined(SemanticsActions.Collapse))
            .assert(SemanticsMatcher.keyIsDefined(SemanticsActions.Expand))
            .assert(SemanticsMatcher.keyIsDefined(SemanticsActions.Dismiss))
            .performSemanticsAction(SemanticsActions.Expand)

        advanceClock()

        rule.onNodeWithTag(sheetTag)
            .assertTopPositionInRootIsEqualTo(0.dp)
    }

    @Test
    fun modalBottomSheet_testDismissAction_tallBottomSheet_whenHalfExpanded() {
        rule.setMaterialContent {
            ModalBottomSheetLayout(
                sheetState = rememberModalBottomSheetState(ModalBottomSheetValue.HalfExpanded),
                content = {},
                sheetContent = {
                    Box(
                        Modifier
                            .fillMaxSize()
                            .testTag(sheetTag)
                    )
                }
            )
        }

        val height = rule.rootHeight()
        rule.onNodeWithTag(sheetTag).onParent()
            .assert(SemanticsMatcher.keyNotDefined(SemanticsActions.Collapse))
            .assert(SemanticsMatcher.keyIsDefined(SemanticsActions.Expand))
            .assert(SemanticsMatcher.keyIsDefined(SemanticsActions.Dismiss))
            .performSemanticsAction(SemanticsActions.Dismiss)

        advanceClock()

        rule.onNodeWithTag(sheetTag)
            .assertTopPositionInRootIsEqualTo(height)
    }

    @Test
    fun modalBottomSheet_showAndHide_manually(): Unit = runBlocking(AutoTestFrameClock()) {
        lateinit var sheetState: ModalBottomSheetState
        rule.setMaterialContent {
            sheetState = rememberModalBottomSheetState(ModalBottomSheetValue.Hidden)
            ModalBottomSheetLayout(
                sheetState = sheetState,
                content = {},
                sheetContent = {
                    Box(
                        Modifier
                            .fillMaxWidth()
                            .height(sheetHeight)
                            .testTag(sheetTag)
                    )
                }
            )
        }

        val height = rule.rootHeight()

        rule.onNodeWithTag(sheetTag)
            .assertTopPositionInRootIsEqualTo(height)

        sheetState.show()

        advanceClock()

        rule.onNodeWithTag(sheetTag)
            .assertTopPositionInRootIsEqualTo(height - sheetHeight)

        sheetState.hide()

        advanceClock()

        rule.onNodeWithTag(sheetTag)
            .assertTopPositionInRootIsEqualTo(height)
    }

    @Test
    fun modalBottomSheet_showAndHide_manually_tallBottomSheet(): Unit = runBlocking(
        AutoTestFrameClock()
    ) {
        lateinit var sheetState: ModalBottomSheetState
        rule.setMaterialContent {
            sheetState = rememberModalBottomSheetState(ModalBottomSheetValue.Hidden)
            ModalBottomSheetLayout(
                sheetState = sheetState,
                content = {},
                sheetContent = {
                    Box(
                        Modifier
                            .fillMaxSize()
                            .testTag(sheetTag)
                    )
                }
            )
        }

        val height = rule.rootHeight()

        rule.onNodeWithTag(sheetTag)
            .assertTopPositionInRootIsEqualTo(height)

        sheetState.show()

        advanceClock()

        rule.onNodeWithTag(sheetTag)
            .assertTopPositionInRootIsEqualTo(height / 2)

        sheetState.hide()

        advanceClock()

        rule.onNodeWithTag(sheetTag)
            .assertTopPositionInRootIsEqualTo(height)
    }

    @Test
    fun modalBottomSheet_hideBySwiping() {
        lateinit var sheetState: ModalBottomSheetState
        rule.setMaterialContent {
            sheetState = rememberModalBottomSheetState(ModalBottomSheetValue.Expanded)
            ModalBottomSheetLayout(
                sheetState = sheetState,
                content = {
                    Box(
                        Modifier
                            .fillMaxSize()
                            .testTag(contentTag)
                    )
                },
                sheetContent = {
                    Box(
                        Modifier
                            .fillMaxWidth()
                            .height(sheetHeight)
                            .testTag(sheetTag)
                    )
                }
            )
        }

        rule.runOnIdle {
            assertThat(sheetState.currentValue).isEqualTo(ModalBottomSheetValue.Expanded)
        }

        rule.onNodeWithTag(sheetTag)
            .performGesture { swipeDown() }

        advanceClock()

        rule.runOnIdle {
            assertThat(sheetState.currentValue).isEqualTo(ModalBottomSheetValue.Hidden)
        }
    }

    @Test
    fun modalBottomSheet_scrim_doesNotClickWhenClosed_hasContentDescriptionWhenOpen() {
        val topTag = "ModalBottomSheetLayout"
        val scrimColor = mutableStateOf(Color.Red)
        lateinit var closeSheet: String
        rule.setMaterialContent {
            ModalBottomSheetLayout(
                modifier = Modifier.testTag(topTag),
                scrimColor = scrimColor.value,
                sheetState = rememberModalBottomSheetState(ModalBottomSheetValue.HalfExpanded),
                content = { Box(Modifier.fillMaxSize().testTag(contentTag)) },
                sheetContent = { Box(Modifier.fillMaxSize().testTag(sheetTag)) }
            )
            closeSheet = getString(Strings.CloseSheet)
        }

        val height = rule.rootHeight()
        rule.onNodeWithTag(sheetTag)
            .assertTopPositionInRootIsEqualTo(height / 2)
        var topNode = rule.onNodeWithTag(topTag).fetchSemanticsNode()
        assertEquals(3, topNode.children.size)
        rule.onNodeWithContentDescription(closeSheet)
            .assertHasClickAction()

        rule.runOnIdle {
            scrimColor.value = Color.Unspecified
        }

        topNode = rule.onNodeWithTag(topTag).fetchSemanticsNode()
        // only two nodes since there's no scrim
        assertEquals(2, topNode.children.size)
    }

    @Test
    fun modalBottomSheet_hideBySwiping_tallBottomSheet() {
        lateinit var sheetState: ModalBottomSheetState
        rule.setMaterialContent {
            sheetState = rememberModalBottomSheetState(ModalBottomSheetValue.Expanded)
            ModalBottomSheetLayout(
                sheetState = sheetState,
                content = {
                    Box(
                        Modifier
                            .fillMaxSize()
                            .testTag(contentTag)
                    )
                },
                sheetContent = {
                    Box(
                        Modifier
                            .fillMaxSize()
                            .testTag(sheetTag)
                    )
                }
            )
        }

        rule.runOnIdle {
            assertThat(sheetState.currentValue).isEqualTo(ModalBottomSheetValue.Expanded)
        }

        rule.onNodeWithTag(sheetTag)
            .performGesture { swipeDown() }

        advanceClock()

        rule.runOnIdle {
            assertThat(sheetState.currentValue).isEqualTo(ModalBottomSheetValue.Hidden)
        }
    }

    @Test
    fun modalBottomSheet_respectsConfirmStateChange() {
        lateinit var sheetState: ModalBottomSheetState
        rule.setMaterialContent {
            sheetState = rememberModalBottomSheetState(
                ModalBottomSheetValue.Expanded,
                confirmStateChange = { newState ->
                    newState != ModalBottomSheetValue.Hidden
                }
            )
            ModalBottomSheetLayout(
                sheetState = sheetState,
                content = {
                    Box(
                        Modifier
                            .fillMaxSize()
                            .testTag(contentTag)
                    )
                },
                sheetContent = {
                    Box(
                        Modifier
                            .fillMaxSize()
                            .testTag(sheetTag)
                    )
                }
            )
        }

        rule.runOnIdle {
            assertThat(sheetState.currentValue).isEqualTo(ModalBottomSheetValue.Expanded)
        }

        rule.onNodeWithTag(sheetTag)
            .performGesture { swipeDown() }

        advanceClock()

        rule.runOnIdle {
            assertThat(sheetState.currentValue).isEqualTo(ModalBottomSheetValue.Expanded)
        }

        rule.onNodeWithTag(sheetTag).onParent()
            .performSemanticsAction(SemanticsActions.Dismiss)

        advanceClock()

        rule.runOnIdle {
            assertThat(sheetState.currentValue).isEqualTo(ModalBottomSheetValue.Expanded)
        }
    }

    @Test
    fun modalBottomSheet_expandBySwiping() {
        lateinit var sheetState: ModalBottomSheetState
        rule.setMaterialContent {
            sheetState = rememberModalBottomSheetState(ModalBottomSheetValue.HalfExpanded)
            ModalBottomSheetLayout(
                sheetState = sheetState,
                content = {
                    Box(
                        Modifier
                            .fillMaxSize()
                            .testTag(contentTag)
                    )
                },
                sheetContent = {
                    Box(
                        Modifier
                            .fillMaxSize()
                            .testTag(sheetTag)
                    )
                }
            )
        }

        rule.runOnIdle {
            assertThat(sheetState.currentValue).isEqualTo(ModalBottomSheetValue.HalfExpanded)
        }

        rule.onNodeWithTag(sheetTag)
            .performGesture { swipeUp() }

        advanceClock()

        rule.runOnIdle {
            assertThat(sheetState.currentValue).isEqualTo(ModalBottomSheetValue.Expanded)
        }
    }

    @Test
    fun modalBottomSheet_scrimNode_reportToSemanticsWhenShow_tallBottomSheet() {
        val topTag = "ModalBottomSheetLayout"
        rule.setMaterialContent {
            ModalBottomSheetLayout(
                modifier = Modifier.testTag(topTag),
                sheetState = rememberModalBottomSheetState(ModalBottomSheetValue.HalfExpanded),
                content = { Box(Modifier.fillMaxSize().testTag(contentTag)) },
                sheetContent = { Box(Modifier.fillMaxSize().testTag(sheetTag)) }
            )
        }

        val height = rule.rootHeight()
        rule.onNodeWithTag(sheetTag)
            .assertTopPositionInRootIsEqualTo(height / 2)
        var topNode = rule.onNodeWithTag(topTag).fetchSemanticsNode()
        assertEquals(3, topNode.children.size)
        rule.onNodeWithTag(topTag)
            .onChildAt(1)
            .assertHasClickAction()
            .performSemanticsAction(SemanticsActions.OnClick)

        advanceClock()

        rule.onNodeWithTag(sheetTag)
            .assertTopPositionInRootIsEqualTo(height)
        topNode = rule.onNodeWithTag(topTag).fetchSemanticsNode()
        assertEquals(2, topNode.children.size)
    }

    @Test
    fun modalBottomSheet_hiddenOnTheFirstFrame() {
        val topTag = "ModalBottomSheetLayout"
        var lastKnownPosition: Offset? = null
        rule.setMaterialContent {
            ModalBottomSheetLayout(
                modifier = Modifier.testTag(topTag),
                sheetState = rememberModalBottomSheetState(ModalBottomSheetValue.Hidden),
                content = { Box(Modifier.fillMaxSize().testTag(contentTag)) },
                sheetContent = {
                    Box(
                        Modifier.fillMaxSize().testTag(sheetTag).onGloballyPositioned {
                            if (lastKnownPosition != null) {
                                assertThat(lastKnownPosition).isEqualTo(it.positionInRoot())
                            }
                            lastKnownPosition = it.positionInRoot()
                        }
                    )
                }
            )
        }

        val height = rule.rootHeight()
        rule.onNodeWithTag(sheetTag)
            .assertTopPositionInRootIsEqualTo(height)
    }
<<<<<<< HEAD
=======

    @Test
    fun modalBottomSheet_missingAnchors_findsClosest() {
        val topTag = "ModalBottomSheetLayout"
        val showShortContent = mutableStateOf(false)
        val sheetState = ModalBottomSheetState(ModalBottomSheetValue.Hidden)
        rule.setMaterialContent {
            LaunchedEffect(showShortContent.value) {
                sheetState.show()
            }
            ModalBottomSheetLayout(
                modifier = Modifier.testTag(topTag),
                sheetState = sheetState,
                content = { Box(Modifier.fillMaxSize().testTag(contentTag)) },
                sheetContent = {
                    if (!showShortContent.value) {
                        Box(Modifier.fillMaxSize().testTag(sheetTag))
                    } else {
                        Box(Modifier.fillMaxWidth().height(100.dp))
                    }
                }
            )
        }

        rule.onNodeWithTag(topTag).performGesture {
            swipeDown()
            swipeDown()
        }

        rule.runOnIdle {
            assertThat(sheetState.currentValue).isEqualTo(ModalBottomSheetValue.Hidden)
        }

        rule.runOnIdle {
            showShortContent.value = true
        }
        rule.runOnIdle {
            assertThat(sheetState.currentValue).isEqualTo(ModalBottomSheetValue.Expanded)
        }
    }
>>>>>>> e556a0c0
}<|MERGE_RESOLUTION|>--- conflicted
+++ resolved
@@ -24,10 +24,7 @@
 import androidx.compose.runtime.mutableStateOf
 import androidx.compose.ui.Modifier
 import androidx.compose.ui.geometry.Offset
-<<<<<<< HEAD
-=======
 import androidx.compose.ui.graphics.Color
->>>>>>> e556a0c0
 import androidx.compose.ui.layout.onGloballyPositioned
 import androidx.compose.ui.layout.positionInRoot
 import androidx.compose.ui.platform.testTag
@@ -657,8 +654,6 @@
         rule.onNodeWithTag(sheetTag)
             .assertTopPositionInRootIsEqualTo(height)
     }
-<<<<<<< HEAD
-=======
 
     @Test
     fun modalBottomSheet_missingAnchors_findsClosest() {
@@ -699,5 +694,4 @@
             assertThat(sheetState.currentValue).isEqualTo(ModalBottomSheetValue.Expanded)
         }
     }
->>>>>>> e556a0c0
 }