/*
 * Copyright 2019 The Android Open Source Project
 *
 * Licensed under the Apache License, Version 2.0 (the "License");
 * you may not use this file except in compliance with the License.
 * You may obtain a copy of the License at
 *
 *      http://www.apache.org/licenses/LICENSE-2.0
 *
 * Unless required by applicable law or agreed to in writing, software
 * distributed under the License is distributed on an "AS IS" BASIS,
 * WITHOUT WARRANTIES OR CONDITIONS OF ANY KIND, either express or implied.
 * See the License for the specific language governing permissions and
 * limitations under the License.
 */

package androidx.compose.runtime

import androidx.compose.runtime.snapshots.Snapshot
import androidx.compose.runtime.snapshots.SnapshotContextElement
import kotlin.coroutines.CoroutineContext
import kotlinx.coroutines.CancellationException
import kotlinx.coroutines.ThreadContextElement

@InternalComposeApi
actual fun identityHashCode(instance: Any?): Int = System.identityHashCode(instance)

<<<<<<< HEAD
internal actual fun getCurrentThreadId(): Long = Thread.currentThread().id

internal actual fun identityHashCode(instance: Any?): Int = System.identityHashCode(instance)

internal actual typealias TestOnly = org.jetbrains.annotations.TestOnly
=======
actual typealias TestOnly = org.jetbrains.annotations.TestOnly
>>>>>>> fdff00cc

internal actual fun invokeComposable(composer: Composer, composable: @Composable () -> Unit) {
    @Suppress("UNCHECKED_CAST")
    val realFn = composable as Function2<Composer, Int, Unit>
    realFn(composer, 1)
}

internal actual fun <T> invokeComposableForResult(
    composer: Composer,
    composable: @Composable () -> T
): T {
    @Suppress("UNCHECKED_CAST")
    val realFn = composable as Function2<Composer, Int, T>
    return realFn(composer, 1)
}

actual annotation class CompositionContextLocal {}

<<<<<<< HEAD
internal actual class AtomicInt actual constructor(value: Int) {
    val delegate = java.util.concurrent.atomic.AtomicInteger(value)
    actual fun get(): Int = delegate.get()
    actual fun set(value: Int) = delegate.set(value)
    actual fun add(amount: Int): Int = delegate.addAndGet(amount)
}
=======
internal actual class WeakReference<T : Any> actual constructor(reference: T) :
    java.lang.ref.WeakReference<T>(reference)
>>>>>>> fdff00cc

/**
 * Implementation of [SnapshotContextElement] that enters a single given snapshot when updating
 * the thread context of a resumed coroutine.
 */
@ExperimentalComposeApi
internal actual class SnapshotContextElementImpl actual constructor(
    private val snapshot: Snapshot
) : SnapshotContextElement, ThreadContextElement<Snapshot?> {
    override val key: CoroutineContext.Key<*>
        get() = SnapshotContextElement

    override fun updateThreadContext(context: CoroutineContext): Snapshot? =
        snapshot.unsafeEnter()

    override fun restoreThreadContext(context: CoroutineContext, oldState: Snapshot?) {
        snapshot.unsafeLeave(oldState)
    }
}

internal actual fun currentThreadId(): Long = Thread.currentThread().id

internal actual fun currentThreadName(): String = Thread.currentThread().name

internal actual abstract class PlatformOptimizedCancellationException actual constructor(
    message: String?
) : CancellationException(message) {

    override fun fillInStackTrace(): Throwable {
        // Avoid null.clone() on Android <= 6.0 when accessing stackTrace
        stackTrace = emptyArray()
        return this
    }

}<|MERGE_RESOLUTION|>--- conflicted
+++ resolved
@@ -25,15 +25,7 @@
 @InternalComposeApi
 actual fun identityHashCode(instance: Any?): Int = System.identityHashCode(instance)
 
-<<<<<<< HEAD
-internal actual fun getCurrentThreadId(): Long = Thread.currentThread().id
-
-internal actual fun identityHashCode(instance: Any?): Int = System.identityHashCode(instance)
-
-internal actual typealias TestOnly = org.jetbrains.annotations.TestOnly
-=======
 actual typealias TestOnly = org.jetbrains.annotations.TestOnly
->>>>>>> fdff00cc
 
 internal actual fun invokeComposable(composer: Composer, composable: @Composable () -> Unit) {
     @Suppress("UNCHECKED_CAST")
@@ -52,17 +44,8 @@
 
 actual annotation class CompositionContextLocal {}
 
-<<<<<<< HEAD
-internal actual class AtomicInt actual constructor(value: Int) {
-    val delegate = java.util.concurrent.atomic.AtomicInteger(value)
-    actual fun get(): Int = delegate.get()
-    actual fun set(value: Int) = delegate.set(value)
-    actual fun add(amount: Int): Int = delegate.addAndGet(amount)
-}
-=======
 internal actual class WeakReference<T : Any> actual constructor(reference: T) :
     java.lang.ref.WeakReference<T>(reference)
->>>>>>> fdff00cc
 
 /**
  * Implementation of [SnapshotContextElement] that enters a single given snapshot when updating
