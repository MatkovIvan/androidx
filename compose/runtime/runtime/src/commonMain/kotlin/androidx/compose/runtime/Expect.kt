--- conflicted
+++ resolved
@@ -16,40 +16,11 @@
 
 package androidx.compose.runtime
 
-<<<<<<< HEAD
 import androidx.compose.runtime.snapshots.Snapshot
 import androidx.compose.runtime.snapshots.SnapshotContextElement
 import kotlinx.coroutines.CancellationException
 
 internal expect fun getCurrentThreadId(): Long
-=======
-// TODO(aelias): Mark the typealiases internal when https://youtrack.jetbrains.com/issue/KT-36695 is
-//  fixed.
-//  Currently, they behave as internal because the actual is internal, even though the expect is
-//  public.
-
-internal expect class ThreadLocal<T>(initialValue: () -> T) {
-    fun get(): T
-    fun set(value: T)
-    fun remove()
-}
-
-internal fun <T> ThreadLocal() = ThreadLocal<T?> { null }
-
-/**
- * This is similar to a [ThreadLocal] but has lower overhead because it avoids a weak reference.
- * This should only be used when the writes are delimited by a try...finally call that will clean
- * up the reference such as [androidx.compose.runtime.snapshots.Snapshot.enter] else the reference
- * could get pinned by the thread local causing a leak.
- *
- * [ThreadLocal] can be used to implement the actual for platforms that do not exhibit the same
- * overhead for thread locals as the JVM and ART.
- */
-internal expect class SnapshotThreadLocal<T>() {
-    fun get(): T?
-    fun set(value: T?)
-}
->>>>>>> 1f80a6f0
 
 /**
  * Returns the hash code for the given object that is unique across all currently allocated objects.
