/*
 * Copyright 2021 The Android Open Source Project
 *
 * Licensed under the Apache License, Version 2.0 (the "License");
 * you may not use this file except in compliance with the License.
 * You may obtain a copy of the License at
 *
 *      http://www.apache.org/licenses/LICENSE-2.0
 *
 * Unless required by applicable law or agreed to in writing, software
 * distributed under the License is distributed on an "AS IS" BASIS,
 * WITHOUT WARRANTIES OR CONDITIONS OF ANY KIND, either express or implied.
 * See the License for the specific language governing permissions and
 * limitations under the License.
 */

@file:JvmName("SnapshotStateKt")
@file:JvmMultifileClass
package androidx.compose.runtime

import androidx.collection.MutableObjectIntMap
import androidx.collection.ObjectIntMap
import androidx.collection.emptyObjectIntMap
import androidx.compose.runtime.collection.MutableVector
import androidx.compose.runtime.internal.IntRef
import androidx.compose.runtime.snapshots.Snapshot
import androidx.compose.runtime.snapshots.StateFactoryMarker
import androidx.compose.runtime.snapshots.StateObject
import androidx.compose.runtime.snapshots.StateRecord
import androidx.compose.runtime.snapshots.current
import androidx.compose.runtime.snapshots.newWritableRecord
import androidx.compose.runtime.snapshots.sync
import androidx.compose.runtime.snapshots.withCurrent
import kotlin.jvm.JvmMultifileClass
import kotlin.jvm.JvmName
import kotlin.math.min

/**
 * A [State] that is derived from one or more other states.
 *
 * @see derivedStateOf
 */
internal interface DerivedState<T> : State<T> {
    /**
     * Provides a current [Record].
     */
    val currentRecord: Record<T>

    /**
     * Mutation policy that controls how changes are handled after state dependencies update.
     * If the policy is `null`, the derived state update is triggered regardless of the value
     * produced and it is up to observer to invalidate it correctly.
     */
    val policy: SnapshotMutationPolicy<T>?

    interface Record<T> {
        /**
         * The value of the derived state retrieved without triggering a notification to read observers.
         */
        val currentValue: T

        /**
<<<<<<< HEAD
         * A list of the dependencies used to produce [value] or [currentValue].
         *
         * The [dependencies] list can be used to determine when a [StateObject] appears in the apply
         * observer set, if the state could affect value of this derived state.
         */
        val dependencies: Array<Any?>
=======
         * Map of the dependencies used to produce [value] or [currentValue] to nested read level.
         *
         * This map can be used to determine if the state could affect value of this derived state,
         * when a [StateObject] appears in the apply observer set.
         */
        val dependencies: ObjectIntMap<StateObject>
>>>>>>> 4fbd9517
    }
}

private val calculationBlockNestedLevel = SnapshotThreadLocal<IntRef>()
private inline fun <T> withCalculationNestedLevel(block: (IntRef) -> T): T {
    val ref = calculationBlockNestedLevel.get() ?: IntRef(0).also {
        calculationBlockNestedLevel.set(it)
    }
    return block(ref)
}

private class DerivedSnapshotState<T>(
    private val calculation: () -> T,
    override val policy: SnapshotMutationPolicy<T>?
) : StateObject, DerivedState<T> {
    private var first: ResultRecord<T> = ResultRecord()

    class ResultRecord<T> : StateRecord(), DerivedState.Record<T> {
        companion object {
            val Unset = Any()
        }

        var validSnapshotId: Int = 0
        var validSnapshotWriteCount: Int = 0

<<<<<<< HEAD
        var _dependencies: IdentityArrayMap<StateObject, Int>? = null
=======
        override var dependencies: ObjectIntMap<StateObject> = emptyObjectIntMap()
>>>>>>> 4fbd9517
        var result: Any? = Unset
        var resultHash: Int = 0

        override fun assign(value: StateRecord) {
            @Suppress("UNCHECKED_CAST")
            val other = value as ResultRecord<T>
            _dependencies = other._dependencies
            result = other.result
            resultHash = other.resultHash
        }

        override fun create(): StateRecord = ResultRecord<T>()

        fun isValid(derivedState: DerivedState<*>, snapshot: Snapshot): Boolean {
            val snapshotChanged = sync {
                validSnapshotId != snapshot.id || validSnapshotWriteCount != snapshot.writeCount
            }
            val isValid = result !== Unset &&
                (!snapshotChanged || resultHash == readableHash(derivedState, snapshot))

            if (isValid && snapshotChanged) {
                sync {
                    validSnapshotId = snapshot.id
                    validSnapshotWriteCount = snapshot.writeCount
                }
            }

            return isValid
        }

        fun readableHash(derivedState: DerivedState<*>, snapshot: Snapshot): Int {
            var hash = 7
<<<<<<< HEAD
            val dependencies = sync { _dependencies }
            if (dependencies != null) {
=======
            val dependencies = sync { dependencies }
            if (dependencies.isNotEmpty()) {
>>>>>>> 4fbd9517
                notifyObservers(derivedState) {
                    dependencies.forEach { stateObject, readLevel ->
                        if (readLevel != 1) {
                            return@forEach
                        }

                        // Find the first record without triggering an observer read.
                        val record = if (stateObject is DerivedSnapshotState<*>) {
                            // eagerly access the parent derived states without recording the
                            // read
                            // that way we can be sure derived states in deps were recalculated,
                            // and are updated to the last values
                            stateObject.current(snapshot)
                        } else {
                            current(stateObject.firstStateRecord, snapshot)
                        }

                        hash = 31 * hash + identityHashCode(record)
                        hash = 31 * hash + record.snapshotId
                    }
                }
            }
            return hash
        }

        override val currentValue: T
            @Suppress("UNCHECKED_CAST")
            get() = result as T
<<<<<<< HEAD

        override val dependencies: Array<Any?>
            get() = _dependencies?.keys ?: emptyArray()
=======
>>>>>>> 4fbd9517
    }

    /**
     * Get current record in snapshot. Forces recalculation if record is invalid to refresh
     * state value.
     *
     * @return latest state record for the derived state.
     */
    fun current(snapshot: Snapshot): StateRecord =
        currentRecord(current(first, snapshot), snapshot, false, calculation)

    private fun currentRecord(
        readable: ResultRecord<T>,
        snapshot: Snapshot,
        forceDependencyReads: Boolean,
        calculation: () -> T
    ): ResultRecord<T> {
        if (readable.isValid(this, snapshot)) {
            // If the dependency is not recalculated, emulate nested state reads
            // for correct invalidation later
            if (forceDependencyReads) {
                notifyObservers(this) {
<<<<<<< HEAD
                    val dependencies = readable._dependencies
                    val invalidationNestedLevel = calculationBlockNestedLevel.get() ?: 0
                    dependencies?.forEach { dependency, nestedLevel ->
                        calculationBlockNestedLevel.set(nestedLevel + invalidationNestedLevel)
                        snapshot.readObserver?.invoke(dependency)
=======
                    val dependencies = readable.dependencies
                    withCalculationNestedLevel { calculationLevelRef ->
                        val invalidationNestedLevel = calculationLevelRef.element
                        dependencies.forEach { dependency, nestedLevel ->
                            calculationLevelRef.element = invalidationNestedLevel + nestedLevel
                            snapshot.readObserver?.invoke(dependency)
                        }
                        calculationLevelRef.element = invalidationNestedLevel
>>>>>>> 4fbd9517
                    }
                }
            }
            return readable
        }

        val newDependencies = MutableObjectIntMap<StateObject>()
        val result = withCalculationNestedLevel { calculationLevelRef ->
            val nestedCalculationLevel = calculationLevelRef.element
            notifyObservers(this) {
                calculationLevelRef.element = nestedCalculationLevel + 1

                val result = Snapshot.observe(
                    {
                        if (it === this)
                            error("A derived state calculation cannot read itself")
                        if (it is StateObject) {
                            val readNestedLevel = calculationLevelRef.element
                            newDependencies[it] = min(
                                readNestedLevel - nestedCalculationLevel,
                                newDependencies.getOrDefault(it, Int.MAX_VALUE)
                            )
                        }
                    },
                    null, calculation
                )

                calculationLevelRef.element = nestedCalculationLevel
                result
            }
        }

        val record = sync {
            val currentSnapshot = Snapshot.current

            if (
                readable.result !== ResultRecord.Unset &&
                @Suppress("UNCHECKED_CAST")
                policy?.equivalent(result, readable.result as T) == true
            ) {
                readable._dependencies = newDependencies
                readable.resultHash = readable.readableHash(this, currentSnapshot)
                readable.validSnapshotId = snapshot.id
                readable.validSnapshotWriteCount = snapshot.writeCount
                readable
            } else {
                val writable = first.newWritableRecord(this, currentSnapshot)
                writable._dependencies = newDependencies
                writable.resultHash = writable.readableHash(this, currentSnapshot)
                writable.validSnapshotId = snapshot.id
                writable.validSnapshotWriteCount = snapshot.writeCount
                writable.result = result
                writable
            }
        }

        if (calculationBlockNestedLevel.get()?.element == 0) {
            Snapshot.notifyObjectsInitialized()
        }

        return record
    }

    override val firstStateRecord: StateRecord get() = first

    override fun prependStateRecord(value: StateRecord) {
        @Suppress("UNCHECKED_CAST")
        first = value as ResultRecord<T>
    }

    override val value: T
        get() {
            // Unlike most state objects, the record list of a derived state can change during a read
            // because reading updates the cache. To account for this, instead of calling readable,
            // which sends the read notification, the read observer is notified directly and current
            // value is used instead which doesn't notify. This allow the read observer to read the
            // value and only update the cache once.
            Snapshot.current.readObserver?.invoke(this)
            return first.withCurrent {
                @Suppress("UNCHECKED_CAST")
                currentRecord(it, Snapshot.current, true, calculation).result as T
            }
        }

    override val currentRecord: DerivedState.Record<T> get() {
        return first.withCurrent {
            currentRecord(it, Snapshot.current, false, calculation)
        }
    }

    override fun toString(): String = first.withCurrent {
        "DerivedState(value=${displayValue()})@${hashCode()}"
    }

    /**
     * A function used by the debugger to display the value of the current value of the mutable
     * state object without triggering read observers.
     */
    @Suppress("unused")
    val debuggerDisplayValue: T?
        @JvmName("getDebuggerDisplayValue")
        get() = first.withCurrent {
            @Suppress("UNCHECKED_CAST")
            if (it.isValid(this, Snapshot.current))
                it.result as T
            else null
        }

    private fun displayValue(): String {
        first.withCurrent {
            if (it.isValid(this, Snapshot.current)) {
                return it.result.toString()
            }
            return "<Not calculated>"
        }
    }
}

/**
 * Creates a [State] object whose [State.value] is the result of [calculation]. The result of
 * calculation will be cached in such a way that calling [State.value] repeatedly will not cause
 * [calculation] to be executed multiple times, but reading [State.value] will cause all [State]
 * objects that got read during the [calculation] to be read in the current [Snapshot], meaning
 * that this will correctly subscribe to the derived state objects if the value is being read in
 * an observed context such as a [Composable] function.
 * Derived states without mutation policy trigger updates on each dependency change. To avoid
 * invalidation on update, provide suitable [SnapshotMutationPolicy] through [derivedStateOf]
 * overload.
 *
 * @sample androidx.compose.runtime.samples.DerivedStateSample
 *
 * @param calculation the calculation to create the value this state object represents.
 */
@StateFactoryMarker
fun <T> derivedStateOf(
    calculation: () -> T,
): State<T> = DerivedSnapshotState(calculation, null)

/**
 * Creates a [State] object whose [State.value] is the result of [calculation]. The result of
 * calculation will be cached in such a way that calling [State.value] repeatedly will not cause
 * [calculation] to be executed multiple times, but reading [State.value] will cause all [State]
 * objects that got read during the [calculation] to be read in the current [Snapshot], meaning
 * that this will correctly subscribe to the derived state objects if the value is being read in
 * an observed context such as a [Composable] function.
 *
 * @sample androidx.compose.runtime.samples.DerivedStateSample
 *
 * @param policy mutation policy to control when changes to the [calculation] result trigger update.
 * @param calculation the calculation to create the value this state object represents.
 */
@StateFactoryMarker
fun <T> derivedStateOf(
    policy: SnapshotMutationPolicy<T>,
    calculation: () -> T,
): State<T> = DerivedSnapshotState(calculation, policy)

/**
 * Observe the recalculations performed by derived states.
 */
internal interface DerivedStateObserver {
    /**
     * Called before a calculation starts.
     */
    fun start(derivedState: DerivedState<*>)

    /**
     * Called after the started calculation is complete.
     */
    fun done(derivedState: DerivedState<*>)
}

private val derivedStateObservers = SnapshotThreadLocal<MutableVector<DerivedStateObserver>>()

internal fun derivedStateObservers(): MutableVector<DerivedStateObserver> =
    derivedStateObservers.get() ?: MutableVector<DerivedStateObserver>(0).also {
        derivedStateObservers.set(it)
    }

private inline fun <R> notifyObservers(derivedState: DerivedState<*>, block: () -> R): R {
    val observers = derivedStateObservers()
    observers.forEach { it.start(derivedState) }
    return try {
        block()
    } finally {
        observers.forEach { it.done(derivedState) }
    }
}

/**
 * Observe the recalculations performed by any derived state that is recalculated during the
 * execution of [block].
 *
 * @param observer called for every calculation of a derived state in the [block].
 * @param block the block of code to observe.
 */
internal inline fun <R> observeDerivedStateRecalculations(
    observer: DerivedStateObserver,
    block: () -> R
) {
    val observers = derivedStateObservers()
    try {
        observers.add(observer)
        block()
    } finally {
        observers.removeAt(observers.lastIndex)
    }
}<|MERGE_RESOLUTION|>--- conflicted
+++ resolved
@@ -60,21 +60,12 @@
         val currentValue: T
 
         /**
-<<<<<<< HEAD
-         * A list of the dependencies used to produce [value] or [currentValue].
-         *
-         * The [dependencies] list can be used to determine when a [StateObject] appears in the apply
-         * observer set, if the state could affect value of this derived state.
-         */
-        val dependencies: Array<Any?>
-=======
          * Map of the dependencies used to produce [value] or [currentValue] to nested read level.
          *
          * This map can be used to determine if the state could affect value of this derived state,
          * when a [StateObject] appears in the apply observer set.
          */
         val dependencies: ObjectIntMap<StateObject>
->>>>>>> 4fbd9517
     }
 }
 
@@ -100,18 +91,14 @@
         var validSnapshotId: Int = 0
         var validSnapshotWriteCount: Int = 0
 
-<<<<<<< HEAD
-        var _dependencies: IdentityArrayMap<StateObject, Int>? = null
-=======
         override var dependencies: ObjectIntMap<StateObject> = emptyObjectIntMap()
->>>>>>> 4fbd9517
         var result: Any? = Unset
         var resultHash: Int = 0
 
         override fun assign(value: StateRecord) {
             @Suppress("UNCHECKED_CAST")
             val other = value as ResultRecord<T>
-            _dependencies = other._dependencies
+            dependencies = other.dependencies
             result = other.result
             resultHash = other.resultHash
         }
@@ -137,13 +124,8 @@
 
         fun readableHash(derivedState: DerivedState<*>, snapshot: Snapshot): Int {
             var hash = 7
-<<<<<<< HEAD
-            val dependencies = sync { _dependencies }
-            if (dependencies != null) {
-=======
             val dependencies = sync { dependencies }
             if (dependencies.isNotEmpty()) {
->>>>>>> 4fbd9517
                 notifyObservers(derivedState) {
                     dependencies.forEach { stateObject, readLevel ->
                         if (readLevel != 1) {
@@ -172,12 +154,6 @@
         override val currentValue: T
             @Suppress("UNCHECKED_CAST")
             get() = result as T
-<<<<<<< HEAD
-
-        override val dependencies: Array<Any?>
-            get() = _dependencies?.keys ?: emptyArray()
-=======
->>>>>>> 4fbd9517
     }
 
     /**
@@ -200,13 +176,6 @@
             // for correct invalidation later
             if (forceDependencyReads) {
                 notifyObservers(this) {
-<<<<<<< HEAD
-                    val dependencies = readable._dependencies
-                    val invalidationNestedLevel = calculationBlockNestedLevel.get() ?: 0
-                    dependencies?.forEach { dependency, nestedLevel ->
-                        calculationBlockNestedLevel.set(nestedLevel + invalidationNestedLevel)
-                        snapshot.readObserver?.invoke(dependency)
-=======
                     val dependencies = readable.dependencies
                     withCalculationNestedLevel { calculationLevelRef ->
                         val invalidationNestedLevel = calculationLevelRef.element
@@ -215,7 +184,6 @@
                             snapshot.readObserver?.invoke(dependency)
                         }
                         calculationLevelRef.element = invalidationNestedLevel
->>>>>>> 4fbd9517
                     }
                 }
             }
@@ -256,14 +224,14 @@
                 @Suppress("UNCHECKED_CAST")
                 policy?.equivalent(result, readable.result as T) == true
             ) {
-                readable._dependencies = newDependencies
+                readable.dependencies = newDependencies
                 readable.resultHash = readable.readableHash(this, currentSnapshot)
                 readable.validSnapshotId = snapshot.id
                 readable.validSnapshotWriteCount = snapshot.writeCount
                 readable
             } else {
                 val writable = first.newWritableRecord(this, currentSnapshot)
-                writable._dependencies = newDependencies
+                writable.dependencies = newDependencies
                 writable.resultHash = writable.readableHash(this, currentSnapshot)
                 writable.validSnapshotId = snapshot.id
                 writable.validSnapshotWriteCount = snapshot.writeCount
