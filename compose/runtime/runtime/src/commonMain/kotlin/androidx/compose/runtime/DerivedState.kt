--- conflicted
+++ resolved
@@ -22,11 +22,7 @@
 import androidx.collection.ObjectIntMap
 import androidx.collection.emptyObjectIntMap
 import androidx.compose.runtime.collection.MutableVector
-<<<<<<< HEAD
-import androidx.compose.runtime.collection.mutableVectorOf
-=======
 import androidx.compose.runtime.internal.IntRef
->>>>>>> fdff00cc
 import androidx.compose.runtime.snapshots.Snapshot
 import androidx.compose.runtime.snapshots.StateFactoryMarker
 import androidx.compose.runtime.snapshots.StateObject
@@ -347,39 +343,50 @@
     calculation: () -> T,
 ): State<T> = DerivedSnapshotState(calculation, policy)
 
-private typealias DerivedStateObservers = Pair<(DerivedState<*>) -> Unit, (DerivedState<*>) -> Unit>
-
-private val derivedStateObservers = SnapshotThreadLocal<MutableVector<DerivedStateObservers>>()
+/**
+ * Observe the recalculations performed by derived states.
+ */
+internal interface DerivedStateObserver {
+    /**
+     * Called before a calculation starts.
+     */
+    fun start(derivedState: DerivedState<*>)
+
+    /**
+     * Called after the started calculation is complete.
+     */
+    fun done(derivedState: DerivedState<*>)
+}
+
+private val derivedStateObservers = SnapshotThreadLocal<MutableVector<DerivedStateObserver>>()
+
+internal fun derivedStateObservers(): MutableVector<DerivedStateObserver> =
+    derivedStateObservers.get() ?: MutableVector<DerivedStateObserver>(0).also {
+        derivedStateObservers.set(it)
+    }
 
 private inline fun <R> notifyObservers(derivedState: DerivedState<*>, block: () -> R): R {
-    val observers = derivedStateObservers.get() ?: MutableVector(0)
-    observers.forEach { (start, _) -> start(derivedState) }
+    val observers = derivedStateObservers()
+    observers.forEach { it.start(derivedState) }
     return try {
         block()
     } finally {
-        observers.forEach { (_, done) -> done(derivedState) }
+        observers.forEach { it.done(derivedState) }
     }
 }
 
 /**
  * Observe the recalculations performed by any derived state that is recalculated during the
- * execution of [block]. [start] is called before a calculation starts and [done] is called
- * after the started calculation is complete.
- *
- * @param start a lambda called before every calculation of a derived state is in [block].
- * @param done a lambda that is called after the state passed to [start] is recalculated.
+ * execution of [block].
+ *
+ * @param observer called for every calculation of a derived state in the [block].
  * @param block the block of code to observe.
  */
-internal fun <R> observeDerivedStateRecalculations(
-    start: (derivedState: State<*>) -> Unit,
-    done: (derivedState: State<*>) -> Unit,
+internal inline fun <R> observeDerivedStateRecalculations(
+    observer: DerivedStateObserver,
     block: () -> R
 ) {
-    val observers = derivedStateObservers.get() ?: mutableVectorOf<DerivedStateObservers>().also {
-        derivedStateObservers.set(it)
-    }
-
-    val observer = start to done
+    val observers = derivedStateObservers()
     try {
         observers.add(observer)
         block()
