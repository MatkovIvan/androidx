/*
 * Copyright 2021 The Android Open Source Project
 *
 * Licensed under the Apache License, Version 2.0 (the "License");
 * you may not use this file except in compliance with the License.
 * You may obtain a copy of the License at
 *
 *      http://www.apache.org/licenses/LICENSE-2.0
 *
 * Unless required by applicable law or agreed to in writing, software
 * distributed under the License is distributed on an "AS IS" BASIS,
 * WITHOUT WARRANTIES OR CONDITIONS OF ANY KIND, either express or implied.
 * See the License for the specific language governing permissions and
 * limitations under the License.
 */

@file:OptIn(ExperimentalAnimationApi::class)

package androidx.compose.animation

import androidx.compose.animation.core.InternalAnimationApi
import androidx.compose.animation.core.LinearEasing
import androidx.compose.animation.core.MutableTransitionState
import androidx.compose.animation.core.Transition
import androidx.compose.animation.core.keyframes
import androidx.compose.animation.core.rememberTransition
import androidx.compose.animation.core.snap
import androidx.compose.animation.core.tween
import androidx.compose.animation.core.updateTransition
import androidx.compose.foundation.background
import androidx.compose.foundation.layout.Box
import androidx.compose.foundation.layout.Spacer
import androidx.compose.foundation.layout.fillMaxSize
import androidx.compose.foundation.layout.fillMaxWidth
import androidx.compose.foundation.layout.requiredSize
import androidx.compose.foundation.layout.size
import androidx.compose.foundation.layout.width
import androidx.compose.foundation.layout.wrapContentSize
import androidx.compose.material3.Scaffold
import androidx.compose.material3.Surface
import androidx.compose.material3.TabRow
import androidx.compose.material3.Text
import androidx.compose.runtime.CompositionLocalProvider
import androidx.compose.runtime.DisposableEffect
import androidx.compose.runtime.LaunchedEffect
import androidx.compose.runtime.getValue
import androidx.compose.runtime.mutableStateOf
import androidx.compose.runtime.saveable.rememberSaveable
import androidx.compose.runtime.saveable.rememberSaveableStateHolder
import androidx.compose.runtime.setValue
import androidx.compose.runtime.withFrameMillis
import androidx.compose.ui.Alignment
import androidx.compose.ui.ExperimentalComposeUiApi
import androidx.compose.ui.Modifier
import androidx.compose.ui.geometry.Offset
import androidx.compose.ui.graphics.Color
import androidx.compose.ui.layout.LayoutCoordinates
import androidx.compose.ui.layout.LookaheadScope
import androidx.compose.ui.layout.SubcomposeLayout
<<<<<<< HEAD
=======
import androidx.compose.ui.layout.layout
>>>>>>> 14a4d776
import androidx.compose.ui.layout.onGloballyPositioned
import androidx.compose.ui.layout.positionInRoot
import androidx.compose.ui.platform.LocalDensity
import androidx.compose.ui.platform.testTag
import androidx.compose.ui.test.junit4.createComposeRule
import androidx.compose.ui.test.onNodeWithTag
import androidx.compose.ui.unit.Density
import androidx.compose.ui.unit.IntOffset
import androidx.compose.ui.unit.IntSize
import androidx.compose.ui.unit.LayoutDirection
import androidx.compose.ui.unit.dp
import androidx.test.ext.junit.runners.AndroidJUnit4
import androidx.test.filters.LargeTest
import com.google.common.truth.Truth.assertThat
import kotlin.math.roundToInt
import kotlinx.coroutines.delay
import org.junit.Assert.assertEquals
import org.junit.Assert.assertFalse
import org.junit.Assert.assertNotEquals
import org.junit.Assert.assertNotNull
import org.junit.Assert.assertNull
import org.junit.Assert.assertTrue
import org.junit.Rule
import org.junit.Test
import org.junit.runner.RunWith

@RunWith(AndroidJUnit4::class)
@LargeTest
class AnimatedContentTest {

    @get:Rule
    val rule = createComposeRule()

    @OptIn(InternalAnimationApi::class)
    @Test
    fun AnimatedContentSizeTransformTest() {
        val size1 = 40
        val size2 = 200
        val testModifier by mutableStateOf(TestModifier())
        val transitionState = MutableTransitionState(true)
        var playTimeMillis by mutableStateOf(0)
        rule.mainClock.autoAdvance = false
        rule.setContent {
            CompositionLocalProvider(LocalDensity provides Density(1f)) {
                val transition = rememberTransition(transitionState)
                playTimeMillis = (transition.playTimeNanos / 1_000_000L).toInt()
                transition.AnimatedContent(
                    testModifier,
                    transitionSpec = {
                        if (true isTransitioningTo false) {
                            fadeIn() togetherWith fadeOut() using
                                SizeTransform { initialSize, targetSize ->
                                    keyframes {
                                        durationMillis = 320
                                        IntSize(targetSize.width, initialSize.height) at 160 using
                                            LinearEasing
                                        targetSize at 320 using LinearEasing
                                    }
                                }
                        } else {
                            fadeIn() togetherWith fadeOut() using SizeTransform { _, _ ->
                                tween(durationMillis = 80, easing = LinearEasing)
                            }
                        }
                    }
                ) {
                    if (it) {
                        Box(modifier = Modifier.size(size = size1.dp))
                    } else {
                        Box(modifier = Modifier.size(size = size2.dp))
                    }
                }
            }
        }
        rule.runOnIdle {
            assertEquals(40, testModifier.height)
            assertEquals(40, testModifier.width)
            assertTrue(transitionState.targetState)
            transitionState.targetState = false
        }

        // Transition from item1 to item2 in 320ms, animating to full width in the first 160ms
        // then full height in the next 160ms
        while (transitionState.currentState != transitionState.targetState) {
            rule.runOnIdle {
                if (playTimeMillis <= 160) {
                    assertEquals(playTimeMillis + 40, testModifier.width)
                    assertEquals(40, testModifier.height)
                } else {
                    assertEquals(200, testModifier.width)
                    assertEquals(playTimeMillis - 120, testModifier.height)
                }
            }
            rule.mainClock.advanceTimeByFrame()
        }

        rule.runOnIdle {
            assertEquals(200, testModifier.width)
            assertEquals(200, testModifier.height)
            transitionState.targetState = true
        }

        // Transition from item2 to item1 in 80ms
        while (transitionState.currentState != transitionState.targetState) {
            rule.runOnIdle {
                if (playTimeMillis <= 80) {
                    assertEquals(200 - playTimeMillis * 2, testModifier.width)
                    assertEquals(200 - playTimeMillis * 2, testModifier.height)
                }
            }
            rule.mainClock.advanceTimeByFrame()
        }
    }

    @OptIn(InternalAnimationApi::class)
    @Test
    fun AnimatedContentSizeTransformEmptyComposableTest() {
        val size1 = 160
        val testModifier by mutableStateOf(TestModifier())
        val transitionState = MutableTransitionState(true)
        var playTimeMillis by mutableStateOf(0)
        rule.mainClock.autoAdvance = false
        rule.setContent {
            CompositionLocalProvider(LocalDensity provides Density(1f)) {
                val transition = rememberTransition(transitionState)
                playTimeMillis = (transition.playTimeNanos / 1_000_000L).toInt()
                transition.AnimatedContent(
                    testModifier,
                    transitionSpec = {
                        EnterTransition.None togetherWith ExitTransition.None using
                            SizeTransform { _, _ ->
                                tween(durationMillis = 160, easing = LinearEasing)
                            }
                    }
                ) {
                    if (it) {
                        Box(modifier = Modifier.size(size = size1.dp))
                    }
                    // Empty composable for it == false
                }
            }
        }
        rule.runOnIdle {
            assertEquals(160, testModifier.height)
            assertEquals(160, testModifier.width)
            assertTrue(transitionState.targetState)
            transitionState.targetState = false
        }

        // Transition from item1 to item2 in 320ms, animating to full width in the first 160ms
        // then full height in the next 160ms
        while (transitionState.currentState != transitionState.targetState) {
            rule.runOnIdle {
                assertEquals(160 - playTimeMillis, testModifier.width)
                assertEquals(160 - playTimeMillis, testModifier.height)
            }
            rule.mainClock.advanceTimeByFrame()
        }

        // Now there's only an empty composable
        rule.runOnIdle {
            assertEquals(0, testModifier.width)
            assertEquals(0, testModifier.height)
            transitionState.targetState = true
        }

        // Transition from item2 to item1 in 80ms
        while (transitionState.currentState != transitionState.targetState) {
            rule.runOnIdle {
                assertEquals(playTimeMillis, testModifier.width)
                assertEquals(playTimeMillis, testModifier.height)
            }
            rule.mainClock.advanceTimeByFrame()
        }
    }

    @OptIn(InternalAnimationApi::class)
    @Test
    fun AnimatedContentContentAlignmentTest() {
        val size1 = IntSize(80, 80)
        val size2 = IntSize(160, 240)
        val testModifier by mutableStateOf(TestModifier())
        var offset1 by mutableStateOf(Offset.Zero)
        var offset2 by mutableStateOf(Offset.Zero)
        var playTimeMillis by mutableStateOf(0)
        val transitionState = MutableTransitionState(true)
        val alignment = listOf(
            Alignment.TopStart, Alignment.BottomStart, Alignment.Center,
            Alignment.BottomEnd, Alignment.TopEnd
        )
        var contentAlignment by mutableStateOf(Alignment.TopStart)
        rule.setContent {
            CompositionLocalProvider(LocalDensity provides Density(1f)) {
                val transition = rememberTransition(transitionState)
                playTimeMillis = (transition.playTimeNanos / 1_000_000L).toInt()
                transition.AnimatedContent(
                    testModifier,
                    contentAlignment = contentAlignment,
                    transitionSpec = {
                        fadeIn(animationSpec = tween(durationMillis = 80)) togetherWith fadeOut(
                            animationSpec = tween(durationMillis = 80)
                        ) using SizeTransform { _, _ ->
                            tween(durationMillis = 80, easing = LinearEasing)
                        }
                    }
                ) {
                    if (it) {
                        Box(
                            modifier = Modifier
                                .onGloballyPositioned {
                                    offset1 = it.positionInRoot()
                                }
                                .size(size1.width.dp, size1.height.dp)
                        )
                    } else {
                        Box(
                            modifier = Modifier
                                .onGloballyPositioned {
                                    offset2 = it.positionInRoot()
                                }
                                .size(size2.width.dp, size2.height.dp)
                        )
                    }
                }
            }
        }

        rule.mainClock.autoAdvance = false

        alignment.forEach {
            rule.runOnIdle {
                assertEquals(80, testModifier.height)
                assertEquals(80, testModifier.width)
                assertTrue(transitionState.targetState)
                contentAlignment = it
            }

            rule.mainClock.advanceTimeByFrame()
            rule.waitForIdle()
            rule.runOnIdle { transitionState.targetState = false }

            // Transition from item1 to item2 in 320ms, animating to full width in the first 160ms
            // then full height in the next 160ms
            while (transitionState.currentState != transitionState.targetState) {
                rule.runOnIdle {
                    val space = IntSize(testModifier.width, testModifier.height)
                    val position1 = it.align(size1, space, LayoutDirection.Ltr)
                    val position2 = it.align(size2, space, LayoutDirection.Ltr)
                    if (playTimeMillis < 80) {
                        // This gets removed when the animation is finished at 80ms
                        assertEquals(
                            position1,
                            IntOffset(offset1.x.roundToInt(), offset1.y.roundToInt())
                        )
                    }
                    if (playTimeMillis > 0) {
                        assertEquals(
                            position2,
                            IntOffset(offset2.x.roundToInt(), offset2.y.roundToInt())
                        )
                    }
                }
                rule.mainClock.advanceTimeByFrame()
            }

            rule.runOnIdle {
                assertEquals(size2.width, testModifier.width)
                assertEquals(size2.height, testModifier.height)
                // After the animation the size should be the same as parent, offset should be 0
                assertEquals(offset2, Offset.Zero)
                transitionState.targetState = true
            }

            // Transition from item2 to item1 in 80ms
            while (transitionState.currentState != transitionState.targetState) {
                rule.runOnIdle {
                    val space = IntSize(testModifier.width, testModifier.height)
                    val position1 = it.align(size1, space, LayoutDirection.Ltr)
                    val position2 = it.align(size2, space, LayoutDirection.Ltr)
                    if (playTimeMillis > 0) {
                        assertEquals(
                            position1,
                            IntOffset(offset1.x.roundToInt(), offset1.y.roundToInt())
                        )
                    }
                    if (playTimeMillis < 80) {
                        assertEquals(
                            position2,
                            IntOffset(offset2.x.roundToInt(), offset2.y.roundToInt())
                        )
                    }
                }
                rule.mainClock.advanceTimeByFrame()
            }

            rule.runOnIdle {
                assertEquals(size1.width, testModifier.width)
                assertEquals(size1.height, testModifier.height)
                // After the animation the size should be the same as parent, offset should be 0
                assertEquals(offset1, Offset.Zero)
            }
        }
    }

    @OptIn(ExperimentalAnimationApi::class)
    @Test
    fun AnimatedContentSlideInAndOutOfContainerTest() {
        val transitionState = MutableTransitionState(true)
        // LinearEasing is required to ensure the animation doesn't reach final values before the
        // duration.
        val animSpec = tween<IntOffset>(200, easing = LinearEasing)
        lateinit var trueTransition: Transition<EnterExitState>
        lateinit var falseTransition: Transition<EnterExitState>
        rule.mainClock.autoAdvance = false
        rule.setContent {
            CompositionLocalProvider(LocalDensity provides Density(1f, 1f)) {
                @Suppress("UpdateTransitionLabel")
                val rootTransition = rememberTransition(transitionState)
                rootTransition.AnimatedContent(
                    transitionSpec = {
                        if (true isTransitioningTo false) {
                            slideIntoContainer(
                                AnimatedContentTransitionScope.SlideDirection.Start, animSpec
                            ) togetherWith
                                slideOutOfContainer(
                                    AnimatedContentTransitionScope.SlideDirection.Start, animSpec
                                )
                        } else {
                            slideIntoContainer(
                                AnimatedContentTransitionScope.SlideDirection.End, animSpec
                            ) togetherWith
                                slideOutOfContainer(
                                    towards = AnimatedContentTransitionScope.SlideDirection.End,
                                    animSpec
                                )
                        }
                    }
                ) { target ->
                    if (target) {
                        trueTransition = transition
                    } else {
                        falseTransition = transition
                    }
                    Box(
                        Modifier
                            .requiredSize(200.dp)
                            .testTag(target.toString())
                    )
                }
            }
        }

        // Kick off the first animation.
        transitionState.targetState = false
        // The initial composition creates the transition…
        rule.mainClock.advanceTimeByFrame()
        rule.onNodeWithTag("true").assertExists()
        rule.onNodeWithTag("false").assertExists()
        // …but the animation won't actually start until one frame later.
        rule.mainClock.advanceTimeByFrame()
        assertThat(trueTransition.animations).isNotEmpty()
        assertThat(falseTransition.animations).isNotEmpty()

        // Loop to ensure the content is offset correctly at each frame.
        var trueAnim = trueTransition.animations[0]
        var falseAnim = falseTransition.animations[0]
        assertThat(transitionState.currentState).isTrue()
        while (transitionState.currentState) {
            // True is leaving: it should start at 0 and slide out to -200.
            assertThat(trueAnim.value).isEqualTo(IntOffset(-trueTransition.playTimeMillis, 0))
            // False is entering: it should start at 200 and slide in to 0.
            assertThat(falseAnim.value)
                .isEqualTo(IntOffset(200 - falseTransition.playTimeMillis, 0))
            rule.mainClock.advanceTimeByFrame()
        }
        // The animation should remove the newly-hidden node from the composition.
        rule.onNodeWithTag("true").assertDoesNotExist()

        // Kick off the second transition.
        transitionState.targetState = true
        rule.mainClock.advanceTimeByFrame()
        rule.onNodeWithTag("true").assertExists()
        rule.onNodeWithTag("false").assertExists()
        rule.mainClock.advanceTimeByFrame()
        assertThat(trueTransition.animations).isNotEmpty()

        trueAnim = trueTransition.animations[0]
        falseAnim = falseTransition.animations[0]
        assertThat(transitionState.currentState).isFalse()
        while (!transitionState.currentState) {
            // True is entering, it should start at -200 and slide in to 0.
            assertThat(trueAnim.value).isEqualTo(IntOffset(trueTransition.playTimeMillis - 200, 0))
            // False is leaving, it should start at 0 and slide out to 200.
            assertThat(falseAnim.value).isEqualTo(IntOffset(falseTransition.playTimeMillis, 0))
            rule.mainClock.advanceTimeByFrame()
        }
        rule.onNodeWithTag("false").assertDoesNotExist()
    }

    @Test
    fun AnimatedContentWithContentKey() {
        var targetState by mutableStateOf(1)
        var actualIncomingPosition: Offset? = null
        var actualOutgoingPosition: Offset? = null
        var targetPosition: Offset? = null
        rule.setContent {
            CompositionLocalProvider(LocalDensity provides Density(1f)) {
                AnimatedContent(targetState,
                    Modifier.onGloballyPositioned {
                        targetPosition = it.positionInRoot()
                    },
                    transitionSpec = {
                        slideInHorizontally { -200 } togetherWith
                            slideOutHorizontally(snap()) { 200 } + fadeOut(tween(200))
                    },
                    contentKey = { it > 3 }) { target ->
                    Box(
                        Modifier
                            .requiredSize(200.dp)
                            .onGloballyPositioned {
                                if (target == targetState) {
                                    actualIncomingPosition = it.localToRoot(Offset.Zero)
                                } else {
                                    actualOutgoingPosition = it.localToRoot(Offset.Zero)
                                }
                            })
                }
            }
        }
        rule.waitForIdle()
        rule.runOnIdle {
            repeat(3) {
                // Check that no animation happens until the content key changes
                assertEquals(targetPosition, actualIncomingPosition)
                assertNotNull(actualIncomingPosition)
                assertNull(actualOutgoingPosition)
                targetState++
            }
        }

        rule.runOnIdle {
            // Check that animation happened because targetState going from 3 to 4 caused the
            // resulting key to change
            assertEquals(targetPosition, actualIncomingPosition)
            assertNotNull(actualIncomingPosition)
            assertEquals(
                targetPosition!!.copy(x = targetPosition!!.x + 200),
                actualOutgoingPosition
            )
        }
    }

    @Test
    fun LookaheadWithMinMaxIntrinsics() {
        rule.setContent {
            LookaheadScope {
                Scaffold(
                    Modifier
                        .fillMaxSize()
                        .testTag(""),
                    topBar = {},
                    floatingActionButton = {}
                ) {
                    Surface() {
                        SubcomposeLayout(Modifier.fillMaxWidth()) { constraints ->
                            val tabRowWidth = constraints.maxWidth
                            val tabMeasurables = subcompose("Tabs") {
                                repeat(15) {
                                    Text(it.toString(), Modifier.width(100.dp))
                                }
                            }
                            val tabCount = tabMeasurables.size
                            var tabWidth = 0
                            if (tabCount > 0) {
                                tabWidth = (tabRowWidth / tabCount)
                            }
                            val tabRowHeight = tabMeasurables.fold(initial = 0) { max, curr ->
                                maxOf(curr.maxIntrinsicHeight(tabWidth), max)
                            }

                            val tabPlaceables = tabMeasurables.map {
                                it.measure(
                                    constraints.copy(
                                        minWidth = tabWidth,
                                        maxWidth = tabWidth,
                                        minHeight = tabRowHeight,
                                        maxHeight = tabRowHeight,
                                    )
                                )
                            }

                            repeat(tabCount) { index ->
                                var contentWidth =
                                    minOf(
                                        tabMeasurables[index].maxIntrinsicWidth(tabRowHeight),
                                        tabWidth
                                    ).toDp()
                                contentWidth -= 32.dp
                            }

                            layout(tabRowWidth, tabRowHeight) {
                                tabPlaceables.forEachIndexed { index, placeable ->
                                    placeable.placeRelative(index * tabWidth, 0)
                                }
                            }
                        }
                    }
                }
                Box(
                    Modifier
                        .fillMaxSize()
                        .background(Color.Blue)
                ) {
                    Text(text = "test")
                }
            }
        }
        rule.waitForIdle()
    }

    // This test uses a Scaffold around a TabRow setup to reproduce a scenario where tabs' lookahead
    // measurements will be invalidated right before placement, to ensure the correctness of the
    // impl that lookahead remeasures children right before layout.
    @Test
    fun AnimatedContentWithSubcomposition() {
        var target by mutableStateOf(true)
        rule.setContent {
            AnimatedContent(target) {
                if (it) {
                    Scaffold(
                        Modifier
                            .fillMaxSize()
                            .testTag(""),
                        topBar = {},
                        floatingActionButton = {}
                    ) {
                        TabRow(selectedTabIndex = 0) {
                            repeat(15) {
                                Text(it.toString(), Modifier.width(100.dp))
                            }
                        }
                    }
                    Box(
                        Modifier
                            .fillMaxSize()
                            .background(Color.Blue)
                    ) {
                        Text(text = "test")
                    }
                } else {
                    Box(Modifier.size(200.dp))
                }
            }
        }

        rule.runOnIdle {
            target = !target
        }
        rule.waitForIdle()
        rule.runOnIdle {
            target = !target
        }
        rule.waitForIdle()
    }

    @Test
    fun AnimatedContentWithKeysTest() {
        var targetState by mutableStateOf(1)
        val list = mutableListOf<Int>()
        rule.setContent {
            val transition = updateTransition(targetState)
            val holder = rememberSaveableStateHolder()
            transition.AnimatedContent(contentKey = { it > 2 }) {
                if (it <= 2) {
                    holder.SaveableStateProvider(11) {
                        var count by rememberSaveable { mutableStateOf(0) }
                        LaunchedEffect(Unit) {
                            list.add(++count)
                        }
                    }
                }
                Box(Modifier.requiredSize(200.dp))
            }
            LaunchedEffect(Unit) {
                assertFalse(transition.isRunning)
                targetState = 2
                withFrameMillis {
                    assertFalse(transition.isRunning)
                    assertEquals(1, transition.currentState)
                    assertEquals(1, transition.targetState)

                    // This state change should now cause an animation
                    targetState = 3
                }
                withFrameMillis {
                    assertTrue(transition.isRunning)
                }
            }
        }
        rule.waitForIdle()
        rule.runOnIdle {
            assertEquals(1, list.size)
            assertEquals(1, list[0])
            targetState = 1
        }

        rule.runOnIdle {
            // Check that save worked
            assertEquals(2, list.size)
            assertEquals(1, list[0])
            assertEquals(2, list[1])
        }
    }

    @OptIn(ExperimentalAnimationApi::class)
    @Test
    fun AnimatedContentWithInterruption() {
        var flag by mutableStateOf(true)
        var rootCoords: LayoutCoordinates? = null
        rule.setContent {
            AnimatedContent(targetState = flag,
                modifier = Modifier.onGloballyPositioned { rootCoords = it },
                transitionSpec = {
                    if (targetState) {
                        fadeIn(tween(2000)) togetherWith slideOut(
                            tween(2000)
                        ) { fullSize ->
                            IntOffset(0, fullSize.height / 2)
                        } + fadeOut(
                            tween(2000)
                        )
                    } else {
                        fadeIn(tween(2000)) togetherWith fadeOut(tween(2000))
                    }
                }) { state ->
                if (state) {
                    Box(modifier = Modifier
                        .onGloballyPositioned {
                            assertEquals(
                                Offset.Zero,
                                rootCoords!!.localPositionOf(it, Offset.Zero)
                            )
                        }
                        .fillMaxSize()
                        .background(Color.Green)
                    )
                } else {
                    LaunchedEffect(key1 = Unit) {
                        delay(200)
                        assertFalse(flag)
                        assertTrue(transition.isRunning)
                        // Interrupt
                        flag = true
                    }
                    Box(modifier = Modifier
                        .onGloballyPositioned {
                            assertEquals(
                                Offset.Zero,
                                rootCoords!!.localPositionOf(it, Offset.Zero)
                            )
                        }
                        .fillMaxSize()
                        .background(Color.Red)
                    )
                }
            }
        }
        rule.runOnIdle {
            flag = false
        }
    }

    @OptIn(ExperimentalAnimationApi::class)
    @Test
    fun testExitHold() {
        var target by mutableStateOf(true)
        var box1Disposed = false
        var box2EnterFinished = false
        rule.setContent {
            AnimatedContent(
                targetState = target,
                transitionSpec = {
                    fadeIn(tween(200)) togetherWith
                        fadeOut(tween(5)) + ExitTransition.KeepUntilTransitionsFinished
                }
            ) {
                if (it) {
                    Box(Modifier.size(200.dp)) {
                        DisposableEffect(key1 = Unit) {
                            onDispose {
                                box1Disposed = true
                            }
                        }
                    }
                } else {
                    Box(Modifier.size(200.dp)) {
                        box2EnterFinished =
                            transition.targetState == transition.currentState &&
                                transition.targetState == EnterExitState.Visible
                    }
                }
            }
        }

        rule.waitForIdle()
        rule.mainClock.autoAdvance = false
        rule.runOnIdle {
            target = !target
        }

        rule.waitForIdle()
        repeat(10) {
            rule.mainClock.advanceTimeByFrame()
            assertFalse(box1Disposed)
            assertFalse(box2EnterFinished)
        }

        repeat(10) {
            rule.mainClock.advanceTimeByFrame()
            rule.waitForIdle()
            assertEquals(box1Disposed, box2EnterFinished)
        }

        assertTrue(box1Disposed)
        assertTrue(box2EnterFinished)
    }

    @Test
    fun testRightEnterExitTransitionIsChosenDuringInterruption() {
        var flag by mutableStateOf(false)
        var fixedPosition: Offset? = null
        var slidePosition: Offset? = null
        rule.setContent {
            AnimatedContent(
                targetState = flag,
                label = "",
                transitionSpec = {
                    if (false isTransitioningTo true) {
                        ContentTransform(
                            targetContentEnter = EnterTransition.None,
                            initialContentExit = slideOutOfContainer(
                                AnimatedContentTransitionScope.SlideDirection.Start,
                                animationSpec = tween(durationMillis = 500)
                            ),
                            targetContentZIndex = -1.0f,
                            sizeTransform = SizeTransform(clip = false)
                        )
                    } else {
                        ContentTransform(
                            targetContentEnter = slideIntoContainer(
                                AnimatedContentTransitionScope.SlideDirection.End
                            ),
                            initialContentExit = ExitTransition.KeepUntilTransitionsFinished,
                            targetContentZIndex = 0.0f,
                            sizeTransform = SizeTransform(clip = false)
                        )
                    }
                },
                modifier = Modifier.fillMaxSize()
            ) { flag ->
                Spacer(
                    modifier = Modifier
                        .wrapContentSize(Alignment.Center)
                        .size(256.dp)
                        .onGloballyPositioned {
                            if (flag) {
                                fixedPosition = it.positionInRoot()
                            } else {
                                slidePosition = it.positionInRoot()
                            }
                        }
                )
            }
        }

        rule.runOnIdle {
            flag = true
        }
        rule.waitUntil { fixedPosition != null }
        val initialFixedPosition = fixedPosition
        // Advance 10 frames
        repeat(10) {
            val lastSlidePos = slidePosition
            rule.waitUntil { slidePosition != lastSlidePos }
            assertEquals(initialFixedPosition, fixedPosition)
        }

        // Change the target state amid transition, creating an interruption
        flag = false
        // Advance 10 frames
        repeat(10) {
            val lastSlidePos = slidePosition
            rule.waitUntil { slidePosition != lastSlidePos }
            assertEquals(initialFixedPosition, fixedPosition)
        }
        rule.waitForIdle()
    }

    @OptIn(ExperimentalAnimationApi::class)
    @Test
    fun testExitHoldDefersUntilAllFinished() {
        var target by mutableStateOf(true)
        var box1Disposed = false
        var box2EnterFinished = false
        var transitionFinished = false
        rule.setContent {
            val outerTransition = updateTransition(targetState = target)
            transitionFinished = !outerTransition.targetState && !outerTransition.currentState
            outerTransition.AnimatedContent(
                transitionSpec = {
                    fadeIn(tween(160)) togetherWith
                        fadeOut(tween(5)) + ExitTransition.KeepUntilTransitionsFinished using
                        SizeTransform { _, _ ->
                            tween(300)
                        }
                }
            ) {
                if (it) {
                    Box(Modifier.size(200.dp)) {
                        DisposableEffect(key1 = Unit) {
                            onDispose {
                                box1Disposed = true
                            }
                        }
                    }
                } else {
                    Box(Modifier.size(400.dp)) {
                        box2EnterFinished =
                            transition.targetState == transition.currentState &&
                                transition.targetState == EnterExitState.Visible
                    }
                }
            }
        }

        rule.waitForIdle()
        rule.mainClock.autoAdvance = false
        rule.runOnIdle {
            target = !target
        }

        rule.waitForIdle()
        rule.mainClock.advanceTimeByFrame()
        repeat(10) {
            rule.mainClock.advanceTimeByFrame()
            assertFalse(box1Disposed)
            assertFalse(box2EnterFinished)
        }

        repeat(3) {
            rule.mainClock.advanceTimeByFrame()
            rule.waitForIdle()
            assertTrue(box2EnterFinished)
            // Enter finished, but box1 is only disposed when the transition is completely finished,
            // which includes enter, exit & size change.
            assertFalse(box1Disposed)
            assertFalse(transitionFinished)
        }

        repeat(10) {
            rule.mainClock.advanceTimeByFrame()
            rule.waitForIdle()
            assertTrue(box2EnterFinished)
            // Enter finished, but box1 is only disposed when the transition is completely finished,
            // which includes enter, exit & size change.
            assertEquals(box1Disposed, transitionFinished)
        }

        assertTrue(box1Disposed)
        assertTrue(box2EnterFinished)
    }

<<<<<<< HEAD
=======
    @OptIn(ExperimentalComposeUiApi::class)
    @Test
    fun AnimatedContentLookaheadTest() {
        // Test that AnimatedContent's lookahead size is its target content's lookahead size.
        // Also test that the lookahead placement for content is correct.
        val size1 = 400
        val size2 = 20
        val transitionState = MutableTransitionState(true)
        var playTimeMillis by mutableStateOf(0)
        val testModifier = TestModifier()
        var lookaheadPosition: Offset? = null
        var approachPosition: Offset? = null
        rule.mainClock.autoAdvance = false
        rule.setContent {
            CompositionLocalProvider(LocalDensity provides Density(1f)) {
                LookaheadScope {
                    Box(testModifier) {
                        val transition = rememberTransition(transitionState)
                        playTimeMillis = (transition.playTimeNanos / 1_000_000L).toInt()
                        transition.AnimatedContent(
                            transitionSpec = {
                                if (true isTransitioningTo false) {
                                    fadeIn() togetherWith fadeOut() using SizeTransform { _, _ ->
                                        tween(durationMillis = 80, easing = LinearEasing)
                                    }
                                } else {
                                    fadeIn() togetherWith fadeOut() using SizeTransform { _, _ ->
                                        tween(durationMillis = 80, easing = LinearEasing)
                                    }
                                }
                            },
                            contentAlignment = Alignment.Center
                        ) {
                            if (it) {
                                Box(modifier = Modifier.size(size = size1.dp))
                            } else {
                                Box(modifier = Modifier
                                    .layout { m, c ->
                                        m
                                            .measure(c)
                                            .run {
                                                layout(width, height) {
                                                    if (isLookingAhead) {
                                                        with(this@LookaheadScope) {
                                                            lookaheadPosition =
                                                                lookaheadScopeCoordinates
                                                                    .localLookaheadPositionOf(
                                                                        coordinates!!
                                                                    )
                                                        }
                                                    } else {
                                                        approachPosition = lookaheadScopeCoordinates
                                                            .localPositionOf(
                                                                coordinates!!,
                                                                Offset.Zero
                                                            )
                                                    }
                                                    place(0, 0)
                                                }
                                            }
                                    }
                                    .size(size = size2.dp))
                            }
                        }
                    }
                }
            }
        }
        rule.runOnIdle {
            assertTrue(transitionState.targetState)
            assertEquals(IntSize(size1, size1), testModifier.lookaheadSize)
            transitionState.targetState = false
        }
        rule.waitForIdle()
        rule.mainClock.advanceTimeByFrame()

        // Transition from item1 to item2 in 320ms, animating to full width in the first 160ms
        // then full height in the next 160ms
        while (transitionState.currentState != transitionState.targetState) {
            rule.runOnIdle {
                assertEquals(IntSize(size2, size2), testModifier.lookaheadSize)
                assertNotNull(approachPosition)
                assertNotNull(lookaheadPosition)
                assertOffsetEquals(Offset(0f, 0f), lookaheadPosition!!)
            }
            rule.mainClock.advanceTimeByFrame()
        }
        rule.waitForIdle()
    }

    @OptIn(ExperimentalComposeUiApi::class)
    @Test
    fun testTargetChangeLookaheadPlacement() {
        var lookaheadPosition1: Offset? = null
        var lookaheadPosition2: Offset? = null
        val transitionState = MutableTransitionState(true)
        var playTimeMillis by mutableStateOf(0)
        rule.setContent {
            LookaheadScope {
                val transition = rememberTransition(transitionState)
                playTimeMillis = (transition.playTimeNanos / 1_000_000L).toInt()
                transition.AnimatedContent(
                    contentAlignment = Alignment.Center,
                    transitionSpec = { fadeIn() togetherWith fadeOut() using null }
                ) {
                    if (it) {
                        Box(
                            Modifier
                                .layout { measurable, constraints ->
                                    measurable
                                        .measure(constraints)
                                        .run {
                                            layout(width, height) {
                                                if (isLookingAhead) {
                                                    lookaheadPosition1 = lookaheadScopeCoordinates
                                                        .localLookaheadPositionOf(coordinates!!)
                                                }
                                            }
                                        }
                                }
                                .fillMaxSize()
                                .background(Color.Blue)
                        )
                    } else {
                        Box(
                            Modifier
                                .layout { measurable, constraints ->
                                    measurable
                                        .measure(constraints)
                                        .run {
                                            layout(width, height) {
                                                if (isLookingAhead) {
                                                    lookaheadPosition2 = lookaheadScopeCoordinates
                                                        .localLookaheadPositionOf(coordinates!!)
                                                }
                                            }
                                        }
                                }
                                .size(100.dp)
                                .background(Color.Red)
                        )
                    }
                }
            }
        }
        rule.runOnIdle {
            assertTrue(transitionState.targetState)
            assertTrue(transitionState.currentState)
            transitionState.targetState = false
        }
        rule.mainClock.autoAdvance = false
        rule.runOnIdle {
            assertNotNull(lookaheadPosition1)
            assertOffsetEquals(Offset(0f, 0f), lookaheadPosition1!!)
            transitionState.targetState = false
        }
        rule.waitForIdle()
        rule.mainClock.advanceTimeByFrame()

        // Transition from item1 to item2 in 320ms, animating to full width in the first 160ms
        // then full height in the next 160ms
        repeat(3) {
            assertNotEquals(transitionState.currentState, transitionState.targetState)
            rule.runOnIdle {
                assertNotNull(lookaheadPosition2)
                assertOffsetEquals(Offset(0f, 0f), lookaheadPosition2!!)
            }
            rule.mainClock.advanceTimeByFrame()
            rule.waitForIdle()
        }

        // Check that the lookahead position for the outgoing content changed
        assertNotEquals(0f, lookaheadPosition1!!.x)
        assertNotEquals(0f, lookaheadPosition1!!.y)
        // Interruption during animation
        transitionState.targetState = true
        rule.mainClock.advanceTimeByFrame()
        rule.waitForIdle()

        rule.runOnIdle {
            assertNotNull(lookaheadPosition1)
            // Check that after the target state change, the new incoming content has
            // a 0, 0 lookahead offset.
            assertOffsetEquals(Offset(0f, 0f), lookaheadPosition1!!)
        }
    }

    private fun assertOffsetEquals(expected: Offset, actual: Offset) {
        assertEquals(expected.x, actual.x, 0.00001f)
        assertEquals(expected.y, actual.y, 0.00001f)
    }

>>>>>>> 14a4d776
    @OptIn(InternalAnimationApi::class)
    private val Transition<*>.playTimeMillis get() = (playTimeNanos / 1_000_000L).toInt()
}<|MERGE_RESOLUTION|>--- conflicted
+++ resolved
@@ -57,10 +57,7 @@
 import androidx.compose.ui.layout.LayoutCoordinates
 import androidx.compose.ui.layout.LookaheadScope
 import androidx.compose.ui.layout.SubcomposeLayout
-<<<<<<< HEAD
-=======
 import androidx.compose.ui.layout.layout
->>>>>>> 14a4d776
 import androidx.compose.ui.layout.onGloballyPositioned
 import androidx.compose.ui.layout.positionInRoot
 import androidx.compose.ui.platform.LocalDensity
@@ -933,8 +930,6 @@
         assertTrue(box2EnterFinished)
     }
 
-<<<<<<< HEAD
-=======
     @OptIn(ExperimentalComposeUiApi::class)
     @Test
     fun AnimatedContentLookaheadTest() {
@@ -1127,7 +1122,6 @@
         assertEquals(expected.y, actual.y, 0.00001f)
     }
 
->>>>>>> 14a4d776
     @OptIn(InternalAnimationApi::class)
     private val Transition<*>.playTimeMillis get() = (playTimeNanos / 1_000_000L).toInt()
 }