--- conflicted
+++ resolved
@@ -171,27 +171,6 @@
                 remainder -= weightedSize.fastRoundToInt()
             } catch (e: IllegalArgumentException) {
                 throw IllegalArgumentException(
-<<<<<<< HEAD
-                    "This log indicates a hard-to-reproduce Compose issue, " +
-                        "modified with additional debugging details. " +
-                        "Please help us by adding your experiences to the bug link provided. " +
-                        "Thank you for helping us improve Compose. " +
-                        "https://issuetracker.google.com/issues/297974033 " +
-                        "mainAxisMax " + mainAxisMax +
-                        "mainAxisMin " + mainAxisMin +
-                        "targetSpace " + targetSpace +
-                        "arrangementSpacingPx " + arrangementSpacingPx +
-                        "weightChildrenCount " + weightChildrenCount +
-                        "fixedSpace " + fixedSpace +
-                        "arrangementSpacingTotal " + arrangementSpacingTotal +
-                        "remainingToTarget " + remainingToTarget +
-                        "totalWeight " + totalWeight +
-                        "weightUnitSpace " + weightUnitSpace +
-                        "itemWeight " + itemWeight +
-                        "weightedSize " + weightedSize,
-                    e
-                )
-=======
                         "This log indicates a hard-to-reproduce Compose issue, " +
                             "modified with additional debugging details. " +
                             "Please help us by adding your experiences to the bug link provided. " +
@@ -220,10 +199,9 @@
                             "itemWeight " +
                             itemWeight +
                             "weightedSize " +
-                            weightedSize
+                            weightedSize,
+                        e
                     )
-                    .initCause(e)
->>>>>>> f5541f29
             }
         }
 
@@ -264,30 +242,6 @@
                         )
                 } catch (e: IllegalArgumentException) {
                     throw IllegalArgumentException(
-<<<<<<< HEAD
-                        "This log indicates a hard-to-reproduce Compose issue, " +
-                            "modified with additional debugging details. " +
-                            "Please help us by adding your experiences to the bug link provided. " +
-                            "Thank you for helping us improve Compose. " +
-                            "https://issuetracker.google.com/issues/300280216 " +
-                            "mainAxisMax " + mainAxisMax +
-                            "mainAxisMin " + mainAxisMin +
-                            "targetSpace " + targetSpace +
-                            "arrangementSpacingPx " + arrangementSpacingPx +
-                            "weightChildrenCount " + weightChildrenCount +
-                            "fixedSpace " + fixedSpace +
-                            "arrangementSpacingTotal " + arrangementSpacingTotal +
-                            "remainingToTarget " + remainingToTarget +
-                            "totalWeight " + totalWeight +
-                            "weightUnitSpace " + weightUnitSpace +
-                            "weight " + weight +
-                            "weightedSize " + weightedSize +
-                            "crossAxisDesiredSize " + crossAxisDesiredSize +
-                            "remainderUnit " + remainderUnit +
-                            "childMainAxisSize " + childMainAxisSize,
-                        e
-                    )
-=======
                             "This log indicates a hard-to-reproduce Compose issue, " +
                                 "modified with additional debugging details. " +
                                 "Please help us by adding your experiences to the bug link provided. " +
@@ -322,10 +276,9 @@
                                 "remainderUnit " +
                                 remainderUnit +
                                 "childMainAxisSize " +
-                                childMainAxisSize
+                                childMainAxisSize,
+                            e
                         )
-                        .initCause(e)
->>>>>>> f5541f29
                 }
                 val placeable = child.measure(childConstraints)
                 val placeableMainAxisSize = placeable.mainAxisSize()
