/*
 * Copyright 2022 The Android Open Source Project
 *
 * Licensed under the Apache License, Version 2.0 (the "License");
 * you may not use this file except in compliance with the License.
 * You may obtain a copy of the License at
 *
 *      http://www.apache.org/licenses/LICENSE-2.0
 *
 * Unless required by applicable law or agreed to in writing, software
 * distributed under the License is distributed on an "AS IS" BASIS,
 * WITHOUT WARRANTIES OR CONDITIONS OF ANY KIND, either express or implied.
 * See the License for the specific language governing permissions and
 * limitations under the License.
 */

package androidx.compose.foundation.lazy.grid

import androidx.annotation.IntRange as AndroidXIntRange
import androidx.compose.foundation.ExperimentalFoundationApi
import androidx.compose.foundation.MutatePriority
import androidx.compose.foundation.gestures.Orientation
import androidx.compose.foundation.gestures.ScrollScope
import androidx.compose.foundation.gestures.ScrollableState
import androidx.compose.foundation.interaction.InteractionSource
import androidx.compose.foundation.interaction.MutableInteractionSource
import androidx.compose.foundation.lazy.layout.AwaitFirstLayoutModifier
import androidx.compose.foundation.lazy.layout.LazyLayoutBeyondBoundsInfo
import androidx.compose.foundation.lazy.layout.LazyLayoutPinnedItemList
import androidx.compose.foundation.lazy.layout.LazyLayoutPrefetchState
import androidx.compose.foundation.lazy.layout.animateScrollToItem
import androidx.compose.runtime.Composable
import androidx.compose.runtime.Stable
import androidx.compose.runtime.collection.mutableVectorOf
import androidx.compose.runtime.getValue
import androidx.compose.runtime.mutableIntStateOf
import androidx.compose.runtime.mutableStateOf
import androidx.compose.runtime.saveable.Saver
import androidx.compose.runtime.saveable.listSaver
import androidx.compose.runtime.saveable.rememberSaveable
import androidx.compose.runtime.setValue
import androidx.compose.runtime.snapshots.Snapshot
import androidx.compose.ui.layout.Remeasurement
import androidx.compose.ui.layout.RemeasurementModifier
import androidx.compose.ui.unit.Constraints
import androidx.compose.ui.unit.Density
import androidx.compose.ui.unit.IntSize
import androidx.compose.ui.util.fastForEach
import kotlin.math.abs

/**
 * Creates a [LazyGridState] that is remembered across compositions.
 *
 * Changes to the provided initial values will **not** result in the state being recreated or
 * changed in any way if it has already been created.
 *
 * @param initialFirstVisibleItemIndex the initial value for [LazyGridState.firstVisibleItemIndex]
 * @param initialFirstVisibleItemScrollOffset the initial value for
 * [LazyGridState.firstVisibleItemScrollOffset]
 */
@Composable
fun rememberLazyGridState(
    initialFirstVisibleItemIndex: Int = 0,
    initialFirstVisibleItemScrollOffset: Int = 0
): LazyGridState {
    return rememberSaveable(saver = LazyGridState.Saver) {
        LazyGridState(
            initialFirstVisibleItemIndex,
            initialFirstVisibleItemScrollOffset
        )
    }
}

/**
 * A state object that can be hoisted to control and observe scrolling.
 *
 * In most cases, this will be created via [rememberLazyGridState].
 *
 * @param firstVisibleItemIndex the initial value for [LazyGridState.firstVisibleItemIndex]
 * @param firstVisibleItemScrollOffset the initial value for
 * [LazyGridState.firstVisibleItemScrollOffset]
 */
@OptIn(ExperimentalFoundationApi::class)
@Stable
class LazyGridState constructor(
    firstVisibleItemIndex: Int = 0,
    firstVisibleItemScrollOffset: Int = 0
) : ScrollableState {

    /**
     * The holder class for the current scroll position.
     */
    private val scrollPosition =
        LazyGridScrollPosition(firstVisibleItemIndex, firstVisibleItemScrollOffset)

    /**
     * The index of the first item that is visible.
     *
     * Note that this property is observable and if you use it in the composable function it will
     * be recomposed on every change causing potential performance issues.
     *
     * If you want to run some side effects like sending an analytics event or updating a state
     * based on this value consider using "snapshotFlow":
     * @sample androidx.compose.foundation.samples.UsingGridScrollPositionForSideEffectSample
     *
     * If you need to use it in the composition then consider wrapping the calculation into a
     * derived state in order to only have recompositions when the derived value changes:
     * @sample androidx.compose.foundation.samples.UsingGridScrollPositionInCompositionSample
     */
    val firstVisibleItemIndex: Int get() = scrollPosition.index

    /**
     * The scroll offset of the first visible item. Scrolling forward is positive - i.e., the
     * amount that the item is offset backwards
     */
    val firstVisibleItemScrollOffset: Int get() = scrollPosition.scrollOffset

    /** Backing state for [layoutInfo] */
    private val layoutInfoState = mutableStateOf<LazyGridLayoutInfo>(EmptyLazyGridLayoutInfo)

    /**
     * The object of [LazyGridLayoutInfo] calculated during the last layout pass. For example,
     * you can use it to calculate what items are currently visible.
     *
     * Note that this property is observable and is updated after every scroll or remeasure.
     * If you use it in the composable function it will be recomposed on every change causing
     * potential performance issues including infinity recomposition loop.
     * Therefore, avoid using it in the composition.
     *
     * If you want to run some side effects like sending an analytics event or updating a state
     * based on this value consider using "snapshotFlow":
     * @sample androidx.compose.foundation.samples.UsingGridLayoutInfoForSideEffectSample
     */
    val layoutInfo: LazyGridLayoutInfo get() = layoutInfoState.value

    /**
     * [InteractionSource] that will be used to dispatch drag events when this
     * grid is being dragged. If you want to know whether the fling (or animated scroll) is in
     * progress, use [isScrollInProgress].
     */
    val interactionSource: InteractionSource get() = internalInteractionSource

    internal val internalInteractionSource: MutableInteractionSource = MutableInteractionSource()

    /**
     * The amount of scroll to be consumed in the next layout pass.  Scrolling forward is negative
     * - that is, it is the amount that the items are offset in y
     */
    internal var scrollToBeConsumed = 0f
        private set

    /**
     * Needed for [animateScrollToItem]. Updated on every measure.
     */
    internal var slotsPerLine: Int by mutableIntStateOf(0)

    /**
     * Needed for [animateScrollToItem]. Updated on every measure.
     */
    internal var density: Density = Density(1f, 1f)

    /**
     * Needed for [notifyPrefetch].
     */
    internal var isVertical: Boolean = true

    /**
     * The ScrollableController instance. We keep it as we need to call stopAnimation on it once
     * we reached the end of the grid.
     */
    private val scrollableState = ScrollableState { -onScroll(-it) }

    /**
     * Only used for testing to confirm that we're not making too many measure passes
     */
    /*@VisibleForTesting*/
    internal var numMeasurePasses: Int = 0
        private set

    /**
     * Only used for testing to disable prefetching when needed to test the main logic.
     */
    /*@VisibleForTesting*/
    internal var prefetchingEnabled: Boolean = true

    /**
     * The index scheduled to be prefetched (or the last prefetched index if the prefetch is done).
     */
    private var lineToPrefetch = -1

    /**
     * The list of handles associated with the items from the [lineToPrefetch] line.
     */
    private val currentLinePrefetchHandles =
        mutableVectorOf<LazyLayoutPrefetchState.PrefetchHandle>()

    /**
     * Keeps the scrolling direction during the previous calculation in order to be able to
     * detect the scrolling direction change.
     */
    private var wasScrollingForward = false

    /**
     * The [Remeasurement] object associated with our layout. It allows us to remeasure
     * synchronously during scroll.
     */
    internal var remeasurement: Remeasurement? = null

    /**
     * The modifier which provides [remeasurement].
     */
    internal val remeasurementModifier = object : RemeasurementModifier {
        override fun onRemeasurementAvailable(remeasurement: Remeasurement) {
            this@LazyGridState.remeasurement = remeasurement
        }
    }

    /**
     * Provides a modifier which allows to delay some interactions (e.g. scroll)
     * until layout is ready.
     */
    internal val awaitLayoutModifier = AwaitFirstLayoutModifier()

    /**
     * Finds items on a line and their measurement constraints. Used for prefetching.
     */
    internal var prefetchInfoRetriever: (line: Int) -> List<Pair<Int, Constraints>> by
        mutableStateOf({ emptyList() })

    internal val placementAnimator = LazyGridItemPlacementAnimator()

    internal val beyondBoundsInfo = LazyLayoutBeyondBoundsInfo()

    private val animateScrollScope = LazyGridAnimateScrollScope(this)

    /**
     * Stores currently pinned items which are always composed.
     */
    internal val pinnedItems = LazyLayoutPinnedItemList()

    internal val nearestRange: IntRange by scrollPosition.nearestRangeState

    /**
     * Instantly brings the item at [index] to the top of the viewport, offset by [scrollOffset]
     * pixels.
     *
     * @param index the index to which to scroll. Must be non-negative.
     * @param scrollOffset the offset that the item should end up after the scroll. Note that
     * positive offset refers to forward scroll, so in a top-to-bottom list, positive offset will
     * scroll the item further upward (taking it partly offscreen).
     */
    suspend fun scrollToItem(
        @AndroidXIntRange(from = 0)
        index: Int,
        scrollOffset: Int = 0
    ) {
        scroll {
            snapToItemIndexInternal(index, scrollOffset)
        }
    }

    internal fun snapToItemIndexInternal(index: Int, scrollOffset: Int) {
        scrollPosition.requestPosition(index, scrollOffset)
        // placement animation is not needed because we snap into a new position.
        placementAnimator.reset()
        remeasurement?.forceRemeasure()
    }

    /**
     * Call this function to take control of scrolling and gain the ability to send scroll events
     * via [ScrollScope.scrollBy]. All actions that change the logical scroll position must be
     * performed within a [scroll] block (even if they don't call any other methods on this
     * object) in order to guarantee that mutual exclusion is enforced.
     *
     * If [scroll] is called from elsewhere, this will be canceled.
     */
    override suspend fun scroll(
        scrollPriority: MutatePriority,
        block: suspend ScrollScope.() -> Unit
    ) {
        awaitLayoutModifier.waitForFirstLayout()
        scrollableState.scroll(scrollPriority, block)
    }

    override fun dispatchRawDelta(delta: Float): Float =
        scrollableState.dispatchRawDelta(delta)

    override val isScrollInProgress: Boolean
        get() = scrollableState.isScrollInProgress

    override var canScrollForward: Boolean by mutableStateOf(false)
        private set
    override var canScrollBackward: Boolean by mutableStateOf(false)
        private set

    // TODO: Coroutine scrolling APIs will allow this to be private again once we have more
    //  fine-grained control over scrolling
    /*@VisibleForTesting*/
    internal fun onScroll(distance: Float): Float {
        if (distance < 0 && !canScrollForward || distance > 0 && !canScrollBackward) {
            return 0f
        }
        check(abs(scrollToBeConsumed) <= 0.5f) {
            "entered drag with non-zero pending scroll: $scrollToBeConsumed"
        }
        scrollToBeConsumed += distance

        // scrollToBeConsumed will be consumed synchronously during the forceRemeasure invocation
        // inside measuring we do scrollToBeConsumed.roundToInt() so there will be no scroll if
        // we have less than 0.5 pixels
        if (abs(scrollToBeConsumed) > 0.5f) {
            val preScrollToBeConsumed = scrollToBeConsumed
            remeasurement?.forceRemeasure()
            if (prefetchingEnabled) {
                notifyPrefetch(preScrollToBeConsumed - scrollToBeConsumed)
            }
        }

        // here scrollToBeConsumed is already consumed during the forceRemeasure invocation
        if (abs(scrollToBeConsumed) <= 0.5f) {
            // We consumed all of it - we'll hold onto the fractional scroll for later, so report
            // that we consumed the whole thing
            return distance
        } else {
            val scrollConsumed = distance - scrollToBeConsumed
            // We did not consume all of it - return the rest to be consumed elsewhere (e.g.,
            // nested scrolling)
            scrollToBeConsumed = 0f // We're not consuming the rest, give it back
            return scrollConsumed
        }
    }

    private fun notifyPrefetch(delta: Float) {
        val prefetchState = prefetchState
        if (!prefetchingEnabled) {
            return
        }
        val info = layoutInfo
        if (info.visibleItemsInfo.isNotEmpty()) {
            val scrollingForward = delta < 0
            val lineToPrefetch: Int
            val closestNextItemToPrefetch: Int
            if (scrollingForward) {
                lineToPrefetch = 1 + info.visibleItemsInfo.last().let {
                    if (isVertical) it.row else it.column
                }
                closestNextItemToPrefetch = info.visibleItemsInfo.last().index + 1
            } else {
                lineToPrefetch = -1 + info.visibleItemsInfo.first().let {
                    if (isVertical) it.row else it.column
                }
                closestNextItemToPrefetch = info.visibleItemsInfo.first().index - 1
            }
            if (lineToPrefetch != this.lineToPrefetch &&
                closestNextItemToPrefetch in 0 until info.totalItemsCount
            ) {
                if (wasScrollingForward != scrollingForward) {
                    // the scrolling direction has been changed which means the last prefetched
                    // is not going to be reached anytime soon so it is safer to dispose it.
                    // if this line is already visible it is safe to call the method anyway
                    // as it will be no-op
                    currentLinePrefetchHandles.forEach { it.cancel() }
                }
                this.wasScrollingForward = scrollingForward
                this.lineToPrefetch = lineToPrefetch
                currentLinePrefetchHandles.clear()
                prefetchInfoRetriever(lineToPrefetch).fastForEach {
                    currentLinePrefetchHandles.add(
                        prefetchState.schedulePrefetch(it.first, it.second)
                    )
                }
            }
        }
    }

    private fun cancelPrefetchIfVisibleItemsChanged(info: LazyGridLayoutInfo) {
        if (lineToPrefetch != -1 && info.visibleItemsInfo.isNotEmpty()) {
            val expectedLineToPrefetch = if (wasScrollingForward) {
                info.visibleItemsInfo.last().let {
                    if (isVertical) it.row else it.column
                } + 1
            } else {
                info.visibleItemsInfo.first().let {
                    if (isVertical) it.row else it.column
                } - 1
            }
            if (lineToPrefetch != expectedLineToPrefetch) {
                lineToPrefetch = -1
                currentLinePrefetchHandles.forEach { it.cancel() }
                currentLinePrefetchHandles.clear()
            }
        }
    }

    internal val prefetchState = LazyLayoutPrefetchState()

    private val numOfItemsToTeleport: Int get() = 100 * slotsPerLine

    /**
     * Animate (smooth scroll) to the given item.
     *
     * @param index the index to which to scroll. Must be non-negative.
     * @param scrollOffset the offset that the item should end up after the scroll. Note that
     * positive offset refers to forward scroll, so in a top-to-bottom list, positive offset will
     * scroll the item further upward (taking it partly offscreen).
     */
    suspend fun animateScrollToItem(
        @AndroidXIntRange(from = 0)
        index: Int,
        scrollOffset: Int = 0
    ) {
        animateScrollScope.animateScrollToItem(index, scrollOffset, numOfItemsToTeleport, density)
    }

    /**
     *  Updates the state with the new calculated scroll position and consumed scroll.
     */
    internal fun applyMeasureResult(result: LazyGridMeasureResult) {
        scrollPosition.updateFromMeasureResult(result)
        scrollToBeConsumed -= result.consumedScroll
        layoutInfoState.value = result

        canScrollForward = result.canScrollForward
        canScrollBackward = (result.firstVisibleLine?.index ?: 0) != 0 ||
            result.firstVisibleLineScrollOffset != 0

        numMeasurePasses++

        cancelPrefetchIfVisibleItemsChanged(result)
    }

    /**
     * When the user provided custom keys for the items we can try to detect when there were
     * items added or removed before our current first visible item and keep this item
     * as the first visible one even given that its index has been changed.
     */
    internal fun updateScrollPositionIfTheFirstItemWasMoved(
        itemProvider: LazyGridItemProvider,
<<<<<<< HEAD
        firstItemIndex: Int = Snapshot.withoutReadObservation { scrollPosition.index }
=======
        firstItemIndex: Int
>>>>>>> 4fbd9517
    ): Int = scrollPosition.updateScrollPositionIfTheFirstItemWasMoved(itemProvider, firstItemIndex)

    companion object {
        /**
         * The default [Saver] implementation for [LazyGridState].
         */
        val Saver: Saver<LazyGridState, *> = listSaver(
            save = { listOf(it.firstVisibleItemIndex, it.firstVisibleItemScrollOffset) },
            restore = {
                LazyGridState(
                    firstVisibleItemIndex = it[0],
                    firstVisibleItemScrollOffset = it[1]
                )
            }
        )
    }
}

@OptIn(ExperimentalFoundationApi::class)
private object EmptyLazyGridLayoutInfo : LazyGridLayoutInfo {
    override val visibleItemsInfo = emptyList<LazyGridItemInfo>()
    override val viewportStartOffset = 0
    override val viewportEndOffset = 0
    override val totalItemsCount = 0
    override val viewportSize = IntSize.Zero
    override val orientation = Orientation.Vertical
    override val reverseLayout = false
    override val beforeContentPadding: Int = 0
    override val afterContentPadding: Int = 0
    override val mainAxisItemSpacing = 0
}<|MERGE_RESOLUTION|>--- conflicted
+++ resolved
@@ -39,7 +39,6 @@
 import androidx.compose.runtime.saveable.listSaver
 import androidx.compose.runtime.saveable.rememberSaveable
 import androidx.compose.runtime.setValue
-import androidx.compose.runtime.snapshots.Snapshot
 import androidx.compose.ui.layout.Remeasurement
 import androidx.compose.ui.layout.RemeasurementModifier
 import androidx.compose.ui.unit.Constraints
@@ -436,11 +435,7 @@
      */
     internal fun updateScrollPositionIfTheFirstItemWasMoved(
         itemProvider: LazyGridItemProvider,
-<<<<<<< HEAD
-        firstItemIndex: Int = Snapshot.withoutReadObservation { scrollPosition.index }
-=======
         firstItemIndex: Int
->>>>>>> 4fbd9517
     ): Int = scrollPosition.updateScrollPositionIfTheFirstItemWasMoved(itemProvider, firstItemIndex)
 
     companion object {
