--- conflicted
+++ resolved
@@ -57,14 +57,9 @@
     pageAvailableSize: Int,
     beyondViewportPageCount: Int,
     pinnedPages: List<Int>,
-<<<<<<< HEAD
-    snapPositionInLayout: SnapPositionInLayout,
-    placementScopeInvalidator: ObservableScopeInvalidator,
-=======
     snapPosition: SnapPosition,
     placementScopeInvalidator: ObservableScopeInvalidator,
     coroutineScope: CoroutineScope,
->>>>>>> 14a4d776
     layout: (Int, Int, Placeable.PlacementScope.() -> Unit) -> MeasureResult
 ): PagerMeasureResult {
     require(beforeContentPadding >= 0) { "negative beforeContentPadding" }
@@ -95,13 +90,9 @@
             canScrollForward = false,
             currentPage = null,
             currentPageOffsetFraction = 0.0f,
-<<<<<<< HEAD
-            remeasureNeeded = false
-=======
             snapPosition = snapPosition,
             remeasureNeeded = false,
             coroutineScope = coroutineScope
->>>>>>> 14a4d776
         )
     } else {
 
@@ -440,13 +431,6 @@
             pageCount
         )
 
-<<<<<<< HEAD
-        val newCurrentPageOffsetFraction = if (pageSizeWithSpacing == 0) {
-            0.0f
-        } else {
-            ((-currentPagePositionOffset.toFloat()) / (pageSizeWithSpacing.toFloat())).coerceIn(
-                MinPageOffset, MaxPageOffset
-=======
         val currentPagePositionOffset = (newCurrentPage?.offset ?: 0)
 
         val currentPageOffsetFraction = if (pageSizeWithSpacing == 0) {
@@ -455,7 +439,6 @@
             ((snapOffset - currentPagePositionOffset) / (pageSizeWithSpacing.toFloat())).coerceIn(
                 MinPageOffset,
                 MaxPageOffset
->>>>>>> 14a4d776
             )
         }
 
@@ -487,17 +470,12 @@
             beyondViewportPageCount = beyondViewportPageCount,
             canScrollForward = index < pageCount || currentMainAxisOffset > maxOffset,
             currentPage = newCurrentPage,
-<<<<<<< HEAD
-            currentPageOffsetFraction = newCurrentPageOffsetFraction,
-            remeasureNeeded = remeasureNeeded
-=======
             currentPageOffsetFraction = currentPageOffsetFraction,
             snapPosition = snapPosition,
             remeasureNeeded = remeasureNeeded,
             extraPagesBefore = positionedPagesBefore,
             extraPagesAfter = positionedPagesAfter,
             coroutineScope = coroutineScope
->>>>>>> 14a4d776
         )
     }
 }
