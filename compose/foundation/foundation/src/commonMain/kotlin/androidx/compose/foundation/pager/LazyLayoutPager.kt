/*
 * Copyright 2023 The Android Open Source Project
 *
 * Licensed under the Apache License, Version 2.0 (the "License");
 * you may not use this file except in compliance with the License.
 * You may obtain a copy of the License at
 *
 *      http://www.apache.org/licenses/LICENSE-2.0
 *
 * Unless required by applicable law or agreed to in writing, software
 * distributed under the License is distributed on an "AS IS" BASIS,
 * WITHOUT WARRANTIES OR CONDITIONS OF ANY KIND, either express or implied.
 * See the License for the specific language governing permissions and
 * limitations under the License.
 */

package androidx.compose.foundation.pager

import androidx.compose.animation.core.AnimationSpec
import androidx.compose.animation.core.spring
import androidx.compose.foundation.ExperimentalFoundationApi
import androidx.compose.foundation.clipScrollableContainer
import androidx.compose.foundation.gestures.BringIntoViewSpec
import androidx.compose.foundation.gestures.Orientation
import androidx.compose.foundation.gestures.ScrollableDefaults
import androidx.compose.foundation.gestures.awaitEachGesture
import androidx.compose.foundation.gestures.awaitFirstDown
import androidx.compose.foundation.gestures.scrollable
import androidx.compose.foundation.gestures.snapping.SnapFlingBehavior
import androidx.compose.foundation.layout.PaddingValues
import androidx.compose.foundation.lazy.layout.IntervalList
import androidx.compose.foundation.lazy.layout.LazyLayout
import androidx.compose.foundation.lazy.layout.LazyLayoutIntervalContent
import androidx.compose.foundation.lazy.layout.LazyLayoutItemProvider
import androidx.compose.foundation.lazy.layout.LazyLayoutKeyIndexMap
import androidx.compose.foundation.lazy.layout.LazyLayoutPinnableItem
import androidx.compose.foundation.lazy.layout.MutableIntervalList
import androidx.compose.foundation.lazy.layout.NearestRangeKeyIndexMap
<<<<<<< HEAD
=======
import androidx.compose.foundation.lazy.layout.lazyLayoutBeyondBoundsModifier
>>>>>>> 4fbd9517
import androidx.compose.foundation.lazy.layout.lazyLayoutSemantics
import androidx.compose.foundation.overscroll
import androidx.compose.runtime.Composable
import androidx.compose.runtime.derivedStateOf
import androidx.compose.runtime.referentialEqualityPolicy
import androidx.compose.runtime.remember
import androidx.compose.runtime.rememberUpdatedState
import androidx.compose.ui.Alignment
import androidx.compose.ui.Modifier
import androidx.compose.ui.geometry.Offset
import androidx.compose.ui.input.nestedscroll.NestedScrollConnection
import androidx.compose.ui.input.nestedscroll.nestedScroll
import androidx.compose.ui.input.pointer.PointerEventPass
import androidx.compose.ui.input.pointer.PointerInputChange
import androidx.compose.ui.input.pointer.changedToUp
import androidx.compose.ui.input.pointer.pointerInput
import androidx.compose.ui.platform.LocalLayoutDirection
import androidx.compose.ui.unit.Dp
import androidx.compose.ui.unit.dp
import androidx.compose.ui.util.fastAll
import kotlin.math.absoluteValue
import kotlinx.coroutines.coroutineScope

@ExperimentalFoundationApi
@Composable
internal fun Pager(
    /** Modifier to be applied for the inner layout */
    modifier: Modifier,
    /** State controlling the scroll position */
    state: PagerState,
    /** The inner padding to be added for the whole content(not for each individual page) */
    contentPadding: PaddingValues,
    /** reverse the direction of scrolling and layout */
    reverseLayout: Boolean,
    /** The layout orientation of the Pager */
    orientation: Orientation,
    /** fling behavior to be used for flinging */
    flingBehavior: SnapFlingBehavior,
    /** Whether scrolling via the user gestures is allowed. */
    userScrollEnabled: Boolean,
    /** Number of pages to compose and layout before and after the visible pages */
    beyondBoundsPageCount: Int = PagerDefaults.BeyondBoundsPageCount,
    /** Space between pages */
    pageSpacing: Dp = 0.dp,
    /** Allows to change how to calculate the Page size */
    pageSize: PageSize,
    /** A [NestedScrollConnection] that dictates how this [Pager] behaves with nested lists.  */
    pageNestedScrollConnection: NestedScrollConnection,
    /** a stable and unique key representing the Page */
    key: ((index: Int) -> Any)?,
    /** The alignment to align pages horizontally. Required when isVertical is true */
    horizontalAlignment: Alignment.Horizontal,
    /** The alignment to align pages vertically. Required when isVertical is false */
    verticalAlignment: Alignment.Vertical,
    /** The content of the list */
    pageContent: @Composable PagerScope.(page: Int) -> Unit
) {
    require(beyondBoundsPageCount >= 0) {
        "beyondBoundsPageCount should be greater than or equal to 0, " +
            "you selected $beyondBoundsPageCount"
    }

    val overscrollEffect = ScrollableDefaults.overscrollEffect()

    val pagerItemProvider = rememberPagerItemProviderLambda(
        state = state,
        pageContent = pageContent,
        key = key
    ) { state.pageCount }

    val measurePolicy = rememberPagerMeasurePolicy(
        state = state,
        contentPadding = contentPadding,
        reverseLayout = reverseLayout,
        orientation = orientation,
        beyondBoundsPageCount = beyondBoundsPageCount,
        pageSpacing = pageSpacing,
        pageSize = pageSize,
        horizontalAlignment = horizontalAlignment,
        verticalAlignment = verticalAlignment,
        itemProviderLambda = pagerItemProvider,
<<<<<<< HEAD
        pageCount = { state.pageCount },
=======
        snapPositionInLayout = SnapAlignmentStartToStart,
        pageCount = { state.pageCount }
>>>>>>> 4fbd9517
    )

    val pagerFlingBehavior = remember(flingBehavior, state) {
        PagerWrapperFlingBehavior(flingBehavior, state)
    }

    val semanticState = rememberPagerSemanticState(
        state,
        reverseLayout,
        orientation == Orientation.Vertical
    )

    val pagerBringIntoViewSpec = remember(state) { PagerBringIntoViewSpec(state) }

    LazyLayout(
        modifier = modifier
            .then(state.remeasurementModifier)
            .then(state.awaitLayoutModifier)
            .lazyLayoutSemantics(
                itemProviderLambda = pagerItemProvider,
                state = semanticState,
                orientation = orientation,
                userScrollEnabled = userScrollEnabled,
                reverseScrolling = reverseLayout
            )
            .clipScrollableContainer(orientation)
            .lazyLayoutBeyondBoundsModifier(
                state = rememberPagerBeyondBoundsState(
                    state = state,
                    beyondBoundsPageCount = beyondBoundsPageCount
                ),
                beyondBoundsInfo = state.beyondBoundsInfo,
                reverseLayout = reverseLayout,
                layoutDirection = LocalLayoutDirection.current,
                orientation = orientation,
                enabled = userScrollEnabled
            )
            .overscroll(overscrollEffect)
            .scrollable(
                orientation = orientation,
                reverseDirection = ScrollableDefaults.reverseDirection(
                    LocalLayoutDirection.current,
                    orientation,
                    reverseLayout
                ),
                interactionSource = state.internalInteractionSource,
                flingBehavior = pagerFlingBehavior,
                state = state,
                overscrollEffect = overscrollEffect,
                enabled = userScrollEnabled,
                bringIntoViewSpec = pagerBringIntoViewSpec
            )
            .dragDirectionDetector(state)
            .nestedScroll(pageNestedScrollConnection),
        measurePolicy = measurePolicy,
        prefetchState = state.prefetchState,
        itemProvider = pagerItemProvider
    )
}

@ExperimentalFoundationApi
internal class PagerLazyLayoutItemProvider(
    private val state: PagerState,
    private val intervalContent: LazyLayoutIntervalContent<PagerIntervalContent>,
    private val keyIndexMap: LazyLayoutKeyIndexMap,
) : LazyLayoutItemProvider {

    private val pagerScopeImpl = PagerScopeImpl

    override val itemCount: Int
        get() = intervalContent.itemCount

    @Composable
    override fun Item(index: Int, key: Any) {
        LazyLayoutPinnableItem(key, index, state.pinnedPages) {
            intervalContent.withInterval(index) { localIndex, content ->
                content.item(pagerScopeImpl, localIndex)
            }
        }
    }

    override fun getKey(index: Int): Any =
        keyIndexMap.getKey(index) ?: intervalContent.getKey(index)
<<<<<<< HEAD

    override fun getIndex(key: Any): Int = keyIndexMap.getIndex(key)

    override fun equals(other: Any?): Boolean {
        if (this === other) return true
        if (other !is PagerLazyLayoutItemProvider) return false

        // the identity of this class is represented by intervalContent object.
        // having equals() allows us to skip items recomposition when intervalContent didn't change
        return intervalContent == other.intervalContent
    }

=======

    override fun getIndex(key: Any): Int = keyIndexMap.getIndex(key)

    override fun equals(other: Any?): Boolean {
        if (this === other) return true
        if (other !is PagerLazyLayoutItemProvider) return false

        // the identity of this class is represented by intervalContent object.
        // having equals() allows us to skip items recomposition when intervalContent didn't change
        return intervalContent == other.intervalContent
    }

>>>>>>> 4fbd9517
    override fun hashCode(): Int {
        return intervalContent.hashCode()
    }
}

@OptIn(ExperimentalFoundationApi::class)
private class PagerLayoutIntervalContent(
    val pageContent: @Composable PagerScope.(page: Int) -> Unit,
    val key: ((index: Int) -> Any)?,
    val pageCount: Int
) : LazyLayoutIntervalContent<PagerIntervalContent>() {
    override val intervals: IntervalList<PagerIntervalContent> =
        MutableIntervalList<PagerIntervalContent>().apply {
            addInterval(pageCount, PagerIntervalContent(key = key, item = pageContent))
        }
}

@OptIn(ExperimentalFoundationApi::class)
internal class PagerIntervalContent(
    override val key: ((page: Int) -> Any)?,
    val item: @Composable PagerScope.(page: Int) -> Unit
) : LazyLayoutIntervalContent.Interval

@OptIn(ExperimentalFoundationApi::class)
@Composable
private fun rememberPagerItemProviderLambda(
    state: PagerState,
    pageContent: @Composable PagerScope.(page: Int) -> Unit,
    key: ((index: Int) -> Any)?,
    pageCount: () -> Int
): () -> PagerLazyLayoutItemProvider {
    val latestContent = rememberUpdatedState(pageContent)
<<<<<<< HEAD
    return remember(state, latestContent, key, pageCount) {
        val intervalContentState = derivedStateOf(referentialEqualityPolicy()) {
            PagerLayoutIntervalContent(latestContent.value, key, pageCount())
=======
    val latestKey = rememberUpdatedState(key)
    return remember(state, latestContent, latestKey, pageCount) {
        val intervalContentState = derivedStateOf(referentialEqualityPolicy()) {
            PagerLayoutIntervalContent(latestContent.value, latestKey.value, pageCount())
>>>>>>> 4fbd9517
        }
        val itemProviderState = derivedStateOf(referentialEqualityPolicy()) {
            val intervalContent = intervalContentState.value
            val map = NearestRangeKeyIndexMap(state.nearestRange, intervalContent)
            PagerLazyLayoutItemProvider(
                state = state,
                intervalContent = intervalContent,
                keyIndexMap = map
            )
        }
        itemProviderState::value
    }
}

/**
 * A modifier to detect up and down events in a Pager.
 */
@OptIn(ExperimentalFoundationApi::class)
private fun Modifier.dragDirectionDetector(state: PagerState) =
    this then Modifier.pointerInput(state) {
        coroutineScope {
            awaitEachGesture {
                val downEvent =
                    awaitFirstDown(requireUnconsumed = false, pass = PointerEventPass.Initial)
                var upEventOrCancellation: PointerInputChange? = null
                state.upDownDifference = Offset.Zero // Reset
                while (upEventOrCancellation == null) {
                    val event = awaitPointerEvent(pass = PointerEventPass.Initial)
                    if (event.changes.fastAll { it.changedToUp() }) {
                        // All pointers are up
                        upEventOrCancellation = event.changes[0]
                    }
                }

                state.upDownDifference = upEventOrCancellation.position - downEvent.position
            }
        }
    }

@OptIn(ExperimentalFoundationApi::class)
private class PagerBringIntoViewSpec(val pagerState: PagerState) : BringIntoViewSpec {

    override val scrollAnimationSpec: AnimationSpec<Float> = spring()

    /**
     * [calculateScrollDistance] for Pager behaves differently than in a normal list. We must
     * always respect the snapped pages over bringing a child into view. The logic here will
     * behave like so:
     *
     * 1) If a child is outside of the view, start bringing it into view.
     * 2) If a child's trailing edge is outside of the page bounds and the child is smaller than
     * the page, scroll until the trailing edge is in view.
     * 3) Once a child is fully in view, if it is smaller than the page, scroll until the page is
     * settled.
     * 4) If the child is larger than the page, scroll until it is partially in view and continue
     * scrolling until the page is settled.
     */
    override fun calculateScrollDistance(offset: Float, size: Float, containerSize: Float): Float {
        return if (offset >= containerSize || offset < 0) {
            offset
        } else {
            if (size <= containerSize && (offset + size) > containerSize) {
                offset // bring into view
            } else {
                // are we in a settled position?
                if (pagerState.currentPageOffsetFraction.absoluteValue == 0.0f) {
                    0f
                } else {
                    offset
                }
            }
        }
    }
}<|MERGE_RESOLUTION|>--- conflicted
+++ resolved
@@ -36,10 +36,7 @@
 import androidx.compose.foundation.lazy.layout.LazyLayoutPinnableItem
 import androidx.compose.foundation.lazy.layout.MutableIntervalList
 import androidx.compose.foundation.lazy.layout.NearestRangeKeyIndexMap
-<<<<<<< HEAD
-=======
 import androidx.compose.foundation.lazy.layout.lazyLayoutBeyondBoundsModifier
->>>>>>> 4fbd9517
 import androidx.compose.foundation.lazy.layout.lazyLayoutSemantics
 import androidx.compose.foundation.overscroll
 import androidx.compose.runtime.Composable
@@ -121,12 +118,8 @@
         horizontalAlignment = horizontalAlignment,
         verticalAlignment = verticalAlignment,
         itemProviderLambda = pagerItemProvider,
-<<<<<<< HEAD
-        pageCount = { state.pageCount },
-=======
         snapPositionInLayout = SnapAlignmentStartToStart,
         pageCount = { state.pageCount }
->>>>>>> 4fbd9517
     )
 
     val pagerFlingBehavior = remember(flingBehavior, state) {
@@ -210,7 +203,6 @@
 
     override fun getKey(index: Int): Any =
         keyIndexMap.getKey(index) ?: intervalContent.getKey(index)
-<<<<<<< HEAD
 
     override fun getIndex(key: Any): Int = keyIndexMap.getIndex(key)
 
@@ -223,20 +215,6 @@
         return intervalContent == other.intervalContent
     }
 
-=======
-
-    override fun getIndex(key: Any): Int = keyIndexMap.getIndex(key)
-
-    override fun equals(other: Any?): Boolean {
-        if (this === other) return true
-        if (other !is PagerLazyLayoutItemProvider) return false
-
-        // the identity of this class is represented by intervalContent object.
-        // having equals() allows us to skip items recomposition when intervalContent didn't change
-        return intervalContent == other.intervalContent
-    }
-
->>>>>>> 4fbd9517
     override fun hashCode(): Int {
         return intervalContent.hashCode()
     }
@@ -269,16 +247,10 @@
     pageCount: () -> Int
 ): () -> PagerLazyLayoutItemProvider {
     val latestContent = rememberUpdatedState(pageContent)
-<<<<<<< HEAD
-    return remember(state, latestContent, key, pageCount) {
-        val intervalContentState = derivedStateOf(referentialEqualityPolicy()) {
-            PagerLayoutIntervalContent(latestContent.value, key, pageCount())
-=======
     val latestKey = rememberUpdatedState(key)
     return remember(state, latestContent, latestKey, pageCount) {
         val intervalContentState = derivedStateOf(referentialEqualityPolicy()) {
             PagerLayoutIntervalContent(latestContent.value, latestKey.value, pageCount())
->>>>>>> 4fbd9517
         }
         val itemProviderState = derivedStateOf(referentialEqualityPolicy()) {
             val intervalContent = intervalContentState.value
