/*
 * Copyright 2020 The Android Open Source Project
 *
 * Licensed under the Apache License, Version 2.0 (the "License");
 * you may not use this file except in compliance with the License.
 * You may obtain a copy of the License at
 *
 *      http://www.apache.org/licenses/LICENSE-2.0
 *
 * Unless required by applicable law or agreed to in writing, software
 * distributed under the License is distributed on an "AS IS" BASIS,
 * WITHOUT WARRANTIES OR CONDITIONS OF ANY KIND, either express or implied.
 * See the License for the specific language governing permissions and
 * limitations under the License.
 */

@file:Suppress("DEPRECATION")

package androidx.compose.foundation.text

import androidx.compose.foundation.ExperimentalFoundationApi
import androidx.compose.foundation.gestures.Orientation
import androidx.compose.foundation.gestures.detectTapGestures
import androidx.compose.foundation.interaction.Interaction
import androidx.compose.foundation.interaction.MutableInteractionSource
import androidx.compose.foundation.layout.Box
import androidx.compose.foundation.layout.heightIn
import androidx.compose.foundation.relocation.BringIntoViewRequester
import androidx.compose.foundation.relocation.bringIntoViewRequester
import androidx.compose.foundation.text.handwriting.stylusHandwriting
import androidx.compose.foundation.text.input.internal.legacyPlatformTextInputServiceAdapter
import androidx.compose.foundation.text.input.internal.legacyTextInputAdapter
import androidx.compose.foundation.text.selection.LocalTextSelectionColors
import androidx.compose.foundation.text.selection.OffsetProvider
import androidx.compose.foundation.text.selection.SelectionHandleAnchor
import androidx.compose.foundation.text.selection.SelectionHandleInfo
import androidx.compose.foundation.text.selection.SelectionHandleInfoKey
import androidx.compose.foundation.text.selection.SimpleLayout
import androidx.compose.foundation.text.selection.TextFieldSelectionHandle
import androidx.compose.foundation.text.selection.TextFieldSelectionManager
import androidx.compose.foundation.text.selection.isSelectionHandleInVisibleBound
import androidx.compose.foundation.text.selection.selectionGestureInput
import androidx.compose.foundation.text.selection.textFieldMagnifier
import androidx.compose.foundation.text.selection.updateSelectionTouchMode
import androidx.compose.runtime.Composable
import androidx.compose.runtime.DisposableEffect
import androidx.compose.runtime.DontMemoize
import androidx.compose.runtime.LaunchedEffect
import androidx.compose.runtime.MutableState
import androidx.compose.runtime.RecomposeScope
import androidx.compose.runtime.currentRecomposeScope
import androidx.compose.runtime.getValue
import androidx.compose.runtime.mutableStateOf
import androidx.compose.runtime.remember
import androidx.compose.runtime.rememberCoroutineScope
import androidx.compose.runtime.rememberUpdatedState
import androidx.compose.runtime.saveable.rememberSaveable
import androidx.compose.runtime.setValue
import androidx.compose.runtime.snapshotFlow
import androidx.compose.runtime.snapshots.Snapshot
import androidx.compose.ui.Modifier
import androidx.compose.ui.draw.drawBehind
import androidx.compose.ui.focus.FocusManager
import androidx.compose.ui.focus.FocusRequester
import androidx.compose.ui.geometry.Rect
import androidx.compose.ui.graphics.Brush
import androidx.compose.ui.graphics.Color
import androidx.compose.ui.graphics.Paint
import androidx.compose.ui.graphics.SolidColor
import androidx.compose.ui.graphics.drawscope.drawIntoCanvas
import androidx.compose.ui.input.key.onPreviewKeyEvent
import androidx.compose.ui.input.pointer.pointerHoverIcon
import androidx.compose.ui.input.pointer.pointerInput
import androidx.compose.ui.layout.FirstBaseline
import androidx.compose.ui.layout.IntrinsicMeasurable
import androidx.compose.ui.layout.IntrinsicMeasureScope
import androidx.compose.ui.layout.LastBaseline
import androidx.compose.ui.layout.Layout
import androidx.compose.ui.layout.LayoutCoordinates
import androidx.compose.ui.layout.Measurable
import androidx.compose.ui.layout.MeasurePolicy
import androidx.compose.ui.layout.MeasureResult
import androidx.compose.ui.layout.MeasureScope
import androidx.compose.ui.layout.onGloballyPositioned
import androidx.compose.ui.platform.LocalClipboardManager
import androidx.compose.ui.platform.LocalDensity
import androidx.compose.ui.platform.LocalFocusManager
import androidx.compose.ui.platform.LocalFontFamilyResolver
import androidx.compose.ui.platform.LocalHapticFeedback
import androidx.compose.ui.platform.LocalSoftwareKeyboardController
import androidx.compose.ui.platform.LocalTextToolbar
import androidx.compose.ui.platform.LocalWindowInfo
import androidx.compose.ui.platform.SoftwareKeyboardController
import androidx.compose.ui.semantics.copyText
import androidx.compose.ui.semantics.cutText
import androidx.compose.ui.semantics.disabled
import androidx.compose.ui.semantics.editableText
import androidx.compose.ui.semantics.getTextLayoutResult
import androidx.compose.ui.semantics.insertTextAtCursor
import androidx.compose.ui.semantics.isEditable
import androidx.compose.ui.semantics.onClick
import androidx.compose.ui.semantics.onImeAction
import androidx.compose.ui.semantics.onLongClick
import androidx.compose.ui.semantics.password
import androidx.compose.ui.semantics.pasteText
import androidx.compose.ui.semantics.semantics
import androidx.compose.ui.semantics.setSelection
import androidx.compose.ui.semantics.setText
import androidx.compose.ui.semantics.textSelectionRange
import androidx.compose.ui.text.AnnotatedString
import androidx.compose.ui.text.TextLayoutResult
import androidx.compose.ui.text.TextRange
import androidx.compose.ui.text.TextStyle
import androidx.compose.ui.text.font.FontFamily
import androidx.compose.ui.text.input.CommitTextCommand
import androidx.compose.ui.text.input.DeleteAllCommand
import androidx.compose.ui.text.input.EditProcessor
import androidx.compose.ui.text.input.FinishComposingTextCommand
import androidx.compose.ui.text.input.ImeAction
import androidx.compose.ui.text.input.ImeOptions
import androidx.compose.ui.text.input.KeyboardType
import androidx.compose.ui.text.input.OffsetMapping
import androidx.compose.ui.text.input.PasswordVisualTransformation
import androidx.compose.ui.text.input.TextFieldValue
import androidx.compose.ui.text.input.TextInputService
import androidx.compose.ui.text.input.TextInputSession
import androidx.compose.ui.text.input.VisualTransformation
import androidx.compose.ui.unit.Constraints
import androidx.compose.ui.unit.Density
import androidx.compose.ui.unit.DpSize
import androidx.compose.ui.unit.dp
import androidx.compose.ui.util.fastRoundToInt
import kotlin.math.max
import kotlinx.coroutines.CoroutineStart
import kotlinx.coroutines.coroutineScope
import kotlinx.coroutines.launch

/**
 * Base composable that enables users to edit text via hardware or software keyboard.
 *
 * This composable provides basic text editing functionality, however does not include any
 * decorations such as borders, hints/placeholder.
 *
 * If the editable text is larger than the size of the container, the vertical scrolling
 * behaviour will be automatically applied. To enable a single line behaviour with horizontal
 * scrolling instead, set the [maxLines] parameter to 1, [softWrap] to false, and
 * [ImeOptions.singleLine] to true.
 *
 * Whenever the user edits the text, [onValueChange] is called with the most up to date state
 * represented by [TextFieldValue]. [TextFieldValue] contains the text entered by user, as well
 * as selection, cursor and text composition information. Please check [TextFieldValue] for the
 * description of its contents.
 *
 * It is crucial that the value provided in the [onValueChange] is fed back into [CoreTextField] in
 * order to have the final state of the text being displayed. Example usage:
 *
 * Please keep in mind that [onValueChange] is useful to be informed about the latest state of the
 * text input by users, however it is generally not recommended to modify the values in the
 * [TextFieldValue] that you get via [onValueChange] callback. Any change to the values in
 * [TextFieldValue] may result in a context reset and end up with input session restart. Such
 * a scenario would cause glitches in the UI or text input experience for users.
 *
 * @param value The [androidx.compose.ui.text.input.TextFieldValue] to be shown in the [CoreTextField].
 * @param onValueChange Called when the input service updates the values in [TextFieldValue].
 * @param modifier optional [Modifier] for this text field.
 * @param textStyle Style configuration that applies at character level such as color, font etc.
 * @param visualTransformation The visual transformation filter for changing the visual
 * representation of the input. By default no visual transformation is applied.
 * @param onTextLayout Callback that is executed when a new text layout is calculated. A
 * [TextLayoutResult] object that callback provides contains paragraph information, size of the
 * text, baselines and other details. The callback can be used to add additional decoration or
 * functionality to the text. For example, to draw a cursor or selection around the text.
 * @param interactionSource the [MutableInteractionSource] representing the stream of
 * [Interaction]s for this CoreTextField. You can create and pass in your own remembered
 * [MutableInteractionSource] if you want to observe [Interaction]s and customize the
 * appearance / behavior of this CoreTextField in different [Interaction]s.
 * @param cursorBrush [Brush] to paint cursor with. If [SolidColor] with [Color.Unspecified]
 * provided, there will be no cursor drawn
 * @param softWrap Whether the text should break at soft line breaks. If false, the glyphs in the
 * text will be positioned as if there was unlimited horizontal space.
 * @param maxLines The maximum height in terms of maximum number of visible lines. It is required
 * that 1 <= [minLines] <= [maxLines].
 * @param minLines The minimum height in terms of minimum number of visible lines. It is required
 * that 1 <= [minLines] <= [maxLines].
 * @param imeOptions Contains different IME configuration options.
 * @param keyboardActions when the input service emits an IME action, the corresponding callback
 * is called. Note that this IME action may be different from what you specified in
 * [KeyboardOptions.imeAction].
 * @param enabled controls the enabled state of the text field. When `false`, the text
 * field will be neither editable nor focusable, the input of the text field will not be selectable
 * @param readOnly controls the editable state of the [CoreTextField]. When `true`, the text
 * field can not be modified, however, a user can focus it and copy text from it. Read-only text
 * fields are usually used to display pre-filled forms that user can not edit
 * @param decorationBox Composable lambda that allows to add decorations around text field, such
 * as icon, placeholder, helper messages or similar, and automatically increase the hit target area
 * of the text field. To allow you to control the placement of the inner text field relative to your
 * decorations, the text field implementation will pass in a framework-controlled composable
 * parameter "innerTextField" to the decorationBox lambda you provide. You must call
 * innerTextField exactly once.
 */
@Composable
@OptIn(ExperimentalFoundationApi::class)
internal fun CoreTextField(
    value: TextFieldValue,
    onValueChange: (TextFieldValue) -> Unit,
    modifier: Modifier = Modifier,
    textStyle: TextStyle = TextStyle.Default,
    visualTransformation: VisualTransformation = VisualTransformation.None,
    onTextLayout: (TextLayoutResult) -> Unit = {},
    interactionSource: MutableInteractionSource? = null,
    cursorBrush: Brush = SolidColor(Color.Unspecified),
    softWrap: Boolean = true,
    maxLines: Int = Int.MAX_VALUE,
    minLines: Int = DefaultMinLines,
    imeOptions: ImeOptions = ImeOptions.Default,
    keyboardActions: KeyboardActions = KeyboardActions.Default,
    enabled: Boolean = true,
    readOnly: Boolean = false,
    decorationBox: @Composable (innerTextField: @Composable () -> Unit) -> Unit =
        @Composable { innerTextField -> innerTextField() },
    textScrollerPosition: TextFieldScrollerPosition? = null,
) {
    val focusRequester = remember { FocusRequester() }
    val legacyTextInputServiceAdapter = legacyPlatformTextInputServiceAdapter()
    val textInputService: TextInputService = remember {
        TextInputService(legacyTextInputServiceAdapter)
    }

    // CompositionLocals
    val density = LocalDensity.current
    val fontFamilyResolver = LocalFontFamilyResolver.current
    val selectionBackgroundColor = LocalTextSelectionColors.current.backgroundColor
    val focusManager = LocalFocusManager.current
    val windowInfo = LocalWindowInfo.current
    val keyboardController = LocalSoftwareKeyboardController.current

    // Scroll state
    val singleLine = maxLines == 1 && !softWrap && imeOptions.singleLine
    val orientation = if (singleLine) Orientation.Horizontal else Orientation.Vertical
    val scrollerPosition = textScrollerPosition ?: rememberSaveable(
        orientation,
        saver = TextFieldScrollerPosition.Saver
    ) { TextFieldScrollerPosition(orientation) }
    if (scrollerPosition.orientation != orientation) {
        throw IllegalArgumentException(
            "Mismatching scroller orientation; " + (
                if (orientation == Orientation.Vertical)
                    "only single-line, non-wrap text fields can scroll horizontally"
                else
                    "single-line, non-wrap text fields can only scroll horizontally"
                )
        )
    }

    // State
    val transformedText = remember(value, visualTransformation) {
        val transformed = visualTransformation.filterWithValidation(value.annotatedString)

        value.composition?.let {
            TextFieldDelegate.applyCompositionDecoration(it, transformed)
        } ?: transformed
    }

    val visualText = transformedText.text
    val offsetMapping = transformedText.offsetMapping

    // If developer doesn't pass new value to TextField, recompose won't happen but internal state
    // and IME may think it is updated. To fix this inconsistent state, enforce recompose.
    val scope = currentRecomposeScope
    val state = remember(keyboardController) {
        LegacyTextFieldState(
            TextDelegate(
                text = visualText,
                style = textStyle,
                softWrap = softWrap,
                density = density,
                fontFamilyResolver = fontFamilyResolver
            ),
            recomposeScope = scope,
            keyboardController = keyboardController
        )
    }
    state.update(
        value.annotatedString,
        visualText,
        textStyle,
        softWrap,
        density,
        fontFamilyResolver,
        onValueChange,
        keyboardActions,
        focusManager,
        selectionBackgroundColor
    )

    // notify the EditProcessor of value every recomposition
    state.processor.reset(value, state.inputSession)

    val undoManager = remember { UndoManager() }
    undoManager.snapshotIfNeeded(value)

    val manager = remember { TextFieldSelectionManager(undoManager) }
    manager.offsetMapping = offsetMapping
    manager.visualTransformation = visualTransformation
    manager.onValueChange = state.onValueChange
    manager.state = state
    manager.value = value
    manager.clipboardManager = LocalClipboardManager.current
    manager.textToolbar = LocalTextToolbar.current
    manager.hapticFeedBack = LocalHapticFeedback.current
    manager.focusRequester = focusRequester
    manager.editable = !readOnly
    manager.enabled = enabled

    val coroutineScope = rememberCoroutineScope()
    val bringIntoViewRequester = remember { BringIntoViewRequester() }

    rememberClipboardEventsHandler(
        isEnabled = state.hasFocus,
        onCopy = { manager.onCopyWithResult() },
        onCut = { manager.onCutWithResult() },
        onPaste = { manager.paste(AnnotatedString(it)) }
    )

    // Focus
    val focusModifier = Modifier.textFieldFocusModifier(
        enabled = enabled,
        focusRequester = focusRequester,
        interactionSource = interactionSource
    ) {
        if (state.hasFocus == it.isFocused) {
            return@textFieldFocusModifier
        }
        state.hasFocus = it.isFocused

        if (state.hasFocus && enabled && !readOnly) {
            startInputSession(
                textInputService,
                state,
                value,
                imeOptions,
                offsetMapping
            )
        } else {
            endInputSession(state)
        }

        // The focusable modifier itself will request the entire focusable be brought into view
        // when it gains focus – in this case, that's the decoration box. However, since text
        // fields may have their own internal scrolling, and the decoration box can do anything,
        // we also need to specifically request that the cursor itself be brought into view.
        // TODO(b/216790855) If this request happens after the focusable's request, the field
        //  will only be scrolled far enough to show the cursor, _not_ the entire decoration
        //  box.
        if (it.isFocused) {
            state.layoutResult?.let { layoutResult ->
                coroutineScope.launch {
                    bringIntoViewRequester.bringSelectionEndIntoView(
                        value,
                        state.textDelegate,
                        layoutResult.value,
                        offsetMapping
                    )
                }
            }
        }
        if (!it.isFocused) manager.deselect()
    }

    // Hide the keyboard if made disabled or read-only while focused (b/237308379).
    val writeable by rememberUpdatedState(enabled && !readOnly && windowInfo.isWindowFocused)
    LaunchedEffect(Unit) {
        try {
            snapshotFlow { writeable }.collect { writeable ->
                // When hasFocus changes, the session will be stopped/started in the focus
                // handler so we don't need to handle its changes here.
                if (writeable && state.hasFocus) {
                    startInputSession(
                        textInputService,
                        state,
                        manager.value,
                        imeOptions,
                        manager.offsetMapping
                    )
                } else {
                    endInputSession(state)
                }
            }
        } finally {
            // TODO(b/230536793) This is a workaround since we don't get an explicit focus blur
            //  event when the text field is removed from the composition entirely.
            endInputSession(state)
        }
    }

    val pointerModifier = Modifier
        .updateSelectionTouchMode { state.isInTouchMode = it }
        .tapPressTextFieldModifier(interactionSource, enabled) { offset ->
<<<<<<< HEAD
            requestFocusAndShowKeyboardIfNeeded(state, focusRequester, !readOnly)
            if (state.hasFocus) {
=======
            tapToFocus(state, focusRequester, !readOnly)
            if (state.hasFocus && enabled) {
>>>>>>> 14a4d776
                if (state.handleState != HandleState.Selection) {
                    state.layoutResult?.let { layoutResult ->
                        TextFieldDelegate.setCursorOffset(
                            offset,
                            layoutResult,
                            state.processor,
                            offsetMapping,
                            state.onValueChange
                        )
                        // Won't enter cursor state when text is empty.
                        if (state.textDelegate.text.isNotEmpty()) {
                            state.handleState = HandleState.Cursor
                        }
                    }
                } else {
                    manager.deselect(offset)
                }
            }
        }
        .selectionGestureInput(
            mouseSelectionObserver = manager.mouseSelectionObserver,
            textDragObserver = manager.touchSelectionObserver,
        )
        .pointerHoverIcon(textPointerIcon)

    val drawModifier = Modifier.drawBehind {
        state.layoutResult?.let { layoutResult ->
            drawIntoCanvas { canvas ->
                TextFieldDelegate.draw(
                    canvas,
                    value,
                    state.selectionPreviewHighlightRange,
                    state.deletionPreviewHighlightRange,
                    offsetMapping,
                    layoutResult.value,
                    state.highlightPaint,
                    state.selectionBackgroundColor
                )
            }
        }
    }

    val onPositionedModifier = Modifier.onGloballyPositioned {
        state.layoutCoordinates = it
        state.layoutResult?.innerTextFieldCoordinates = it
        if (enabled) {
            if (state.handleState == HandleState.Selection) {
                if (state.showFloatingToolbar && windowInfo.isWindowFocused) {
                    manager.showSelectionToolbar()
                } else {
                    manager.hideSelectionToolbar()
                }
                state.showSelectionHandleStart =
                    manager.isSelectionHandleInVisibleBound(isStartHandle = true)
                state.showSelectionHandleEnd =
                    manager.isSelectionHandleInVisibleBound(isStartHandle = false)
                state.showCursorHandle = value.selection.collapsed
            } else if (state.handleState == HandleState.Cursor) {
                state.showCursorHandle =
                    manager.isSelectionHandleInVisibleBound(isStartHandle = true)
            }
            notifyFocusedRect(state, value, offsetMapping)
            state.layoutResult?.let { layoutResult ->
                state.inputSession?.let { inputSession ->
                    if (state.hasFocus) {
                        TextFieldDelegate.updateTextLayoutResult(
                            inputSession,
                            value,
                            offsetMapping,
                            layoutResult
                        )
                    }
                }
            }
        }
    }

    val isPassword = visualTransformation is PasswordVisualTransformation
    val semanticsModifier = Modifier.semantics(true) {
        // focused semantics are handled by Modifier.focusable()
        this.editableText = transformedText.text
        this.textSelectionRange = value.selection
        if (!enabled) this.disabled()
        if (isPassword) this.password()
        isEditable = enabled && !readOnly
        getTextLayoutResult {
            if (state.layoutResult != null) {
                it.add(state.layoutResult!!.value)
                true
            } else {
                false
            }
        }
        setText { text ->
            if (readOnly || !enabled) return@setText false

            // If the action is performed while in an active text editing session, treat this like
            // an IME command and update the text by going through the buffer. This keeps the buffer
            // state consistent if other IME commands are performed before the next recomposition,
            // and is used for the testing code path.
            state.inputSession?.let { session ->
                TextFieldDelegate.onEditCommand(
                    ops = listOf(DeleteAllCommand(), CommitTextCommand(text, 1)),
                    editProcessor = state.processor,
                    state.onValueChange,
                    session
                )
            } ?: run {
                state.onValueChange(TextFieldValue(text.text, TextRange(text.text.length)))
            }
            true
        }
        insertTextAtCursor { text ->
            if (readOnly || !enabled) return@insertTextAtCursor false

            // If the action is performed while in an active text editing session, treat this like
            // an IME command and update the text by going through the buffer. This keeps the buffer
            // state consistent if other IME commands are performed before the next recomposition,
            // and is used for the testing code path.
            state.inputSession?.let { session ->
                TextFieldDelegate.onEditCommand(
                    // Finish composing text first because when the field is focused the IME might
                    // set composition.
                    ops = listOf(FinishComposingTextCommand(), CommitTextCommand(text, 1)),
                    editProcessor = state.processor,
                    state.onValueChange,
                    session
                )
            } ?: run {
                val newText =
                    value.text.replaceRange(value.selection.start, value.selection.end, text)
                val newCursor = TextRange(value.selection.start + text.length)
                state.onValueChange(TextFieldValue(newText, newCursor))
            }
            true
        }
        setSelection { selectionStart, selectionEnd, relativeToOriginalText ->
            // in traversal mode we get selection from the `textSelectionRange` semantics which is
            // selection in original text. In non-traversal mode selection comes from the Talkback
            // and indices are relative to the transformed text
            val start = if (relativeToOriginalText) {
                selectionStart
            } else {
                offsetMapping.transformedToOriginal(selectionStart)
            }
            val end = if (relativeToOriginalText) {
                selectionEnd
            } else {
                offsetMapping.transformedToOriginal(selectionEnd)
            }

            if (!enabled) {
                false
            } else if (start == value.selection.start && end == value.selection.end) {
                false
            } else if (minOf(start, end) >= 0 &&
                maxOf(start, end) <= value.annotatedString.length
            ) {
                // Do not show toolbar if it's a traversal mode (with the volume keys), or
                // if the cursor just moved to beginning or end.
                if (relativeToOriginalText || start == end) {
                    manager.exitSelectionMode()
                } else {
                    manager.enterSelectionMode()
                }
                state.onValueChange(
                    TextFieldValue(
                        value.annotatedString,
                        TextRange(start, end)
                    )
                )
                true
            } else {
                manager.exitSelectionMode()
                false
            }
        }
        onImeAction(imeOptions.imeAction) {
            // This will perform the appropriate default action if no handler has been specified, so
            // as far as the platform is concerned, we always handle the action and never want to
            // defer to the default _platform_ implementation.
            state.onImeActionPerformed(imeOptions.imeAction)
            true
        }
        onClick {
            // according to the documentation, we still need to provide proper semantics actions
            // even if the state is 'disabled'
            requestFocusAndShowKeyboardIfNeeded(state, focusRequester, !readOnly)
            true
        }
        onLongClick {
            manager.enterSelectionMode()
            true
        }
        if (!value.selection.collapsed && !isPassword) {
            copyText {
                manager.copy()
                true
            }
            if (enabled && !readOnly) {
                cutText {
                    manager.cut()
                    true
                }
            }
        }
        if (enabled && !readOnly) {
            pasteText {
                manager.paste()
                true
            }
        }
    }

    val showCursor = enabled && !readOnly && windowInfo.isWindowFocused && !state.hasHighlight()
    val cursorModifier = Modifier.cursor(state, value, offsetMapping, cursorBrush, showCursor)

    DisposableEffect(manager) {
        onDispose { manager.hideSelectionToolbar() }
    }

    DisposableEffect(imeOptions) {
        if (state.hasFocus) {
            state.inputSession = TextFieldDelegate.restartInput(
                textInputService = textInputService,
                value = value,
                editProcessor = state.processor,
                imeOptions = imeOptions,
                onValueChange = state.onValueChange,
                onImeActionPerformed = state.onImeActionPerformed
            )
        }
        onDispose { /* do nothing */ }
    }

    val textKeyInputModifier =
        Modifier.textFieldKeyInput(
            state = state,
            manager = manager,
            value = value,
            onValueChange = state.onValueChange,
            editable = !readOnly,
            singleLine = maxLines == 1,
            offsetMapping = offsetMapping,
            undoManager = undoManager,
            imeAction = imeOptions.imeAction,
        )

    val stylusHandwritingModifier = Modifier.stylusHandwriting(writeable) {
        if (!state.hasFocus) {
            focusRequester.requestFocus()
        }
        // If this is a password field, we can't trigger handwriting.
        // The expected behavior is 1) request focus 2) show software keyboard.
        // Note: TextField will show software keyboard automatically when it
        // gain focus. 3) show a toast message telling that handwriting is not
        // supported for password fields. TODO(b/335294152)
        if (imeOptions.keyboardType != KeyboardType.Password &&
            imeOptions.keyboardType != KeyboardType.NumberPassword
        ) {
            // TextInputService is calling LegacyTextInputServiceAdapter under the
            // hood.  And because it's a public API, startStylusHandwriting is added
            // to legacyTextInputServiceAdapter instead.
            // startStylusHandwriting may be called before the actual input
            // session starts when the editor is not focused, this is handled
            // internally by the LegacyTextInputServiceAdapter.
            legacyTextInputServiceAdapter.startStylusHandwriting()
        }
        true
    }

    val overscrollEffect = rememberTextFieldOverscrollEffect()

    // Modifiers that should be applied to the outer text field container. Usually those include
    // gesture and semantics modifiers.
    val decorationBoxModifier = modifier
        .legacyTextInputAdapter(legacyTextInputServiceAdapter, state, manager)
        .then(stylusHandwritingModifier)
        .then(focusModifier)
        .interceptDPadAndMoveFocus(state, focusManager)
        .previewKeyEventToDeselectOnBack(state, manager)
        .then(textKeyInputModifier)
        .textFieldScrollable(scrollerPosition, interactionSource, enabled, overscrollEffect)
        .then(pointerModifier)
        .then(semanticsModifier)
        .onGloballyPositioned @DontMemoize {
            state.layoutResult?.decorationBoxCoordinates = it
        }

    val showHandleAndMagnifier =
        enabled && state.hasFocus && state.isInTouchMode && windowInfo.isWindowFocused
    val magnifierModifier = if (showHandleAndMagnifier) {
        Modifier.textFieldMagnifier(manager)
    } else {
        Modifier
    }

    CoreTextFieldRootBox(decorationBoxModifier, manager) {
        decorationBox {
            fun Modifier.overscroll(): Modifier =
                overscrollEffect?.let {
                    this then it.effectModifier
                } ?: this

            // Modifiers applied directly to the internal input field implementation. In general,
            // these will most likely include draw, layout and IME related modifiers.
            val coreTextFieldModifier = Modifier
                // min height is set for maxLines == 1 in order to prevent text cuts for single line
                // TextFields
                .heightIn(min = state.minHeightForSingleLineField)
                .heightInLines(
                    textStyle = textStyle,
                    minLines = minLines,
                    maxLines = maxLines
                )
                .overscroll()
                .textFieldScroll(
                    scrollerPosition = scrollerPosition,
                    textFieldValue = value,
                    visualTransformation = visualTransformation,
                    textLayoutResultProvider = { state.layoutResult },
                )
                .then(cursorModifier)
                .then(drawModifier)
                .textFieldMinSize(textStyle)
                .then(onPositionedModifier)
                .then(magnifierModifier)
                .bringIntoViewRequester(bringIntoViewRequester)

            SimpleLayout(coreTextFieldModifier) {
                Layout(
                    content = { },
                    measurePolicy = object : MeasurePolicy {
                        override fun MeasureScope.measure(
                            measurables: List<Measurable>,
                            constraints: Constraints
                        ): MeasureResult {
                            val prevProxy = Snapshot.withoutReadObservation { state.layoutResult }
                            val prevResult = prevProxy?.value
                            val (width, height, result) = TextFieldDelegate.layout(
                                state.textDelegate,
                                constraints,
                                layoutDirection,
                                prevResult
                            )
                            if (prevResult != result) {
                                state.layoutResult = TextLayoutResultProxy(
                                    value = result,
                                    decorationBoxCoordinates = prevProxy?.decorationBoxCoordinates,
                                )
                                onTextLayout(result)
                                notifyFocusedRect(state, value, offsetMapping)
                            }

                            // calculate the min height for single line text to prevent text cuts.
                            // for single line text maxLines puts in max height constraint based on
                            // constant characters therefore if the user enters a character that is
                            // longer (i.e. emoji or a tall script) the text is cut
                            state.minHeightForSingleLineField = with(density) {
                                when (maxLines) {
                                    1 -> result.getLineBottom(0).ceilToIntPx()
                                    else -> 0
                                }.toDp()
                            }

                            return layout(
                                width = width,
                                height = height,
                                alignmentLines = mapOf(
                                    FirstBaseline to result.firstBaseline.fastRoundToInt(),
                                    LastBaseline to result.lastBaseline.fastRoundToInt()
                                )
                            ) {}
                        }

                        override fun IntrinsicMeasureScope.maxIntrinsicWidth(
                            measurables: List<IntrinsicMeasurable>,
                            height: Int
                        ): Int {
                            state.textDelegate.layoutIntrinsics(layoutDirection)
                            return state.textDelegate.maxIntrinsicWidth
                        }
                    }
                )

                SelectionToolbarAndHandles(
                    manager = manager,
                    show = state.handleState != HandleState.None &&
                        state.layoutCoordinates != null &&
                        state.layoutCoordinates!!.isAttached &&
                        showHandleAndMagnifier
                )

                if (
                    state.handleState == HandleState.Cursor &&
                    !readOnly &&
                    showHandleAndMagnifier
                ) {
                    TextFieldCursorHandle(manager = manager)
                }
            }
        }
    }
}

@Composable
private fun CoreTextFieldRootBox(
    modifier: Modifier,
    manager: TextFieldSelectionManager,
    content: @Composable () -> Unit
) {
    Box(modifier, propagateMinConstraints = true) {
        ContextMenuArea(manager, content)
    }
}

/**
 * The selection handle state of the TextField. It can be None, Selection or Cursor.
 * It determines whether the selection handle, cursor handle or only cursor is shown. And how
 * TextField handles gestures.
 */
internal enum class HandleState {
    /**
     * No selection is active in this TextField. This is the initial state of the TextField.
     * If the user long click on the text and start selection, the TextField will exit this state
     * and enters [HandleState.Selection] state. If the user tap on the text, the TextField
     * will exit this state and enters [HandleState.Cursor] state.
     */
    None,

    /**
     * Selection handle is displayed for this TextField. User can drag the selection handle to
     * change the selected text. If the user start editing the text, the TextField will exit this
     * state and enters [HandleState.None] state. If the user tap on the text, the TextField
     * will exit this state and enters [HandleState.Cursor] state.
     */
    Selection,

    /**
     * Cursor handle is displayed for this TextField. User can drag the cursor handle to change
     * the cursor position. If the user start editing the text, the TextField will exit this
     * state and enters [HandleState.None] state. If the user long click on the text and start
     * selection, the TextField will exit this state and enters [HandleState.Selection] state.
     * Also notice that TextField won't enter this state if the current input text is empty.
     */
    Cursor
}

/**
 * Indicates which handle is being dragged when the user is dragging on a text field handle.
 * @see LegacyTextFieldState.handleState
 */
internal enum class Handle {
    Cursor,
    SelectionStart,
    SelectionEnd
}

/**
 * Modifier to intercept back key presses, when supported by the platform, and deselect selected
 * text and clear selection popups.
 */
private fun Modifier.previewKeyEventToDeselectOnBack(
    state: LegacyTextFieldState,
    manager: TextFieldSelectionManager
) = onPreviewKeyEvent { keyEvent ->
    if (state.handleState == HandleState.Selection && keyEvent.cancelsTextSelection()) {
        manager.deselect()
        true
    } else {
        false
    }
}

internal class LegacyTextFieldState(
    var textDelegate: TextDelegate,
    val recomposeScope: RecomposeScope,
    val keyboardController: SoftwareKeyboardController?,
) {
    val processor = EditProcessor()
    var inputSession: TextInputSession? = null

    /**
     * This should be a state as every time we update the value we need to redraw it.
     * state observation during onDraw callback will make it work.
     */
    var hasFocus by mutableStateOf(false)

    /**
     * Set to a non-zero value for single line TextFields in order to prevent text cuts.
     */
    var minHeightForSingleLineField by mutableStateOf(0.dp)

    /**
     * The last layout coordinates for the inner text field LayoutNode, used by selection and
     * notifyFocusedRect. Since this layoutCoordinates only used for relative position calculation,
     * we are guarding ourselves from using it when it's not attached.
     */
    private var _layoutCoordinates: LayoutCoordinates? = null
    var layoutCoordinates: LayoutCoordinates?
        get() = _layoutCoordinates?.takeIf { it.isAttached }
        set(value) {
            _layoutCoordinates = value
        }

    /**
     * You should be using proxy type [TextLayoutResultProxy] if you need to translate touch
     * offset into text's coordinate system. For example, if you add a gesture on top of the
     * decoration box and want to know the character in text for the given touch offset on
     * decoration box.
     * When you don't need to shift the touch offset, you should be using `layoutResult.value`
     * which omits the proxy and calls the layout result directly. This is needed when you work
     * with the text directly, and not the decoration box. For example, cursor modifier gets
     * position using the [TextFieldValue.selection] value which corresponds to the text directly,
     * and therefore does not require the translation.
     */
    private val layoutResultState: MutableState<TextLayoutResultProxy?> = mutableStateOf(null)
    var layoutResult: TextLayoutResultProxy?
        get() = layoutResultState.value
        set(value) {
            layoutResultState.value = value
            isLayoutResultStale = false
        }

    /**
     * [textDelegate] keeps a reference to the visually transformed text that is visible to the
     * user. TextFieldState needs to have access to the underlying value that is not transformed
     * while making comparisons that test whether the user input actually changed.
     *
     * This field contains the real value that is passed by the user before it was visually
     * transformed.
     */
    var untransformedText: AnnotatedString? = null

    /**
     * The gesture detector state, to indicate whether current state is selection, cursor
     * or editing.
     *
     * In the none state, no selection or cursor handle is shown, only the cursor is shown.
     * TextField is initially in this state. To enter this state, input anything from the
     * keyboard and modify the text.
     *
     * In the selection state, there is no cursor shown, only selection is shown. To enter
     * the selection mode, just long press on the screen. In this mode, finger movement on the
     * screen changes selection instead of moving the cursor.
     *
     * In the cursor state, no selection is shown, and the cursor and the cursor handle are shown.
     * To enter the cursor state, tap anywhere within the TextField.(The TextField will stay in the
     * edit state if the current text is empty.) In this mode, finger movement on the screen
     * moves the cursor.
     */
    var handleState by mutableStateOf(HandleState.None)

    /**
     * A flag to check if the floating toolbar should show.
     *
     * This state is meant to represent the floating toolbar status regardless of if all touch
     * behaviors are disabled (like if the user is using a mouse). This is so that when touch
     * behaviors are re-enabled, the toolbar status will still reflect whether it should be shown
     * at that point.
     */
    var showFloatingToolbar by mutableStateOf(false)

    /**
     * True if the position of the selection start handle is within a visible part of the window
     * (i.e. not scrolled out of view) and the handle should be drawn.
     */
    var showSelectionHandleStart by mutableStateOf(false)

    /**
     * True if the position of the selection end handle is within a visible part of the window
     * (i.e. not scrolled out of view) and the handle should be drawn.
     */
    var showSelectionHandleEnd by mutableStateOf(false)

    /**
     * True if the position of the cursor is within a visible part of the window (i.e. not scrolled
     * out of view) and the handle should be drawn.
     */
    var showCursorHandle by mutableStateOf(false)

    /**
     * TextFieldState holds both TextDelegate and layout result. However, these two values are not
     * updated at the same time. TextDelegate is updated during composition according to new
     * arguments while layoutResult is updated during layout phase. Therefore, [layoutResult] might
     * not indicate the result of [textDelegate] at a given time during composition. This variable
     * indicates whether layout result is lacking behind the latest TextDelegate.
     */
    var isLayoutResultStale: Boolean = true
        private set

    var isInTouchMode: Boolean by mutableStateOf(true)

    private val keyboardActionRunner: KeyboardActionRunner =
        KeyboardActionRunner(keyboardController)

    /**
     * DO NOT USE, use [onValueChange] instead. This is original callback provided to the TextField.
     * In order the CoreTextField to work, the recompose.invalidate() has to be called when we call
     * the callback and [onValueChange] is a wrapper that mainly does that.
     */
    private var onValueChangeOriginal: (TextFieldValue) -> Unit = {}

    val onValueChange: (TextFieldValue) -> Unit = {
        if (it.text != untransformedText?.text) {
            // Text has been changed, enter the HandleState.None and hide the cursor handle.
            handleState = HandleState.None
        }
        selectionPreviewHighlightRange = TextRange.Zero
        deletionPreviewHighlightRange = TextRange.Zero
        onValueChangeOriginal(it)
        recomposeScope.invalidate()
    }

    val onImeActionPerformed: (ImeAction) -> Unit = { imeAction ->
        keyboardActionRunner.runAction(imeAction)
    }

    /** The paint used to draw highlight backgrounds. */
    val highlightPaint: Paint = Paint()
    var selectionBackgroundColor = Color.Unspecified

    /** Range of text to be highlighted to display handwriting gesture previews from the IME. */
    var selectionPreviewHighlightRange: TextRange by mutableStateOf(TextRange.Zero)
    var deletionPreviewHighlightRange: TextRange by mutableStateOf(TextRange.Zero)

    fun hasHighlight() =
        !selectionPreviewHighlightRange.collapsed || !deletionPreviewHighlightRange.collapsed

    fun update(
        untransformedText: AnnotatedString,
        visualText: AnnotatedString,
        textStyle: TextStyle,
        softWrap: Boolean,
        density: Density,
        fontFamilyResolver: FontFamily.Resolver,
        onValueChange: (TextFieldValue) -> Unit,
        keyboardActions: KeyboardActions,
        focusManager: FocusManager,
        selectionBackgroundColor: Color
    ) {
        this.onValueChangeOriginal = onValueChange
        this.selectionBackgroundColor = selectionBackgroundColor
        this.keyboardActionRunner.apply {
            this.keyboardActions = keyboardActions
            this.focusManager = focusManager
        }
        this.untransformedText = untransformedText

        val newTextDelegate = updateTextDelegate(
            current = textDelegate,
            text = visualText,
            style = textStyle,
            softWrap = softWrap,
            density = density,
            fontFamilyResolver = fontFamilyResolver,
            placeholders = emptyList(),
        )

        if (textDelegate !== newTextDelegate) isLayoutResultStale = true
        textDelegate = newTextDelegate
    }
}

/**
 * Request focus on tap. If already focused, makes sure the keyboard is requested.
 */
internal fun requestFocusAndShowKeyboardIfNeeded(
    state: LegacyTextFieldState,
    focusRequester: FocusRequester,
    allowKeyboard: Boolean
) {
    if (!state.hasFocus) {
        focusRequester.requestFocus()
    } else if (allowKeyboard) {
        state.keyboardController?.show()
    }
}

private fun startInputSession(
    textInputService: TextInputService,
    state: LegacyTextFieldState,
    value: TextFieldValue,
    imeOptions: ImeOptions,
    offsetMapping: OffsetMapping
) {
    state.inputSession = TextFieldDelegate.onFocus(
        textInputService,
        value,
        state.processor,
        imeOptions,
        state.onValueChange,
        state.onImeActionPerformed
    )
    notifyFocusedRect(state, value, offsetMapping)
}

private fun endInputSession(state: LegacyTextFieldState) {
    state.inputSession?.let { session ->
        TextFieldDelegate.onBlur(session, state.processor, state.onValueChange)
    }
    state.inputSession = null
}

/**
 * Calculates the location of the end of the current selection and requests that it be brought into
 * view using [bringCursorIntoView][BringIntoViewRequester.bringIntoView].
 *
 * Text fields have a lot of different edge cases where they need to make sure they stay visible:
 *
 * 1. Focusable node newly receives focus – always bring entire node into view.
 * 2. Unfocused text field is tapped – always bring cursor area into view (conflicts with above, see
 *    b/216790855).
 * 3. Focused text field is tapped – always bring cursor area into view.
 * 4. Text input occurs – always bring cursor area into view.
 * 5. Scrollable parent resizes and the currently-focused item is now hidden – bring entire node
 *    into view if it was also in view before the resize. This handles the case of
 *    `softInputMode=ADJUST_RESIZE`. See b/216842427.
 * 6. Entire window is panned due to `softInputMode=ADJUST_PAN` – report the correct focused rect to
 *    the view system, and the view system itself will keep the focused area in view.
 *    See aosp/1964580.
 *
 * This function is used to handle 2, 3, and 4, and the others are automatically handled by the
 * focus system.
 */
@OptIn(ExperimentalFoundationApi::class)
internal suspend fun BringIntoViewRequester.bringSelectionEndIntoView(
    value: TextFieldValue,
    textDelegate: TextDelegate,
    textLayoutResult: TextLayoutResult,
    offsetMapping: OffsetMapping
) {
    val selectionEndInTransformed = offsetMapping.originalToTransformed(value.selection.max)
    val selectionEndBounds = when {
        selectionEndInTransformed < textLayoutResult.layoutInput.text.length -> {
            textLayoutResult.getBoundingBox(selectionEndInTransformed)
        }

        selectionEndInTransformed != 0 -> {
            textLayoutResult.getBoundingBox(selectionEndInTransformed - 1)
        }

        else -> { // empty text.
            val defaultSize = computeSizeForDefaultText(
                textDelegate.style,
                textDelegate.density,
                textDelegate.fontFamilyResolver
            )
            Rect(0f, 0f, 1.0f, defaultSize.height.toFloat())
        }
    }
    bringIntoView(selectionEndBounds)
}

@Composable
private fun SelectionToolbarAndHandles(manager: TextFieldSelectionManager, show: Boolean) {
    with(manager) {
        if (show) {
            // Check whether text layout result became stale. A stale text layout might be
            // completely unrelated to current TextFieldValue, causing offset errors.
            state?.layoutResult?.value?.takeIf { !(state?.isLayoutResultStale ?: true) }?.let {
                if (!value.selection.collapsed) {
                    val startOffset = offsetMapping.originalToTransformed(value.selection.start)
                    val endOffset = offsetMapping.originalToTransformed(value.selection.end)
                    val startDirection = it.getBidiRunDirection(startOffset)
                    val endDirection = it.getBidiRunDirection(max(endOffset - 1, 0))
                    if (manager.state?.showSelectionHandleStart == true) {
                        TextFieldSelectionHandle(
                            isStartHandle = true,
                            direction = startDirection,
                            manager = manager
                        )
                    }
                    if (manager.state?.showSelectionHandleEnd == true) {
                        TextFieldSelectionHandle(
                            isStartHandle = false,
                            direction = endDirection,
                            manager = manager
                        )
                    }
                }

                state?.let { textFieldState ->
                    // If in selection mode (when the floating toolbar is shown) a new symbol
                    // from the keyboard is entered, text field should enter the editing mode
                    // instead.
                    if (isTextChanged()) textFieldState.showFloatingToolbar = false
                    if (textFieldState.hasFocus) {
                        if (textFieldState.showFloatingToolbar) showSelectionToolbar()
                        else hideSelectionToolbar()
                    }
                }
            }
        } else hideSelectionToolbar()
    }
}

@Composable
internal fun TextFieldCursorHandle(manager: TextFieldSelectionManager) {
    if (manager.state?.showCursorHandle == true && manager.transformedText?.isNotEmpty() == true) {
        val observer = remember(manager) { manager.cursorDragObserver() }
        val position = manager.getCursorPosition(LocalDensity.current)
        CursorHandle(
            offsetProvider = { position },
            modifier = Modifier
                .pointerInput(observer) {
                    coroutineScope {
                        // UNDISPATCHED because this runs upon first pointer event and
                        // without it the event would pass before the handler is ready
                        launch(start = CoroutineStart.UNDISPATCHED) {
                            detectDownAndDragGesturesWithObserver(observer)
                        }
                        launch(start = CoroutineStart.UNDISPATCHED) {
                            detectTapGestures { manager.showSelectionToolbar() }
                        }
                    }
                }
                .semantics {
                    this[SelectionHandleInfoKey] = SelectionHandleInfo(
                        handle = Handle.Cursor,
                        position = position,
                        anchor = SelectionHandleAnchor.Middle,
                        visible = true,
                    )
                }
        )
    }
}

@Composable
internal expect fun CursorHandle(
    offsetProvider: OffsetProvider,
    modifier: Modifier,
    minTouchTargetSize: DpSize = DpSize.Unspecified
)

// TODO(b/262648050) Try to find a better API.
private fun notifyFocusedRect(
    state: LegacyTextFieldState,
    value: TextFieldValue,
    offsetMapping: OffsetMapping
) {
    // If this reports state reads it causes an invalidation cycle.
    // This function doesn't need to be invalidated anyway because it's already explicitly called
    // after updating text layout or position.
    Snapshot.withoutReadObservation {
        val layoutResult = state.layoutResult ?: return
        val inputSession = state.inputSession ?: return
        val layoutCoordinates = state.layoutCoordinates ?: return
        TextFieldDelegate.notifyFocusedRect(
            value,
            state.textDelegate,
            layoutResult.value,
            layoutCoordinates,
            inputSession,
            state.hasFocus,
            offsetMapping
        )
    }
}<|MERGE_RESOLUTION|>--- conflicted
+++ resolved
@@ -396,13 +396,8 @@
     val pointerModifier = Modifier
         .updateSelectionTouchMode { state.isInTouchMode = it }
         .tapPressTextFieldModifier(interactionSource, enabled) { offset ->
-<<<<<<< HEAD
             requestFocusAndShowKeyboardIfNeeded(state, focusRequester, !readOnly)
-            if (state.hasFocus) {
-=======
-            tapToFocus(state, focusRequester, !readOnly)
             if (state.hasFocus && enabled) {
->>>>>>> 14a4d776
                 if (state.handleState != HandleState.Selection) {
                     state.layoutResult?.let { layoutResult ->
                         TextFieldDelegate.setCursorOffset(
