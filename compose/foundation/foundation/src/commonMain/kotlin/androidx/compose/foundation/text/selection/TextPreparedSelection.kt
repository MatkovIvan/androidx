/*
 * Copyright 2021 The Android Open Source Project
 *
 * Licensed under the Apache License, Version 2.0 (the "License");
 * you may not use this file except in compliance with the License.
 * You may obtain a copy of the License at
 *
 *      http://www.apache.org/licenses/LICENSE-2.0
 *
 * Unless required by applicable law or agreed to in writing, software
 * distributed under the License is distributed on an "AS IS" BASIS,
 * WITHOUT WARRANTIES OR CONDITIONS OF ANY KIND, either express or implied.
 * See the License for the specific language governing permissions and
 * limitations under the License.
 */

package androidx.compose.foundation.text.selection

import androidx.compose.foundation.text.TextLayoutResultProxy
import androidx.compose.foundation.text.findFollowingBreak
import androidx.compose.foundation.text.findParagraphEnd
import androidx.compose.foundation.text.findParagraphStart
import androidx.compose.foundation.text.findPrecedingBreak
import androidx.compose.ui.geometry.Offset
import androidx.compose.ui.geometry.Rect
import androidx.compose.ui.text.AnnotatedString
import androidx.compose.ui.text.TextLayoutResult
import androidx.compose.ui.text.TextRange
import androidx.compose.ui.text.input.CommitTextCommand
import androidx.compose.ui.text.input.EditCommand
import androidx.compose.ui.text.input.OffsetMapping
import androidx.compose.ui.text.input.SetSelectionCommand
import androidx.compose.ui.text.input.TextFieldValue
import androidx.compose.ui.text.style.ResolvedTextDirection

internal class TextPreparedSelectionState {
    // it's set at the start of vertical navigation and used as the preferred value to set a new
    // cursor position.
    var cachedX: Float? = null

    fun resetCachedX() {
        cachedX = null
    }
}

/**
 * This utility class implements many selection-related operations on text (including basic cursor
 * movements and deletions) and combines them, taking into account how the text was rendered. So,
 * for example, [moveCursorToLineEnd] moves it to the visual line end.
 *
 * For many of these operations, it's particularly important to keep the difference between
 * selection start and selection end. In some systems, they are called "anchor" and "caret"
 * respectively. For example, for selection from scratch, after [moveCursorLeftByWord]
 * [moveCursorRight] will move the left side of the selection, but after [moveCursorRightByWord] the
 * right one.
 *
 * To use it in scope of text fields see [TextFieldPreparedSelection]
 */
internal abstract class BaseTextPreparedSelection<T : BaseTextPreparedSelection<T>>(
    val originalText: AnnotatedString,
    val originalSelection: TextRange,
    val layoutResult: TextLayoutResult?,
    val offsetMapping: OffsetMapping,
    val state: TextPreparedSelectionState
) {
    var selection = originalSelection

    var annotatedString = originalText
    internal val text
        get() = annotatedString.text

    @Suppress("UNCHECKED_CAST")
    protected inline fun <U> U.apply(resetCachedX: Boolean = true, block: U.() -> Unit): T {
        if (resetCachedX) {
            state.resetCachedX()
        }
        if (text.isNotEmpty()) {
            block()
        }
        return this as T
    }

    protected fun setCursor(offset: Int) {
        setSelection(offset, offset)
    }

    protected fun setSelection(start: Int, end: Int) {
        selection = TextRange(start, end)
    }

    fun selectAll() = apply { setSelection(0, text.length) }

    fun deselect() = apply { setCursor(selection.end) }

    fun moveCursorLeft() = apply {
        if (isLtr()) {
            moveCursorPrev()
        } else {
            moveCursorNext()
        }
    }

    fun moveCursorRight() = apply {
        if (isLtr()) {
            moveCursorNext()
        } else {
            moveCursorPrev()
        }
    }

    /** If there is already a selection, collapse it to the left side. Otherwise, execute [or] */
    fun collapseLeftOr(or: T.() -> Unit) = apply {
        if (selection.collapsed) {
            @Suppress("UNCHECKED_CAST") or(this as T)
        } else {
            if (isLtr()) {
                setCursor(selection.min)
            } else {
                setCursor(selection.max)
            }
        }
    }

    /** If there is already a selection, collapse it to the right side. Otherwise, execute [or] */
    fun collapseRightOr(or: T.() -> Unit) = apply {
        if (selection.collapsed) {
            @Suppress("UNCHECKED_CAST") or(this as T)
        } else {
            if (isLtr()) {
                setCursor(selection.max)
            } else {
                setCursor(selection.min)
            }
        }
    }

    /** Returns the index of the character break preceding the end of [selection]. */
    fun getPrecedingCharacterIndex() = annotatedString.text.findPrecedingBreak(selection.end)

    /**
     * Returns the index of the character break following the end of [selection]. Returns
     * [NoCharacterFound] if there are no more breaks before the end of the string.
     */
    fun getNextCharacterIndex() = annotatedString.text.findFollowingBreak(selection.end)

    private fun moveCursorPrev() = apply {
        val prev = getPrecedingCharacterIndex()
        if (prev != -1) setCursor(prev)
    }

    private fun moveCursorNext() = apply {
        val next = getNextCharacterIndex()
        if (next != -1) setCursor(next)
    }

    fun moveCursorToHome() = apply { setCursor(0) }

    fun moveCursorToEnd() = apply { setCursor(text.length) }

    fun moveCursorLeftByWord() = apply {
        if (isLtr()) {
            moveCursorPrevByWord()
        } else {
            moveCursorNextByWord()
        }
    }

    fun moveCursorRightByWord() = apply {
        if (isLtr()) {
            moveCursorNextByWord()
        } else {
            moveCursorPrevByWord()
        }
    }

    fun getNextWordOffset(): Int? = layoutResult?.getNextWordOffsetForLayout()

    private fun moveCursorNextByWord() = apply { getNextWordOffset()?.let { setCursor(it) } }

    fun getPreviousWordOffset(): Int? = layoutResult?.getPrevWordOffset()

    private fun moveCursorPrevByWord() = apply { getPreviousWordOffset()?.let { setCursor(it) } }

    fun moveCursorPrevByParagraph() = apply {
        var paragraphStart = text.findParagraphStart(selection.min)
        if (paragraphStart == selection.min && paragraphStart != 0) {
            paragraphStart = text.findParagraphStart(paragraphStart - 1)
        }
        setCursor(paragraphStart)
    }

    fun moveCursorNextByParagraph() = apply {
        var paragraphEnd = text.findParagraphEnd(selection.max)
        if (paragraphEnd == selection.max && paragraphEnd != text.length) {
            paragraphEnd = text.findParagraphEnd(paragraphEnd + 1)
        }
        setCursor(paragraphEnd)
    }

    fun moveCursorUpByLine() =
        apply(false) { layoutResult?.jumpByLinesOffset(-1)?.let { setCursor(it) } }

    fun moveCursorDownByLine() =
        apply(false) { layoutResult?.jumpByLinesOffset(1)?.let { setCursor(it) } }

    fun getLineStartByOffset(): Int? = layoutResult?.getLineStartByOffsetForLayout()

    fun moveCursorToLineStart() = apply { getLineStartByOffset()?.let { setCursor(it) } }

    fun getLineEndByOffset(): Int? = layoutResult?.getLineEndByOffsetForLayout()

    fun moveCursorToLineEnd() = apply { getLineEndByOffset()?.let { setCursor(it) } }

    fun moveCursorToLineLeftSide() = apply {
        if (isLtr()) {
            moveCursorToLineStart()
        } else {
            moveCursorToLineEnd()
        }
    }

    fun moveCursorToLineRightSide() = apply {
        if (isLtr()) {
            moveCursorToLineEnd()
        } else {
            moveCursorToLineStart()
        }
    }

    // it selects a text from the original selection start to a current selection end
    fun selectMovement() =
        apply(false) { selection = TextRange(originalSelection.start, selection.end) }

    private fun isLtr(): Boolean {
        val direction = layoutResult?.getParagraphDirection(transformedEndOffset())
        return direction != ResolvedTextDirection.Rtl
    }

    private tailrec fun TextLayoutResult.getNextWordOffsetForLayout(
        currentOffset: Int = transformedEndOffset()
    ): Int {
        if (currentOffset >= originalText.length) {
            return originalText.length
        }
        val currentWord = getWordBoundary(charOffset(currentOffset))
        return if (currentWord.end <= currentOffset) {
            getNextWordOffsetForLayout(currentOffset + 1)
        } else {
            offsetMapping.transformedToOriginal(currentWord.end)
        }
    }

    private tailrec fun TextLayoutResult.getPrevWordOffset(
        currentOffset: Int = transformedEndOffset()
    ): Int {
        if (currentOffset <= 0) {
            return 0
        }
        val currentWord = getWordBoundary(charOffset(currentOffset))
        return if (currentWord.start >= currentOffset) {
            getPrevWordOffset(currentOffset - 1)
        } else {
            offsetMapping.transformedToOriginal(currentWord.start)
        }
    }

    private fun TextLayoutResult.getLineStartByOffsetForLayout(
        currentOffset: Int = transformedMinOffset()
    ): Int {
        val currentLine = getLineForOffset(currentOffset)
        return offsetMapping.transformedToOriginal(getLineStart(currentLine))
    }

    private fun TextLayoutResult.getLineEndByOffsetForLayout(
        currentOffset: Int = transformedMaxOffset()
    ): Int {
        val currentLine = getLineForOffset(currentOffset)
        return offsetMapping.transformedToOriginal(getLineEnd(currentLine, true))
    }

    private fun TextLayoutResult.jumpByLinesOffset(linesAmount: Int): Int {
        val currentOffset = transformedEndOffset()

        if (state.cachedX == null) {
            state.cachedX = getCursorRect(currentOffset).left
        }

        val targetLine = getLineForOffset(currentOffset) + linesAmount
        when {
            targetLine < 0 -> {
                return 0
            }
            targetLine >= lineCount -> {
                return text.length
            }
        }

        val y = getLineBottom(targetLine) - 1
        val x =
            state.cachedX!!.also {
                if (
                    (isLtr() && it >= getLineRight(targetLine)) ||
                        (!isLtr() && it <= getLineLeft(targetLine))
                ) {
                    return getLineEnd(targetLine, true)
                }
            }

        val newOffset =
            getOffsetForPosition(Offset(x, y)).let { offsetMapping.transformedToOriginal(it) }

        return newOffset
    }

    private fun transformedEndOffset(): Int {
        return offsetMapping.originalToTransformed(selection.end)
    }

    private fun transformedMinOffset(): Int {
        return offsetMapping.originalToTransformed(selection.min)
    }

    private fun transformedMaxOffset(): Int {
        return offsetMapping.originalToTransformed(selection.max)
    }

<<<<<<< HEAD
    private fun charOffset(offset: Int) =
        offset.coerceAtMost(text.length - 1)
            .coerceAtLeast(0)
=======
    private fun charOffset(offset: Int) = offset.coerceAtMost(text.length - 1)
>>>>>>> f5541f29

    companion object {
        /**
         * Value returned by [getNextCharacterIndex] and [getPrecedingCharacterIndex] when no valid
         * index could be found, e.g. it would be the end of the string.
         *
         * This is equivalent to `BreakIterator.DONE` on JVM/Android.
         */
        const val NoCharacterFound = -1
    }
}

internal class TextPreparedSelection(
    originalText: AnnotatedString,
    originalSelection: TextRange,
    layoutResult: TextLayoutResult? = null,
    offsetMapping: OffsetMapping = OffsetMapping.Identity,
    state: TextPreparedSelectionState = TextPreparedSelectionState()
) :
    BaseTextPreparedSelection<TextPreparedSelection>(
        originalText = originalText,
        originalSelection = originalSelection,
        layoutResult = layoutResult,
        offsetMapping = offsetMapping,
        state = state
    )

internal class TextFieldPreparedSelection(
    val currentValue: TextFieldValue,
    offsetMapping: OffsetMapping = OffsetMapping.Identity,
    val layoutResultProxy: TextLayoutResultProxy?,
    state: TextPreparedSelectionState = TextPreparedSelectionState()
) :
    BaseTextPreparedSelection<TextFieldPreparedSelection>(
        originalText = currentValue.annotatedString,
        originalSelection = currentValue.selection,
        offsetMapping = offsetMapping,
        layoutResult = layoutResultProxy?.value,
        state = state
    ) {
    val value
        get() = currentValue.copy(annotatedString = annotatedString, selection = selection)

    fun deleteIfSelectedOr(or: TextFieldPreparedSelection.() -> EditCommand?): List<EditCommand>? {
        return if (selection.collapsed) {
            or(this)?.let { listOf(it) }
        } else {
            listOf(CommitTextCommand("", 0), SetSelectionCommand(selection.min, selection.min))
        }
    }

    fun moveCursorUpByPage() =
        apply(false) { layoutResultProxy?.jumpByPagesOffset(-1)?.let { setCursor(it) } }

    fun moveCursorDownByPage() =
        apply(false) { layoutResultProxy?.jumpByPagesOffset(1)?.let { setCursor(it) } }

    /**
     * Returns a cursor position after jumping back or forth by [pagesAmount] number of pages, where
     * `page` is the visible amount of space in the text field
     */
    private fun TextLayoutResultProxy.jumpByPagesOffset(pagesAmount: Int): Int {
        val visibleInnerTextFieldRect =
            innerTextFieldCoordinates?.let { inner ->
                decorationBoxCoordinates?.localBoundingBoxOf(inner)
            } ?: Rect.Zero
        val currentOffset = offsetMapping.originalToTransformed(currentValue.selection.end)
        val currentPos = value.getCursorRect(currentOffset)
        val x = currentPos.left
        val y = currentPos.top + visibleInnerTextFieldRect.size.height * pagesAmount
        return offsetMapping.transformedToOriginal(value.getOffsetForPosition(Offset(x, y)))
    }
}<|MERGE_RESOLUTION|>--- conflicted
+++ resolved
@@ -324,13 +324,8 @@
         return offsetMapping.originalToTransformed(selection.max)
     }
 
-<<<<<<< HEAD
-    private fun charOffset(offset: Int) =
-        offset.coerceAtMost(text.length - 1)
+    private fun charOffset(offset: Int) = offset.coerceAtMost(text.length - 1)
             .coerceAtLeast(0)
-=======
-    private fun charOffset(offset: Int) = offset.coerceAtMost(text.length - 1)
->>>>>>> f5541f29
 
     companion object {
         /**
