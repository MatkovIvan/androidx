--- conflicted
+++ resolved
@@ -78,13 +78,8 @@
     /** The content of the list */
     content: LazyListScope.() -> Unit
 ) {
-<<<<<<< HEAD
-    val overscrollEffect = ScrollableDefaults.overscrollEffect()
-    val itemProvider = rememberLazyListItemProvider(state, content)
-=======
     val itemProviderLambda = rememberLazyListItemProviderLambda(state, content)
 
->>>>>>> fdff00cc
     val semanticState = rememberLazyListSemanticState(state, isVertical)
     val scope = rememberCoroutineScope()
     state.coroutineScope = scope
@@ -102,12 +97,7 @@
         verticalArrangement
     )
 
-<<<<<<< HEAD
-    ScrollPositionUpdater(itemProvider, state)
-
-=======
     val overscrollEffect = ScrollableDefaults.overscrollEffect()
->>>>>>> fdff00cc
     val orientation = if (isVertical) Orientation.Vertical else Orientation.Horizontal
     LazyLayout(
         modifier = modifier
@@ -265,36 +255,11 @@
             )
         }
 
-<<<<<<< HEAD
-        val measuredItemProvider = LazyMeasuredItemProvider(
-=======
         val measuredItemProvider = object : LazyListMeasuredItemProvider(
->>>>>>> fdff00cc
             contentConstraints,
             isVertical,
             itemProvider,
             this
-<<<<<<< HEAD
-        ) { index, key, placeables ->
-            // we add spaceBetweenItems as an extra spacing for all items apart from the last one so
-            // the lazy list measuring logic will take it into account.
-            val spacing = if (index.value == itemsCount - 1) 0 else spaceBetweenItems
-            LazyMeasuredItem(
-                index = index.value,
-                placeables = placeables,
-                isVertical = isVertical,
-                horizontalAlignment = horizontalAlignment,
-                verticalAlignment = verticalAlignment,
-                layoutDirection = layoutDirection,
-                reverseLayout = reverseLayout,
-                beforeContentPadding = beforeContentPadding,
-                afterContentPadding = afterContentPadding,
-                spacing = spacing,
-                visualOffset = visualItemOffset,
-                key = key,
-                placementAnimator = placementAnimator
-            )
-=======
         ) {
             override fun createItem(
                 index: Int,
@@ -322,7 +287,6 @@
                     animator = state.itemAnimator
                 )
             }
->>>>>>> fdff00cc
         }
         state.premeasureConstraints = measuredItemProvider.childConstraints
 
