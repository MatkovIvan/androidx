--- conflicted
+++ resolved
@@ -20,8 +20,5 @@
 
 internal expect fun charCount(codePoint: Int): Int
 
-<<<<<<< HEAD
 // TODO: It's not used from common, consider to remove
-=======
->>>>>>> f5541f29
 internal expect fun CharSequence.codePointBefore(index: Int): Int