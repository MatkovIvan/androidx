--- conflicted
+++ resolved
@@ -336,40 +336,6 @@
             state.beyondBoundsInfo
         )
 
-<<<<<<< HEAD
-        measureLazyGrid(
-            itemsCount = itemsCount,
-            measuredLineProvider = measuredLineProvider,
-            measuredItemProvider = measuredItemProvider,
-            mainAxisAvailableSize = mainAxisAvailableSize,
-            beforeContentPadding = beforeContentPadding,
-            afterContentPadding = afterContentPadding,
-            spaceBetweenLines = spaceBetweenLines,
-            firstVisibleLineIndex = firstVisibleLineIndex,
-            firstVisibleLineScrollOffset = firstVisibleLineScrollOffset,
-            scrollToBeConsumed = state.scrollToBeConsumed,
-            constraints = contentConstraints,
-            isVertical = isVertical,
-            verticalArrangement = verticalArrangement,
-            horizontalArrangement = horizontalArrangement,
-            reverseLayout = reverseLayout,
-            density = this,
-            placementAnimator = state.placementAnimator,
-            spanLayoutProvider = spanLayoutProvider,
-            pinnedItems = pinnedItems,
-            coroutineScope = coroutineScope,
-            placementScopeInvalidator = state.placementScopeInvalidator,
-            layout = { width, height, placement ->
-                layout(
-                    containerConstraints.constrainWidth(width + totalHorizontalPadding),
-                    containerConstraints.constrainHeight(height + totalVerticalPadding),
-                    emptyMap(),
-                    placement
-                )
-            }
-        ).also {
-            state.applyMeasureResult(it)
-=======
         val measureResult = Snapshot.withMutableSnapshot {
             measureLazyGrid(
                 itemsCount = itemsCount,
@@ -404,7 +370,6 @@
                     )
                 }
             )
->>>>>>> 14a4d776
         }
         state.applyMeasureResult(measureResult)
         measureResult
