/*
 * Copyright 2020 The Android Open Source Project
 *
 * Licensed under the Apache License, Version 2.0 (the "License");
 * you may not use this file except in compliance with the License.
 * You may obtain a copy of the License at
 *
 *      http://www.apache.org/licenses/LICENSE-2.0
 *
 * Unless required by applicable law or agreed to in writing, software
 * distributed under the License is distributed on an "AS IS" BASIS,
 * WITHOUT WARRANTIES OR CONDITIONS OF ANY KIND, either express or implied.
 * See the License for the specific language governing permissions and
 * limitations under the License.
 */

package androidx.compose.foundation.lazy

import androidx.compose.ui.util.fastForEachIndexed

/**
 * This method finds the sticky header in composedItems list or composes the header item if needed.
 *
 * @param composedVisibleItems list of items already composed and expected to be visible. if the
 * header wasn't in this list but is needed the header will be added as the first item in this list.
 * @param itemProvider the provider so we can compose a header if it wasn't composed already
 * @param headerIndexes list of indexes of headers. Must be sorted.
 * @param beforeContentPadding the padding before the first item in the list
 */
internal fun findOrComposeLazyListHeader(
<<<<<<< HEAD
    composedVisibleItems: MutableList<LazyListPositionedItem>,
    itemProvider: LazyMeasuredItemProvider,
=======
    composedVisibleItems: MutableList<LazyListMeasuredItem>,
    itemProvider: LazyListMeasuredItemProvider,
>>>>>>> fdff00cc
    headerIndexes: List<Int>,
    beforeContentPadding: Int,
    layoutWidth: Int,
    layoutHeight: Int,
): LazyListMeasuredItem? {
    var currentHeaderOffset: Int = Int.MIN_VALUE
    var nextHeaderOffset: Int = Int.MIN_VALUE

    var currentHeaderListPosition = -1
    var nextHeaderListPosition = -1
    // we use visibleItemsInfo and not firstVisibleItemIndex as visibleItemsInfo list also
    // contains all the items which are visible in the start content padding area
    val firstVisible = composedVisibleItems.first().index
    // find the header which can be displayed
    for (index in headerIndexes.indices) {
        if (headerIndexes[index] <= firstVisible) {
            currentHeaderListPosition = headerIndexes[index]
            nextHeaderListPosition = headerIndexes.getOrElse(index + 1) { -1 }
        } else {
            break
        }
    }

    var indexInComposedVisibleItems = -1
    composedVisibleItems.fastForEachIndexed { index, item ->
        if (item.index == currentHeaderListPosition) {
            indexInComposedVisibleItems = index
            currentHeaderOffset = item.offset
        } else {
            if (item.index == nextHeaderListPosition) {
                nextHeaderOffset = item.offset
            }
        }
    }

    if (currentHeaderListPosition == -1) {
        // we have no headers needing special handling
        return null
    }

    val measuredHeaderItem = itemProvider.getAndMeasure(currentHeaderListPosition)
    measuredHeaderItem.nonScrollableItem = true

    var headerOffset = if (currentHeaderOffset != Int.MIN_VALUE) {
        maxOf(-beforeContentPadding, currentHeaderOffset)
    } else {
        -beforeContentPadding
    }
    // if we have a next header overlapping with the current header, the next one will be
    // pushing the current one away from the viewport.
    if (nextHeaderOffset != Int.MIN_VALUE) {
        headerOffset = minOf(headerOffset, nextHeaderOffset - measuredHeaderItem.size)
    }

    measuredHeaderItem.position(headerOffset, layoutWidth, layoutHeight)
    if (indexInComposedVisibleItems != -1) {
        composedVisibleItems[indexInComposedVisibleItems] = measuredHeaderItem
    } else {
        composedVisibleItems.add(0, measuredHeaderItem)
    }
    return measuredHeaderItem
}<|MERGE_RESOLUTION|>--- conflicted
+++ resolved
@@ -28,13 +28,8 @@
  * @param beforeContentPadding the padding before the first item in the list
  */
 internal fun findOrComposeLazyListHeader(
-<<<<<<< HEAD
-    composedVisibleItems: MutableList<LazyListPositionedItem>,
-    itemProvider: LazyMeasuredItemProvider,
-=======
     composedVisibleItems: MutableList<LazyListMeasuredItem>,
     itemProvider: LazyListMeasuredItemProvider,
->>>>>>> fdff00cc
     headerIndexes: List<Int>,
     beforeContentPadding: Int,
     layoutWidth: Int,
