/*
 * Copyright 2024 The Android Open Source Project
 *
 * Licensed under the Apache License, Version 2.0 (the "License");
 * you may not use this file except in compliance with the License.
 * You may obtain a copy of the License at
 *
 *      http://www.apache.org/licenses/LICENSE-2.0
 *
 * Unless required by applicable law or agreed to in writing, software
 * distributed under the License is distributed on an "AS IS" BASIS,
 * WITHOUT WARRANTIES OR CONDITIONS OF ANY KIND, either express or implied.
 * See the License for the specific language governing permissions and
 * limitations under the License.
 */

package androidx.compose.foundation.text.input.internal

import androidx.collection.MutableLongSet
import androidx.compose.foundation.text.DeadKeyCombiner
import androidx.compose.foundation.text.KeyCommand
import androidx.compose.foundation.text.appendCodePointX
import androidx.compose.foundation.text.cancelsTextSelection
import androidx.compose.foundation.text.input.internal.selection.TextFieldPreparedSelection
import androidx.compose.foundation.text.input.internal.selection.TextFieldPreparedSelection.Companion.NoCharacterFound
import androidx.compose.foundation.text.input.internal.selection.TextFieldPreparedSelectionState
import androidx.compose.foundation.text.input.internal.selection.TextFieldSelectionState
import androidx.compose.foundation.text.isTypedEvent
import androidx.compose.foundation.text.platformDefaultKeyMapping
import androidx.compose.foundation.text.showCharacterPalette
import androidx.compose.ui.focus.FocusManager
import androidx.compose.ui.input.key.KeyEvent
import androidx.compose.ui.input.key.KeyEventType
import androidx.compose.ui.input.key.key
import androidx.compose.ui.input.key.type
import androidx.compose.ui.platform.SoftwareKeyboardController
import androidx.compose.ui.text.TextRange

/** Factory function to create a platform specific [TextFieldKeyEventHandler]. */
internal expect fun createTextFieldKeyEventHandler(): TextFieldKeyEventHandler

/** Returns whether this key event is created by the software keyboard. */
internal expect val KeyEvent.isFromSoftKeyboard: Boolean

/**
 * Handles KeyEvents coming to a BasicTextField. This is mostly to support hardware keyboard but any
 * KeyEvent can also be sent by the IME or other platform systems.
 *
 * This class is left abstract to make sure that each platform extends from it. Platforms can decide
 * to extend or completely override KeyEvent actions defined here.
 */
internal abstract class TextFieldKeyEventHandler {
    private val preparedSelectionState = TextFieldPreparedSelectionState()
    private val deadKeyCombiner = DeadKeyCombiner()
    private val keyMapping = platformDefaultKeyMapping

    /**
     * We hold a reference to the all key down events that we receive and consume so that we can
     * also consume the corresponding key up events. Otherwise the up events get sent to the
     * ancestor nodes where the behavior is unpredictable. Please refer to b/353554186 for more
     * information.
     */
    // TODO(b/307580000) Factor this state out into a class to manage key inputs.
    private var currentlyConsumedDownKeys: MutableLongSet? = null

    open fun onPreKeyEvent(
        event: KeyEvent,
        textFieldState: TransformedTextFieldState,
        textFieldSelectionState: TextFieldSelectionState,
        focusManager: FocusManager,
        keyboardController: SoftwareKeyboardController
    ): Boolean {
        val selection = textFieldState.visualText.selection
        return if (!selection.collapsed && event.cancelsTextSelection()) {
            textFieldSelectionState.deselect()
            true
        } else {
            false
        }
    }

    open fun onKeyEvent(
        event: KeyEvent,
        textFieldState: TransformedTextFieldState,
        textLayoutState: TextLayoutState,
        textFieldSelectionState: TextFieldSelectionState,
        editable: Boolean,
        singleLine: Boolean,
        onSubmit: () -> Unit
    ): Boolean {
<<<<<<< HEAD
=======
        val keyCode = event.key.keyCode

        if (event.type == KeyEventType.KeyUp) {
            if (currentlyConsumedDownKeys?.contains(keyCode) == true) {
                currentlyConsumedDownKeys?.remove(keyCode)
                return true
            } else {
                return false
            }
        }

        if (event.type == KeyEventType.Unknown) {
            return false
        }

        val consumed =
            processKeyDownEvent(
                event = event,
                textFieldState = textFieldState,
                textLayoutState = textLayoutState,
                textFieldSelectionState = textFieldSelectionState,
                editable = editable,
                singleLine = singleLine,
                onSubmit = onSubmit
            )

        if (consumed) {
            // initialize if it hasn't been initialized yet.
            val currentlyConsumedDownKeys =
                currentlyConsumedDownKeys
                    ?: MutableLongSet(initialCapacity = 3).also { currentlyConsumedDownKeys = it }
            currentlyConsumedDownKeys += keyCode
        }

        return consumed
    }

    private fun processKeyDownEvent(
        event: KeyEvent,
        textFieldState: TransformedTextFieldState,
        textLayoutState: TextLayoutState,
        textFieldSelectionState: TextFieldSelectionState,
        editable: Boolean,
        singleLine: Boolean,
        onSubmit: () -> Unit
    ): Boolean {
>>>>>>> 71a0e559
        if (event.isTypedEvent) {
            val codePoint = deadKeyCombiner.consume(event)
            if (codePoint != null) {
                val text = StringBuilder(2).appendCodePointX(codePoint).toString()
                return if (editable) {
                    textFieldState.editUntransformedTextAsUser(
                        restartImeIfContentChanges = !event.isFromSoftKeyboard
                    ) {
                        commitComposition()
                        commitText(text, 1)
                    }
                    preparedSelectionState.resetCachedX()
                    true
                } else {
                    false
                }
            }
        }

        if (event.type != KeyEventType.KeyDown) {
            return false
        }

        val command = keyMapping.map(event)
        if (command == null || (command.editsText && !editable)) {
            return false
        }
        var consumed = true
        preparedSelectionContext(textFieldState, textLayoutState, event.isFromSoftKeyboard) {
            when (command) {
                KeyCommand.COPY -> textFieldSelectionState.copy(false)
                KeyCommand.PASTE -> textFieldSelectionState.paste()
                KeyCommand.CUT -> textFieldSelectionState.cut()
                KeyCommand.LEFT_CHAR -> collapseLeftOr { moveCursorLeft() }
                KeyCommand.RIGHT_CHAR -> collapseRightOr { moveCursorRight() }
                KeyCommand.LEFT_WORD -> moveCursorLeftByWord()
                KeyCommand.RIGHT_WORD -> moveCursorRightByWord()
                KeyCommand.PREV_PARAGRAPH -> moveCursorPrevByParagraph()
                KeyCommand.NEXT_PARAGRAPH -> moveCursorNextByParagraph()
                KeyCommand.UP -> moveCursorUpByLine()
                KeyCommand.DOWN -> moveCursorDownByLine()
                KeyCommand.PAGE_UP -> moveCursorUpByPage()
                KeyCommand.PAGE_DOWN -> moveCursorDownByPage()
                KeyCommand.LINE_START -> moveCursorToLineStart()
                KeyCommand.LINE_END -> moveCursorToLineEnd()
                KeyCommand.LINE_LEFT -> moveCursorToLineLeftSide()
                KeyCommand.LINE_RIGHT -> moveCursorToLineRightSide()
                KeyCommand.HOME -> moveCursorToHome()
                KeyCommand.END -> moveCursorToEnd()
                KeyCommand.DELETE_PREV_CHAR -> {
                    deleteIfSelectedOr {
                        getPrecedingCharacterIndex()
                            .takeIf { it != NoCharacterFound }
                            ?.let { TextRange(it, selection.end) }
                    }
                }
                KeyCommand.DELETE_NEXT_CHAR -> {
                    // Note that some software keyboards, such as Samsung, go through this code
                    // path instead of making calls on the InputConnection directly.
                    deleteIfSelectedOr {
                        getNextCharacterIndex()
                            .takeIf { it != NoCharacterFound }
                            ?.let { TextRange(selection.start, it) }
                    }
                }
                KeyCommand.DELETE_PREV_WORD -> {
                    deleteIfSelectedOr { TextRange(getPreviousWordOffset(), selection.end) }
                }
                KeyCommand.DELETE_NEXT_WORD -> {
                    deleteIfSelectedOr { TextRange(selection.start, getNextWordOffset()) }
                }
                KeyCommand.DELETE_FROM_LINE_START -> {
                    deleteIfSelectedOr { TextRange(getLineStartByOffset(), selection.end) }
                }
                KeyCommand.DELETE_TO_LINE_END -> {
                    deleteIfSelectedOr { TextRange(selection.start, getLineEndByOffset()) }
                }
                KeyCommand.NEW_LINE -> {
                    if (!singleLine) {
                        textFieldState.editUntransformedTextAsUser {
                            commitComposition()
                            commitText("\n", 1)
                        }
                    } else {
                        onSubmit()
                    }
                }
                KeyCommand.TAB -> {
                    if (!singleLine) {
                        textFieldState.editUntransformedTextAsUser {
                            commitComposition()
                            commitText("\t", 1)
                        }
                    } else {
                        consumed = false // let propagate to focus system
                    }
                }
                KeyCommand.SELECT_ALL -> selectAll()
                KeyCommand.SELECT_LEFT_CHAR -> moveCursorLeft().selectMovement()
                KeyCommand.SELECT_RIGHT_CHAR -> moveCursorRight().selectMovement()
                KeyCommand.SELECT_LEFT_WORD -> moveCursorLeftByWord().selectMovement()
                KeyCommand.SELECT_RIGHT_WORD -> moveCursorRightByWord().selectMovement()
                KeyCommand.SELECT_PREV_PARAGRAPH -> moveCursorPrevByParagraph().selectMovement()
                KeyCommand.SELECT_NEXT_PARAGRAPH -> moveCursorNextByParagraph().selectMovement()
                KeyCommand.SELECT_LINE_START -> moveCursorToLineStart().selectMovement()
                KeyCommand.SELECT_LINE_END -> moveCursorToLineEnd().selectMovement()
                KeyCommand.SELECT_LINE_LEFT -> moveCursorToLineLeftSide().selectMovement()
                KeyCommand.SELECT_LINE_RIGHT -> moveCursorToLineRightSide().selectMovement()
                KeyCommand.SELECT_UP -> moveCursorUpByLine().selectMovement()
                KeyCommand.SELECT_DOWN -> moveCursorDownByLine().selectMovement()
                KeyCommand.SELECT_PAGE_UP -> moveCursorUpByPage().selectMovement()
                KeyCommand.SELECT_PAGE_DOWN -> moveCursorDownByPage().selectMovement()
                KeyCommand.SELECT_HOME -> moveCursorToHome().selectMovement()
                KeyCommand.SELECT_END -> moveCursorToEnd().selectMovement()
                KeyCommand.DESELECT -> deselect()
                KeyCommand.UNDO -> {
                    textFieldState.undo()
                }
                KeyCommand.REDO -> {
                    textFieldState.redo()
                }
                KeyCommand.CHARACTER_PALETTE -> {
                    showCharacterPalette()
                }
            }
        }
        return consumed
    }

    private inline fun preparedSelectionContext(
        state: TransformedTextFieldState,
        textLayoutState: TextLayoutState,
        isFromSoftKeyboard: Boolean,
        block: TextFieldPreparedSelection.() -> Unit
    ) {
        val layoutResult = textLayoutState.layoutResult
        val visibleTextLayoutHeight = textLayoutState.getVisibleTextLayoutHeight()
        val preparedSelection =
            TextFieldPreparedSelection(
                state = state,
                textLayoutResult = layoutResult,
                isFromSoftKeyboard = isFromSoftKeyboard,
                visibleTextLayoutHeight = visibleTextLayoutHeight,
                textPreparedSelectionState = preparedSelectionState
            )
        preparedSelection.block()
        if (preparedSelection.selection != preparedSelection.initialValue.selection) {
            // selection changes are applied atomically at the end of context evaluation
            state.selectCharsIn(preparedSelection.selection)
        }
    }

    /**
     * Returns the current viewport height of TextField to help calculate where cursor should travel
     * when page down and up events are received. If the text layout is not calculated, returns
     * [Float.NaN].
     */
    private fun TextLayoutState.getVisibleTextLayoutHeight(): Float {
        return textLayoutNodeCoordinates
            ?.takeIf { it.isAttached }
            ?.let { textLayoutCoordinates ->
                decoratorNodeCoordinates
                    ?.takeIf { it.isAttached }
                    ?.localBoundingBoxOf(textLayoutCoordinates)
            }
            ?.size
            ?.height ?: Float.NaN
    }
}<|MERGE_RESOLUTION|>--- conflicted
+++ resolved
@@ -88,8 +88,6 @@
         singleLine: Boolean,
         onSubmit: () -> Unit
     ): Boolean {
-<<<<<<< HEAD
-=======
         val keyCode = event.key.keyCode
 
         if (event.type == KeyEventType.KeyUp) {
@@ -136,7 +134,6 @@
         singleLine: Boolean,
         onSubmit: () -> Unit
     ): Boolean {
->>>>>>> 71a0e559
         if (event.isTypedEvent) {
             val codePoint = deadKeyCombiner.consume(event)
             if (codePoint != null) {
