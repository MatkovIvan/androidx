/*
 * Copyright 2022 The Android Open Source Project
 *
 * Licensed under the Apache License, Version 2.0 (the "License");
 * you may not use this file except in compliance with the License.
 * You may obtain a copy of the License at
 *
 *      http://www.apache.org/licenses/LICENSE-2.0
 *
 * Unless required by applicable law or agreed to in writing, software
 * distributed under the License is distributed on an "AS IS" BASIS,
 * WITHOUT WARRANTIES OR CONDITIONS OF ANY KIND, either express or implied.
 * See the License for the specific language governing permissions and
 * limitations under the License.
 */

package androidx.compose.foundation.gestures

import androidx.annotation.FloatRange
import androidx.collection.MutableObjectFloatMap
import androidx.collection.ObjectFloatMap
import androidx.compose.animation.core.AnimationSpec
import androidx.compose.animation.core.AnimationState
import androidx.compose.animation.core.DecayAnimationSpec
import androidx.compose.animation.core.animate
import androidx.compose.animation.core.animateDecay
import androidx.compose.animation.core.calculateTargetValue
import androidx.compose.foundation.ExperimentalFoundationApi
import androidx.compose.foundation.MutatePriority
import androidx.compose.foundation.MutatorMutex
import androidx.compose.foundation.OverscrollEffect
import androidx.compose.foundation.gestures.DragEvent.DragDelta
import androidx.compose.foundation.PlatformOptimizedCancellationException
import androidx.compose.foundation.interaction.MutableInteractionSource
import androidx.compose.foundation.layout.offset
import androidx.compose.runtime.Stable
import androidx.compose.runtime.derivedStateOf
import androidx.compose.runtime.getValue
import androidx.compose.runtime.mutableFloatStateOf
import androidx.compose.runtime.mutableStateOf
import androidx.compose.runtime.saveable.Saver
import androidx.compose.runtime.setValue
import androidx.compose.runtime.snapshotFlow
import androidx.compose.runtime.structuralEqualityPolicy
import androidx.compose.ui.Modifier
import androidx.compose.ui.geometry.Offset
import androidx.compose.ui.input.nestedscroll.NestedScrollSource
import androidx.compose.ui.input.pointer.PointerInputChange
import androidx.compose.ui.node.ModifierNodeElement
import androidx.compose.ui.node.requireLayoutDirection
import androidx.compose.ui.platform.InspectorInfo
import androidx.compose.ui.platform.LocalLayoutDirection
import androidx.compose.ui.unit.LayoutDirection
import androidx.compose.ui.unit.Velocity
import kotlin.js.JsName
import kotlin.math.abs
import kotlin.math.max
import kotlin.math.min
import kotlin.math.sign
import kotlinx.coroutines.CancellationException
import kotlinx.coroutines.CoroutineStart
import kotlinx.coroutines.Job
import kotlinx.coroutines.cancel
import kotlinx.coroutines.coroutineScope
import kotlinx.coroutines.launch

/**
 * Enable drag gestures between a set of predefined values.
 *
 * When a drag is detected, the offset of the [AnchoredDraggableState] will be updated with the drag
 * delta. You should use this offset to move your content accordingly (see [Modifier.offset]).
 * When the drag ends, the offset will be animated to one of the anchors and when that anchor is
 * reached, the value of the [AnchoredDraggableState] will also be updated to the value
 * corresponding to the new anchor.
 *
 * Dragging is constrained between the minimum and maximum anchors.
 *
 * @param state The associated [AnchoredDraggableState].
 * @param reverseDirection Whether to reverse the direction of the drag, so a top to bottom
 * drag will behave like bottom to top, and a left to right drag will behave like right to left. If
 * not specified, this will be determined based on [orientation] and [LocalLayoutDirection].
 * @param orientation The orientation in which the [anchoredDraggable] can be dragged.
 * @param enabled Whether this [anchoredDraggable] is enabled and should react to the user's input.
 * @param interactionSource Optional [MutableInteractionSource] that will passed on to
 * the internal [Modifier.draggable].
 * @param overscrollEffect optional effect to dispatch any excess delta or velocity to. The excess
 * delta or velocity are a result of dragging/flinging and reaching the bounds. If you provide an
 * [overscrollEffect], make sure to apply [androidx.compose.foundation.overscroll] to render the
 * effect as well.
 * @param startDragImmediately when set to false, [draggable] will start dragging only when the
 * gesture crosses the touchSlop. This is useful to prevent users from "catching" an animating
 * widget when pressing on it. See [draggable] to learn more about startDragImmediately.
 */
@ExperimentalFoundationApi
fun <T> Modifier.anchoredDraggable(
    state: AnchoredDraggableState<T>,
    reverseDirection: Boolean,
    orientation: Orientation,
    enabled: Boolean = true,
    interactionSource: MutableInteractionSource? = null,
    overscrollEffect: OverscrollEffect? = null,
    startDragImmediately: Boolean = state.isAnimationRunning
): Modifier = this then AnchoredDraggableElement(
    state = state,
    orientation = orientation,
    enabled = enabled,
    reverseDirection = reverseDirection,
    interactionSource = interactionSource,
    overscrollEffect = overscrollEffect,
    startDragImmediately = startDragImmediately
)

/**
 * Enable drag gestures between a set of predefined values.
 *
 * When a drag is detected, the offset of the [AnchoredDraggableState] will be updated with the drag
 * delta. If the [orientation] is set to [Orientation.Horizontal] and [LocalLayoutDirection]'s
 * value is [LayoutDirection.Rtl], the drag deltas will be reversed.
 * You should use this offset to move your content accordingly (see [Modifier.offset]).
 * When the drag ends, the offset will be animated to one of the anchors and when that anchor is
 * reached, the value of the [AnchoredDraggableState] will also be updated to the value
 * corresponding to the new anchor.
 *
 * Dragging is constrained between the minimum and maximum anchors.
 *
 * @param state The associated [AnchoredDraggableState].
 * @param orientation The orientation in which the [anchoredDraggable] can be dragged.
 * @param enabled Whether this [anchoredDraggable] is enabled and should react to the user's input.
 * @param interactionSource Optional [MutableInteractionSource] that will passed on to
 * the internal [Modifier.draggable].
 * @param overscrollEffect optional effect to dispatch any excess delta or velocity to. The excess
 * delta or velocity are a result of dragging/flinging and reaching the bounds. If you provide an
 * [overscrollEffect], make sure to apply [androidx.compose.foundation.overscroll] to render the
 * effect as well.
 * @param startDragImmediately when set to false, [draggable] will start dragging only when the
 * gesture crosses the touchSlop. This is useful to prevent users from "catching" an animating
 * widget when pressing on it. See [draggable] to learn more about startDragImmediately.
 */
@ExperimentalFoundationApi
fun <T> Modifier.anchoredDraggable(
    state: AnchoredDraggableState<T>,
    orientation: Orientation,
    enabled: Boolean = true,
    interactionSource: MutableInteractionSource? = null,
    overscrollEffect: OverscrollEffect? = null,
    startDragImmediately: Boolean = state.isAnimationRunning
): Modifier = this then AnchoredDraggableElement(
    state = state,
    orientation = orientation,
    enabled = enabled,
    reverseDirection = null,
    interactionSource = interactionSource,
    overscrollEffect = overscrollEffect,
    startDragImmediately = startDragImmediately
)

@OptIn(ExperimentalFoundationApi::class)
private class AnchoredDraggableElement<T>(
    private val state: AnchoredDraggableState<T>,
    private val orientation: Orientation,
    private val enabled: Boolean,
    private val reverseDirection: Boolean?,
    private val interactionSource: MutableInteractionSource?,
    private val startDragImmediately: Boolean,
    private val overscrollEffect: OverscrollEffect?,
) : ModifierNodeElement<AnchoredDraggableNode<T>>() {
    override fun create() = AnchoredDraggableNode(
        state,
        orientation,
        enabled,
        reverseDirection,
        interactionSource,
        overscrollEffect,
        startDragImmediately,
    )

    override fun update(node: AnchoredDraggableNode<T>) {
        node.update(
            state,
            orientation,
            enabled,
            reverseDirection,
            interactionSource,
            overscrollEffect,
            startDragImmediately
        )
    }

    override fun hashCode(): Int {
        var result = state.hashCode()
        result = 31 * result + orientation.hashCode()
        result = 31 * result + enabled.hashCode()
        result = 31 * result + reverseDirection.hashCode()
        result = 31 * result + interactionSource.hashCode()
        result = 31 * result + startDragImmediately.hashCode()
        result = 31 * result + overscrollEffect.hashCode()
        return result
    }

    override fun equals(other: Any?): Boolean {
        if (this === other) return true

        if (other !is AnchoredDraggableElement<*>) return false

        if (state != other.state) return false
        if (orientation != other.orientation) return false
        if (enabled != other.enabled) return false
        if (reverseDirection != other.reverseDirection) return false
        if (interactionSource != other.interactionSource) return false
        if (startDragImmediately != other.startDragImmediately) return false
        if (overscrollEffect != other.overscrollEffect) return false

        return true
    }

    override fun InspectorInfo.inspectableProperties() {
        name = "anchoredDraggable"
        properties["state"] = state
        properties["orientation"] = orientation
        properties["enabled"] = enabled
        properties["reverseDirection"] = reverseDirection
        properties["interactionSource"] = interactionSource
        properties["startDragImmediately"] = startDragImmediately
        properties["overscrollEffect"] = overscrollEffect
    }
}

@OptIn(ExperimentalFoundationApi::class)
private class AnchoredDraggableNode<T>(
    private var state: AnchoredDraggableState<T>,
    private var orientation: Orientation,
    enabled: Boolean,
    private var reverseDirection: Boolean?,
    interactionSource: MutableInteractionSource?,
<<<<<<< HEAD
    @JsName("_startDragImmediately")
    protected var startDragImmediately: Boolean
=======
    private var overscrollEffect: OverscrollEffect?,
    private var startDragImmediately: Boolean
>>>>>>> 6a69101f
) : DragGestureNode(
    canDrag = AlwaysDrag,
    enabled = enabled,
    interactionSource = interactionSource,
    orientationLock = orientation
) {

    private val isReverseDirection: Boolean
        get() = when (reverseDirection) {
            null -> requireLayoutDirection() == LayoutDirection.Rtl &&
                orientation == Orientation.Horizontal
            else -> reverseDirection!!
        }

    override suspend fun drag(forEachDelta: suspend ((dragDelta: DragDelta) -> Unit) -> Unit) {
        state.anchoredDrag {
            forEachDelta { dragDelta ->
                if (overscrollEffect == null) {
                    dragTo(state.newOffsetForDelta(dragDelta.delta.reverseIfNeeded().toFloat()))
                } else {
                    overscrollEffect!!.applyToScroll(
                        delta = dragDelta.delta.reverseIfNeeded(),
                        source = NestedScrollSource.UserInput
                    ) { deltaForDrag ->
                        val dragOffset = state.newOffsetForDelta(deltaForDrag.toFloat())
                        val consumedDelta = (dragOffset - state.requireOffset()).toOffset()
                        dragTo(dragOffset)
                        consumedDelta
                    }
                }
            }
        }
    }

    override fun onDragStarted(startedPosition: Offset) { }

    override fun onDragStopped(velocity: Velocity) {
        if (!isAttached) return
        coroutineScope.launch {
            if (overscrollEffect == null) {
                state.settle(velocity.reverseIfNeeded().toFloat()).toVelocity()
            } else {
                overscrollEffect!!.applyToFling(
                    velocity = velocity.reverseIfNeeded()
                ) { availableVelocity ->
                    val consumed = state.settle(availableVelocity.toFloat()).toVelocity()
                    val currentOffset = state.requireOffset()
                    val minAnchor = state.anchors.minAnchor()
                    val maxAnchor = state.anchors.maxAnchor()
                    // return consumed velocity only if we are reaching the min/max anchors
                    if (currentOffset >= maxAnchor || currentOffset <= minAnchor) {
                        consumed
                    } else {
                        availableVelocity
                    }
                }
            }
        }
    }

    override fun startDragImmediately(): Boolean = startDragImmediately

    fun update(
        state: AnchoredDraggableState<T>,
        orientation: Orientation,
        enabled: Boolean,
        reverseDirection: Boolean?,
        interactionSource: MutableInteractionSource?,
        overscrollEffect: OverscrollEffect?,
        startDragImmediately: Boolean
    ) {
        var resetPointerInputHandling = false

        if (this.state != state) {
            this.state = state
            resetPointerInputHandling = true
        }
        if (this.orientation != orientation) {
            this.orientation = orientation
            resetPointerInputHandling = true
        }

        if (this.reverseDirection != reverseDirection) {
            this.reverseDirection = reverseDirection
            resetPointerInputHandling = true
        }

        this.startDragImmediately = startDragImmediately
        this.overscrollEffect = overscrollEffect

        update(
            enabled = enabled,
            interactionSource = interactionSource,
            shouldResetPointerInputHandling = resetPointerInputHandling,
            orientationLock = orientation
        )
    }

    private fun Float.toOffset() = Offset(
        x = if (orientation == Orientation.Horizontal) this else 0f,
        y = if (orientation == Orientation.Vertical) this else 0f,
    )

    private fun Float.toVelocity() = Velocity(
        x = if (orientation == Orientation.Horizontal) this else 0f,
        y = if (orientation == Orientation.Vertical) this else 0f,
    )

    private fun Velocity.toFloat() =
        if (orientation == Orientation.Vertical) this.y else this.x

    private fun Offset.toFloat() =
        if (orientation == Orientation.Vertical) this.y else this.x

    private fun Velocity.reverseIfNeeded() = if (isReverseDirection) this * -1f else this * 1f
    private fun Offset.reverseIfNeeded() = if (isReverseDirection) this * -1f else this * 1f
}

private val AlwaysDrag: (PointerInputChange) -> Boolean = { true }

/**
 * Structure that represents the anchors of a [AnchoredDraggableState].
 *
 * See the DraggableAnchors factory method to construct drag anchors using a default implementation.
 */
@ExperimentalFoundationApi
interface DraggableAnchors<T> {

    /**
     * Get the anchor position for an associated [value]
     *
     * @param value The value to look up
     *
     * @return The position of the anchor, or [Float.NaN] if the anchor does not exist
     */
    fun positionOf(value: T): Float

    /**
     * Whether there is an anchor position associated with the [value]
     *
     * @param value The value to look up
     *
     * @return true if there is an anchor for this value, false if there is no anchor for this value
     */
    fun hasAnchorFor(value: T): Boolean

    /**
     * Find the closest anchor to the [position].
     *
     * @param position The position to start searching from
     *
     * @return The closest anchor or null if the anchors are empty
     */
    fun closestAnchor(position: Float): T?

    /**
     * Find the closest anchor to the [position], in the specified direction.
     *
     * @param position The position to start searching from
     * @param searchUpwards Whether to search upwards from the current position or downwards
     *
     * @return The closest anchor or null if the anchors are empty
     */
    fun closestAnchor(position: Float, searchUpwards: Boolean): T?

    /**
     * The smallest anchor, or [Float.NEGATIVE_INFINITY] if the anchors are empty.
     */
    fun minAnchor(): Float

    /**
     * The biggest anchor, or [Float.POSITIVE_INFINITY] if the anchors are empty.
     */
    fun maxAnchor(): Float

    /**
     * Iterate over all the anchors and corresponding positions.
     *
     * @param block The action to invoke with the anchor and position
     */
    fun forEach(block: (anchor: T, position: Float) -> Unit)

    /**
     * The amount of anchors
     */
    val size: Int
}

/**
 * [DraggableAnchorsConfig] stores a mutable configuration anchors, comprised of values of [T] and
 * corresponding [Float] positions. This [DraggableAnchorsConfig] is used to construct an immutable
 * [DraggableAnchors] instance later on.
 */
@ExperimentalFoundationApi
class DraggableAnchorsConfig<T> {

    internal val anchors = MutableObjectFloatMap<T>()

    /**
     * Set the anchor position for [this] anchor.
     *
     * @param position The anchor position.
     */
    @Suppress("BuilderSetStyle")
    infix fun T.at(position: Float) {
        anchors[this] = position
    }
}

/**
 * Create a new [DraggableAnchors] instance using a builder function.
 *
 * @param builder A function with a [DraggableAnchorsConfig] that offers APIs to configure anchors
 * @return A new [DraggableAnchors] instance with the anchor positions set by the `builder`
 * function.
 */
@ExperimentalFoundationApi
fun <T : Any> DraggableAnchors(
    builder: DraggableAnchorsConfig<T>.() -> Unit
): DraggableAnchors<T> = MapDraggableAnchors(DraggableAnchorsConfig<T>().apply(builder).anchors)

/**
 * Scope used for suspending anchored drag blocks. Allows to set [AnchoredDraggableState.offset] to
 * a new value.
 *
 * @see [AnchoredDraggableState.anchoredDrag] to learn how to start the anchored drag and get the
 * access to this scope.
 */
@ExperimentalFoundationApi
interface AnchoredDragScope {
    /**
     * Assign a new value for an offset value for [AnchoredDraggableState].
     *
     * @param newOffset new value for [AnchoredDraggableState.offset].
     * @param lastKnownVelocity last known velocity (if known)
     */
    fun dragTo(
        newOffset: Float,
        lastKnownVelocity: Float = 0f
    )
}

/**
 * State of the [anchoredDraggable] modifier.
 * Use the constructor overload with anchors if the anchors are defined in composition, or update
 * the anchors using [updateAnchors].
 *
 * This contains necessary information about any ongoing drag or animation and provides methods
 * to change the state either immediately or by starting an animation.
 *
 * @param initialValue The initial value of the state.
 * @param positionalThreshold The positional threshold, in px, to be used when calculating the
 * target state while a drag is in progress and when settling after the drag ends. This is the
 * distance from the start of a transition. It will be, depending on the direction of the
 * interaction, added or subtracted from/to the origin offset. It should always be a positive value.
 * @param velocityThreshold The velocity threshold (in px per second) that the end velocity has to
 * exceed in order to animate to the next state, even if the [positionalThreshold] has not been
 * reached.
 * @param snapAnimationSpec The default animation spec that will be used to animate to a new state.
 * @param decayAnimationSpec The animation spec that will be used when flinging with a large enough
 * velocity to reach or cross the target state.
 * @param confirmValueChange Optional callback invoked to confirm or veto a pending state change.
 */
@Stable
@ExperimentalFoundationApi
class AnchoredDraggableState<T>(
    initialValue: T,
    internal val positionalThreshold: (totalDistance: Float) -> Float,
    internal val velocityThreshold: () -> Float,
    val snapAnimationSpec: AnimationSpec<Float>,
    val decayAnimationSpec: DecayAnimationSpec<Float>,
    internal val confirmValueChange: (newValue: T) -> Boolean = { true }
) {

    /**
     * Construct an [AnchoredDraggableState] instance with anchors.
     *
     * @param initialValue The initial value of the state.
     * @param anchors The anchors of the state. Use [updateAnchors] to update the anchors later.
     * @param snapAnimationSpec The default animation spec that will be used to animate to a new
     * state.
     * @param decayAnimationSpec The animation spec that will be used when flinging with a large
     * enough velocity to reach or cross the target state.
     * @param confirmValueChange Optional callback invoked to confirm or veto a pending state
     * change.
     * @param positionalThreshold The positional threshold, in px, to be used when calculating the
     * target state while a drag is in progress and when settling after the drag ends. This is the
     * distance from the start of a transition. It will be, depending on the direction of the
     * interaction, added or subtracted from/to the origin offset. It should always be a positive
     * value.
     * @param velocityThreshold The velocity threshold (in px per second) that the end velocity has
     * to exceed in order to animate to the next state, even if the [positionalThreshold] has not
     * been reached.
     */
    @ExperimentalFoundationApi
    constructor(
        initialValue: T,
        anchors: DraggableAnchors<T>,
        positionalThreshold: (totalDistance: Float) -> Float,
        velocityThreshold: () -> Float,
        snapAnimationSpec: AnimationSpec<Float>,
        decayAnimationSpec: DecayAnimationSpec<Float>,
        confirmValueChange: (newValue: T) -> Boolean = { true }
    ) : this(
        initialValue,
        positionalThreshold,
        velocityThreshold,
        snapAnimationSpec,
        decayAnimationSpec,
        confirmValueChange
    ) {
        this.anchors = anchors
        trySnapTo(initialValue)
    }

    private val dragMutex = MutatorMutex()

    /**
     * The current value of the [AnchoredDraggableState].
     *
     * That is the closest anchor point that the state has passed through.
     */
    var currentValue: T by mutableStateOf(initialValue)
        private set

    /**
     * The value the [AnchoredDraggableState] is currently settled at.
     *
     * When progressing through multiple anchors, e.g. `A -> B -> C`, [settledValue] will stay the
     * same until settled at an anchor, while [currentValue] will update to the closest anchor.
     */
    var settledValue: T by mutableStateOf(initialValue)
        private set

    /**
     * The target value. This is the closest value to the current offset. If no interactions like
     * animations or drags are in progress, this will be the current value.
     */
    val targetValue: T by derivedStateOf {
        dragTarget ?: run {
            val currentOffset = offset
            if (!currentOffset.isNaN()) {
                anchors.closestAnchor(offset) ?: currentValue
            } else currentValue
        }
    }

    /**
     * The current offset, or [Float.NaN] if it has not been initialized yet.
     *
     * The offset will be initialized when the anchors are first set through [updateAnchors].
     *
     * Strongly consider using [requireOffset] which will throw if the offset is read before it is
     * initialized. This helps catch issues early in your workflow.
     */
    var offset: Float by mutableFloatStateOf(Float.NaN)
        private set

    /**
     * Require the current offset.
     *
     * @see offset
     *
     * @throws IllegalStateException If the offset has not been initialized yet
     */
    fun requireOffset(): Float {
        check(!offset.isNaN()) {
            "The offset was read before being initialized. Did you access the offset in a phase " +
                "before layout, like effects or composition?"
        }
        return offset
    }

    /**
     * Whether an animation is currently in progress.
     */
    val isAnimationRunning: Boolean get() = dragTarget != null

    /**
     * The fraction of the offset between [from] and [to], as a fraction between [0f..1f], or 1f if
     * [from] is equal to [to].
     *
     * @param from The starting value used to calculate the distance
     * @param to The end value used to calculate the distance
     */
    @FloatRange(from = 0.0, to = 1.0)
    fun progress(from: T, to: T): Float {
        val fromOffset = anchors.positionOf(from)
        val toOffset = anchors.positionOf(to)
        val currentOffset = offset.coerceIn(
            min(fromOffset, toOffset), // fromOffset might be > toOffset
            max(fromOffset, toOffset)
        )
        val fraction = (currentOffset - fromOffset) / (toOffset - fromOffset)
        return if (!fraction.isNaN()) {
            // If we are very close to 0f or 1f, we round to the closest
            if (fraction < 1e-6f) 0f else if (fraction > 1 - 1e-6f) 1f else abs(fraction)
        } else 1f
    }

    /**
     * The fraction of the progress going from [settledValue] to [targetValue], within [0f..1f]
     * bounds, or 1f if the [AnchoredDraggableState] is in a settled state.
     */
    @Deprecated(
        message = "Use the progress function to query the progress between two specified " +
            "anchors.",
        replaceWith = ReplaceWith("progress(state.settledValue, state.targetValue)")
    )
    @get:FloatRange(from = 0.0, to = 1.0)
    val progress: Float by derivedStateOf(structuralEqualityPolicy()) {
        val a = anchors.positionOf(settledValue)
        val b = anchors.positionOf(targetValue)
        val distance = abs(b - a)
        if (!distance.isNaN() && distance > 1e-6f) {
            val progress = (this.requireOffset() - a) / (b - a)
            // If we are very close to 0f or 1f, we round to the closest
            if (progress < 1e-6f) 0f else if (progress > 1 - 1e-6f) 1f else progress
        } else 1f
    }

    /**
     * The velocity of the last known animation. Gets reset to 0f when an animation completes
     * successfully, but does not get reset when an animation gets interrupted.
     * You can use this value to provide smooth reconciliation behavior when re-targeting an
     * animation.
     */
    var lastVelocity: Float by mutableFloatStateOf(0f)
        private set

    private var dragTarget: T? by mutableStateOf(null)

    var anchors: DraggableAnchors<T> by mutableStateOf(emptyDraggableAnchors())
        private set

    /**
     * Update the anchors. If there is no ongoing [anchoredDrag] operation, snap to the [newTarget],
     * otherwise restart the ongoing [anchoredDrag] operation (e.g. an animation) with the new
     * anchors.
     *
     * <b>If your anchors depend on the size of the layout, updateAnchors should be called in the
     * layout (placement) phase, e.g. through Modifier.onSizeChanged.</b> This ensures that the
     * state is set up within the same frame.
     * For static anchors, or anchors with different data dependencies, [updateAnchors] is safe to
     * be called from side effects or layout.
     *
     * @param newAnchors The new anchors.
     * @param newTarget The new target, by default the closest anchor or the current target if there
     * are no anchors.
     */
    fun updateAnchors(
        newAnchors: DraggableAnchors<T>,
        newTarget: T = if (!offset.isNaN()) {
            newAnchors.closestAnchor(offset) ?: targetValue
        } else targetValue
    ) {
        if (anchors != newAnchors) {
            anchors = newAnchors
            // Attempt to snap. If nobody is holding the lock, we can immediately update the offset.
            // If anybody is holding the lock, we send a signal to restart the ongoing work with the
            // updated anchors.
            val snapSuccessful = trySnapTo(newTarget)
            if (!snapSuccessful) {
                dragTarget = newTarget
            }
        }
    }

    /**
     * Find the closest anchor, taking into account the [velocityThreshold] and
     * [positionalThreshold], and settle at it with an animation.
     *
     * If the [velocity] is lower than the [velocityThreshold], the closest anchor by distance and
     * [positionalThreshold] will be the target. If the [velocity] is higher than the
     * [velocityThreshold], the [positionalThreshold] will <b>not</b> be considered and the next
     * anchor in the direction indicated by the sign of the [velocity] will be the target.
     *
     * Based on the [velocity], either [snapAnimationSpec] or [decayAnimationSpec] will be used
     * to animate towards the target.
     *
     * @return The velocity consumed in the animation
     */
    suspend fun settle(velocity: Float): Float {
        val previousValue = this.currentValue
        val targetValue = computeTarget(
            offset = requireOffset(),
            currentValue = previousValue,
            velocity = velocity
        )
        return if (confirmValueChange(targetValue)) {
            animateToWithDecay(targetValue, velocity)
        } else {
            // If the user vetoed the state change, rollback to the previous state.
            animateToWithDecay(previousValue, velocity)
        }
    }

    private fun computeTarget(
        offset: Float,
        currentValue: T,
        velocity: Float
    ): T {
        val currentAnchors = anchors
        val currentAnchorPosition = currentAnchors.positionOf(currentValue)
        val velocityThresholdPx = velocityThreshold()
        return if (currentAnchorPosition == offset || currentAnchorPosition.isNaN()) {
            currentValue
        } else {
            if (abs(velocity) >= abs(velocityThresholdPx)) {
                currentAnchors.closestAnchor(
                    offset,
                    sign(velocity) > 0
                )!!
            } else {
                val neighborAnchor =
                    currentAnchors.closestAnchor(
                        offset,
                        offset - currentAnchorPosition > 0
                    )!!
                val neighborAnchorPosition = currentAnchors.positionOf(neighborAnchor)
                val distance = abs(currentAnchorPosition - neighborAnchorPosition)
                val relativeThreshold = abs(positionalThreshold(distance))
                val relativePosition = abs(currentAnchorPosition - offset)
                if (relativePosition <= relativeThreshold) currentValue else neighborAnchor
            }
        }
    }

    private val anchoredDragScope = object : AnchoredDragScope {
        var leftBound: T? = null
        var rightBound: T? = null
        var distance = Float.NaN

        override fun dragTo(newOffset: Float, lastKnownVelocity: Float) {
            val previousOffset = offset
            offset = newOffset
            lastVelocity = lastKnownVelocity
            if (previousOffset.isNaN()) return
            val isMovingForward = newOffset >= previousOffset
            updateIfNeeded(isMovingForward)
        }

        fun updateIfNeeded(isMovingForward: Boolean) {
            updateBounds(isMovingForward)
            val distanceToCurrentAnchor = abs(offset - anchors.positionOf(currentValue))
            val crossedThreshold = distanceToCurrentAnchor >= distance / 2f
            if (crossedThreshold) {
                val closestAnchor = (if (isMovingForward) rightBound else leftBound) ?: currentValue
                if (confirmValueChange(closestAnchor)) {
                    currentValue = closestAnchor
                }
            }
        }

        fun updateBounds(isMovingForward: Boolean) {
            val currentAnchorPosition = anchors.positionOf(currentValue)
            if (offset == currentAnchorPosition) {
                val searchStartPosition = offset + (if (isMovingForward) 1f else -1f)
                val closestExcludingCurrent =
                    anchors.closestAnchor(searchStartPosition, isMovingForward) ?: currentValue
                if (isMovingForward) {
                    leftBound = currentValue
                    rightBound = closestExcludingCurrent
                } else {
                    leftBound = closestExcludingCurrent
                    rightBound = currentValue
                }
            } else {
                val closestLeft = anchors.closestAnchor(offset, false) ?: currentValue
                val closestRight = anchors.closestAnchor(offset, true) ?: currentValue
                leftBound = closestLeft
                rightBound = closestRight
            }
            distance = abs(anchors.positionOf(leftBound!!) - anchors.positionOf(rightBound!!))
        }
    }

    /**
     * Call this function to take control of drag logic and perform anchored drag with the latest
     * anchors.
     *
     * All actions that change the [offset] of this [AnchoredDraggableState] must be performed
     * within an [anchoredDrag] block (even if they don't call any other methods on this object)
     * in order to guarantee that mutual exclusion is enforced.
     *
     * If [anchoredDrag] is called from elsewhere with the [dragPriority] higher or equal to ongoing
     * drag, the ongoing drag will be cancelled.
     *
     * <b>If the [anchors] change while the [block] is being executed, it will be cancelled and
     * re-executed with the latest anchors and target.</b> This allows you to target the correct
     * state.
     *
     * @param dragPriority of the drag operation
     * @param block perform anchored drag given the current anchor provided
     */
    suspend fun anchoredDrag(
        dragPriority: MutatePriority = MutatePriority.Default,
        block: suspend AnchoredDragScope.(anchors: DraggableAnchors<T>) -> Unit
    ) {
        dragMutex.mutate(dragPriority) {
            restartable(inputs = { anchors }) { latestAnchors ->
                anchoredDragScope.block(latestAnchors)
            }
            val closest = anchors.closestAnchor(offset)
            if (closest != null) {
                val closestAnchorOffset = anchors.positionOf(closest)
                val isAtClosestAnchor = abs(offset - closestAnchorOffset) < 0.5f
                if (isAtClosestAnchor && confirmValueChange.invoke(closest)) {
                    settledValue = closest
                    currentValue = closest
                }
            }
        }
    }

    /**
     * Call this function to take control of drag logic and perform anchored drag with the latest
     * anchors and target.
     *
     * All actions that change the [offset] of this [AnchoredDraggableState] must be performed
     * within an [anchoredDrag] block (even if they don't call any other methods on this object)
     * in order to guarantee that mutual exclusion is enforced.
     *
     * This overload allows the caller to hint the target value that this [anchoredDrag] is intended
     * to arrive to. This will set [AnchoredDraggableState.targetValue] to provided value so
     * consumers can reflect it in their UIs.
     *
     * <b>If the [anchors] or [AnchoredDraggableState.targetValue] change while the [block] is being
     * executed, it will be cancelled and re-executed with the latest anchors and target.</b> This
     * allows you to target the correct state.
     *
     * If [anchoredDrag] is called from elsewhere with the [dragPriority] higher or equal to ongoing
     * drag, the ongoing drag will be cancelled.
     *
     * @param targetValue hint the target value that this [anchoredDrag] is intended to arrive to
     * @param dragPriority of the drag operation
     * @param block perform anchored drag given the current anchor provided
     */
    suspend fun anchoredDrag(
        targetValue: T,
        dragPriority: MutatePriority = MutatePriority.Default,
        block: suspend AnchoredDragScope.(anchor: DraggableAnchors<T>, targetValue: T) -> Unit
    ) {
        if (anchors.hasAnchorFor(targetValue)) {
            try {
                dragMutex.mutate(dragPriority) {
                    dragTarget = targetValue
                    restartable(
                        inputs = { anchors to this@AnchoredDraggableState.targetValue }
                    ) { (anchors, latestTarget) ->
                        anchoredDragScope.block(anchors, latestTarget)
                    }
                    if (confirmValueChange(targetValue)) {
                        val latestTargetOffset = anchors.positionOf(targetValue)
                        anchoredDragScope.dragTo(latestTargetOffset, lastVelocity)
                        settledValue = targetValue
                        currentValue = targetValue
                    }
                }
            } finally {
                dragTarget = null
            }
        } else {
            if (confirmValueChange(targetValue)) {
                settledValue = targetValue
                currentValue = targetValue
            }
        }
    }

    internal fun newOffsetForDelta(delta: Float) =
        ((if (offset.isNaN()) 0f else offset) + delta)
            .coerceIn(anchors.minAnchor(), anchors.maxAnchor())

    /**
     * Drag by the [delta], coerce it in the bounds and dispatch it to the [AnchoredDraggableState].
     *
     * @return The delta the consumed by the [AnchoredDraggableState]
     */
    fun dispatchRawDelta(delta: Float): Float {
        val newOffset = newOffsetForDelta(delta)
        val oldOffset = if (offset.isNaN()) 0f else offset
        offset = newOffset
        return newOffset - oldOffset
    }

    /**
     * Attempt to snap synchronously. Snapping can happen synchronously when there is no other drag
     * transaction like a drag or an animation is progress. If there is another interaction in
     * progress, the suspending [snapTo] overload needs to be used.
     *
     * @return true if the synchronous snap was successful, or false if we couldn't snap synchronous
     */
    private fun trySnapTo(targetValue: T): Boolean = dragMutex.tryMutate {
        with(anchoredDragScope) {
            val targetOffset = anchors.positionOf(targetValue)
            if (!targetOffset.isNaN()) {
                dragTo(targetOffset)
                dragTarget = null
            }
            currentValue = targetValue
            settledValue = targetValue
        }
    }

    companion object {
        /**
         * The default [Saver] implementation for [AnchoredDraggableState].
         */
        @ExperimentalFoundationApi
        fun <T : Any> Saver(
            snapAnimationSpec: AnimationSpec<Float>,
            decayAnimationSpec: DecayAnimationSpec<Float>,
            positionalThreshold: (distance: Float) -> Float,
            velocityThreshold: () -> Float,
            confirmValueChange: (T) -> Boolean = { true },
        ) = Saver<AnchoredDraggableState<T>, T>(
            save = { it.currentValue },
            restore = {
                AnchoredDraggableState(
                    initialValue = it,
                    snapAnimationSpec = snapAnimationSpec,
                    decayAnimationSpec = decayAnimationSpec,
                    confirmValueChange = confirmValueChange,
                    positionalThreshold = positionalThreshold,
                    velocityThreshold = velocityThreshold
                )
            }
        )
    }
}

/**
 * Snap to a [targetValue] without any animation.
 * If the [targetValue] is not in the set of anchors, the [AnchoredDraggableState.currentValue] will
 * be updated to the [targetValue] without updating the offset.
 *
 * @throws CancellationException if the interaction interrupted by another interaction like a
 * gesture interaction or another programmatic interaction like a [animateTo] or [snapTo] call.
 *
 * @param targetValue The target value of the animation
 */
@ExperimentalFoundationApi
suspend fun <T> AnchoredDraggableState<T>.snapTo(targetValue: T) {
    anchoredDrag(targetValue = targetValue) { anchors, latestTarget ->
        val targetOffset = anchors.positionOf(latestTarget)
        if (!targetOffset.isNaN()) dragTo(targetOffset)
    }
}

@OptIn(ExperimentalFoundationApi::class)
private suspend fun <T> AnchoredDraggableState<T>.animateTo(
    velocity: Float,
    anchoredDragScope: AnchoredDragScope,
    anchors: DraggableAnchors<T>,
    latestTarget: T
) {
    with(anchoredDragScope) {
        val targetOffset = anchors.positionOf(latestTarget)
        var prev = if (offset.isNaN()) 0f else offset
        if (!targetOffset.isNaN() && prev != targetOffset) {
            debugLog { "Target animation is used" }
            animate(prev, targetOffset, velocity, snapAnimationSpec) { value, velocity ->
                // Our onDrag coerces the value within the bounds, but an animation may
                // overshoot, for example a spring animation or an overshooting interpolator
                // We respect the user's intention and allow the overshoot, but still use
                // DraggableState's drag for its mutex.
                dragTo(value, velocity)
                prev = value
            }
        }
    }
}

/**
 * Animate to a [targetValue].
 * If the [targetValue] is not in the set of anchors, the [AnchoredDraggableState.currentValue] will
 * be updated to the [targetValue] without updating the offset.
 *
 * @throws CancellationException if the interaction interrupted by another interaction like a
 * gesture interaction or another programmatic interaction like a [animateTo] or [snapTo] call.
 *
 * @param targetValue The target value of the animation
 */
@ExperimentalFoundationApi
suspend fun <T> AnchoredDraggableState<T>.animateTo(targetValue: T) {
    anchoredDrag(targetValue = targetValue) { anchors, latestTarget ->
        animateTo(lastVelocity, this, anchors, latestTarget)
    }
}

/**
 * Attempt to animate using decay Animation to a [targetValue]. If the [velocity] is high enough to
 * get to the target offset, we'll use [AnchoredDraggableState.decayAnimationSpec] to get to that
 * offset and return the consumed velocity. If the [velocity] is not high
 * enough, we'll use [AnchoredDraggableState.snapAnimationSpec] to reach the target offset.
 *
 * If the [targetValue] is not in the set of anchors, [AnchoredDraggableState.currentValue] will be
 * updated ro the [targetValue] without updating the offset.
 *
 * @throws CancellationException if the interaction interrupted bt another interaction like a
 * gesture interaction or another programmatic interaction like [animateTo] or [snapTo] call.
 *
 * @param targetValue The target value of the animation
 * @param velocity The velocity the animation should start with
 *
 * @return The velocity consumed in the animation
 */
@ExperimentalFoundationApi
suspend fun <T> AnchoredDraggableState<T>.animateToWithDecay(
    targetValue: T,
    velocity: Float,
): Float {
    var remainingVelocity = velocity
    anchoredDrag(targetValue = targetValue) { anchors, latestTarget ->
        val targetOffset = anchors.positionOf(latestTarget)
        if (!targetOffset.isNaN()) {
            var prev = if (offset.isNaN()) 0f else offset
            if (prev != targetOffset) {
                // If targetOffset is not in the same direction as the direction of the drag (sign
                // of the velocity) we fall back to using target animation.
                // If the component is at the target offset already, we use decay animation that will
                // not consume any velocity.
                if (velocity * (targetOffset - prev) < 0f || velocity == 0f) {
                    animateTo(velocity, this, anchors, latestTarget)
                    remainingVelocity = 0f
                } else {
                    val projectedDecayOffset =
                        decayAnimationSpec.calculateTargetValue(prev, velocity)
                    debugLog {
                        "offset = $prev\tvelocity = $velocity\t" +
                            "targetOffset = $targetOffset\tprojectedOffset = $projectedDecayOffset"
                    }

                    val canDecayToTarget = if (velocity > 0) {
                        projectedDecayOffset >= targetOffset
                    } else {
                        projectedDecayOffset <= targetOffset
                    }
                    if (canDecayToTarget) {
                        debugLog { "Decay animation is used" }
                        AnimationState(prev, velocity)
                            .animateDecay(decayAnimationSpec) {
                                if (abs(value) >= abs(targetOffset)) {
                                    val finalValue = value.coerceToTarget(targetOffset)
                                    dragTo(finalValue, this.velocity)
                                    remainingVelocity =
                                        if (this.velocity.isNaN()) 0f else this.velocity
                                    prev = finalValue
                                    cancelAnimation()
                                } else {
                                    dragTo(value, this.velocity)
                                    remainingVelocity = this.velocity
                                    prev = value
                                }
                            }
                    } else {
                        animateTo(velocity, this, anchors, latestTarget)
                        remainingVelocity = 0f
                    }
                }
            }
        }
    }
    return velocity - remainingVelocity
}

private fun Float.coerceToTarget(target: Float): Float {
    if (target == 0f) return 0f
    return if (target > 0) coerceAtMost(target) else coerceAtLeast(target)
}

private class AnchoredDragFinishedSignal : PlatformOptimizedCancellationException()

private suspend fun <I> restartable(inputs: () -> I, block: suspend (I) -> Unit) {
    try {
        coroutineScope {
            var previousDrag: Job? = null
            snapshotFlow(inputs)
                .collect { latestInputs ->
                    previousDrag?.apply {
                        cancel(AnchoredDragFinishedSignal())
                        join()
                    }
                    previousDrag = launch(start = CoroutineStart.UNDISPATCHED) {
                        block(latestInputs)
                        this@coroutineScope.cancel(AnchoredDragFinishedSignal())
                    }
                }
        }
    } catch (anchoredDragFinished: AnchoredDragFinishedSignal) {
        // Ignored
    }
}

private fun <T> emptyDraggableAnchors() = MapDraggableAnchors<T>(MutableObjectFloatMap())

@OptIn(ExperimentalFoundationApi::class)
private class MapDraggableAnchors<T>(private val anchors: ObjectFloatMap<T>) : DraggableAnchors<T> {

    override fun positionOf(value: T): Float = anchors.getOrDefault(value, Float.NaN)

    override fun hasAnchorFor(value: T) = anchors.containsKey(value)

    override fun closestAnchor(position: Float): T? {
        var minAnchor: T? = null
        var minDistance = Float.POSITIVE_INFINITY
        anchors.forEach { anchor, anchorPosition ->
            val distance = abs(position - anchorPosition)
            if (distance <= minDistance) {
                minAnchor = anchor
                minDistance = distance
            }
        }
        return minAnchor
    }

    override fun closestAnchor(
        position: Float,
        searchUpwards: Boolean
    ): T? {
        var minAnchor: T? = null
        var minDistance = Float.POSITIVE_INFINITY
        anchors.forEach { anchor, anchorPosition ->
            val delta = if (searchUpwards) anchorPosition - position else position - anchorPosition
            val distance = if (delta < 0) Float.POSITIVE_INFINITY else delta
            if (distance <= minDistance) {
                minAnchor = anchor
                minDistance = distance
            }
        }
        return minAnchor
    }

    override fun minAnchor() = anchors.minValueOrNaN()

    override fun maxAnchor() = anchors.maxValueOrNaN()

    override val size: Int
        get() = anchors.size

    override fun equals(other: Any?): Boolean {
        if (this === other) return true
        if (other !is MapDraggableAnchors<*>) return false

        return anchors == other.anchors
    }

    override fun hashCode() = 31 * anchors.hashCode()

    override fun toString() = "MapDraggableAnchors($anchors)"

    override fun forEach(block: (anchor: T, position: Float) -> Unit) {
        anchors.forEach(block)
    }
}

private fun <K> ObjectFloatMap<K>.minValueOrNaN(): Float {
    if (size == 1) return Float.NaN
    var minValue = Float.POSITIVE_INFINITY
    forEachValue { value ->
        if (value <= minValue) {
            minValue = value
        }
    }
    return minValue
}

private fun <K> ObjectFloatMap<K>.maxValueOrNaN(): Float {
    if (size == 1) return Float.NaN
    var maxValue = Float.NEGATIVE_INFINITY
    forEachValue { value ->
        if (value >= maxValue) {
            maxValue = value
        }
    }
    return maxValue
}

private const val DEBUG = false
private inline fun debugLog(generateMsg: () -> String) {
    if (DEBUG) {
        println("AnchoredDraggable: ${generateMsg()}")
    }
}<|MERGE_RESOLUTION|>--- conflicted
+++ resolved
@@ -232,13 +232,8 @@
     enabled: Boolean,
     private var reverseDirection: Boolean?,
     interactionSource: MutableInteractionSource?,
-<<<<<<< HEAD
-    @JsName("_startDragImmediately")
-    protected var startDragImmediately: Boolean
-=======
     private var overscrollEffect: OverscrollEffect?,
     private var startDragImmediately: Boolean
->>>>>>> 6a69101f
 ) : DragGestureNode(
     canDrag = AlwaysDrag,
     enabled = enabled,
