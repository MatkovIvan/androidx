--- conflicted
+++ resolved
@@ -19,16 +19,9 @@
 import androidx.compose.animation.core.AnimationSpec
 import androidx.compose.animation.core.AnimationState
 import androidx.compose.animation.core.DecayAnimationSpec
-import androidx.compose.animation.core.LinearEasing
 import androidx.compose.animation.core.animateDecay
-<<<<<<< HEAD
-import androidx.compose.animation.core.animateTo
-import androidx.compose.animation.core.tween
-import androidx.compose.animation.rememberSplineBasedDecay
-=======
 import androidx.compose.animation.core.spring
 import androidx.compose.animation.splineBasedDecay
->>>>>>> fdff00cc
 import androidx.compose.foundation.ExperimentalFoundationApi
 import androidx.compose.foundation.FocusedBoundsObserverNode
 import androidx.compose.foundation.MutatePriority
@@ -39,19 +32,8 @@
 import androidx.compose.foundation.relocation.BringIntoViewResponderNode
 import androidx.compose.foundation.rememberOverscrollEffect
 import androidx.compose.runtime.Composable
-<<<<<<< HEAD
-import androidx.compose.runtime.LaunchedEffect
-import androidx.compose.runtime.State
-import androidx.compose.runtime.getValue
-import androidx.compose.runtime.mutableStateOf
-import androidx.compose.runtime.remember
-import androidx.compose.runtime.rememberCoroutineScope
-import androidx.compose.runtime.rememberUpdatedState
-import androidx.compose.runtime.setValue
-=======
 import androidx.compose.runtime.Stable
 import androidx.compose.runtime.mutableStateOf
->>>>>>> fdff00cc
 import androidx.compose.ui.Modifier
 import androidx.compose.ui.MotionDurationScale
 import androidx.compose.ui.focus.FocusProperties
@@ -73,14 +55,6 @@
 import androidx.compose.ui.input.nestedscroll.NestedScrollSource.Companion.Wheel
 import androidx.compose.ui.input.nestedscroll.nestedScrollModifierNode
 import androidx.compose.ui.input.pointer.PointerEvent
-<<<<<<< HEAD
-import androidx.compose.ui.input.pointer.PointerEventType
-import androidx.compose.ui.input.pointer.PointerInputScope
-import androidx.compose.ui.input.pointer.PointerType
-import androidx.compose.ui.input.pointer.pointerInput
-import androidx.compose.ui.modifier.ModifierLocalProvider
-import androidx.compose.ui.modifier.modifierLocalOf
-=======
 import androidx.compose.ui.input.pointer.PointerInputChange
 import androidx.compose.ui.input.pointer.PointerType
 import androidx.compose.ui.modifier.ModifierLocalMap
@@ -94,27 +68,15 @@
 import androidx.compose.ui.node.currentValueOf
 import androidx.compose.ui.node.observeReads
 import androidx.compose.ui.platform.InspectorInfo
->>>>>>> fdff00cc
 import androidx.compose.ui.platform.LocalDensity
 import androidx.compose.ui.platform.LocalLayoutDirection
 import androidx.compose.ui.unit.Density
 import androidx.compose.ui.unit.IntSize
 import androidx.compose.ui.unit.LayoutDirection
 import androidx.compose.ui.unit.Velocity
-<<<<<<< HEAD
-import androidx.compose.ui.unit.dp
-import androidx.compose.ui.util.fastAny
-import androidx.compose.ui.util.fastForEach
-import kotlin.math.abs
-import kotlin.math.roundToInt
-import kotlinx.coroutines.channels.Channel
-import kotlinx.coroutines.coroutineScope
-import kotlinx.coroutines.isActive
-=======
 import kotlin.math.abs
 import kotlinx.coroutines.CancellationException
 import kotlinx.coroutines.CoroutineScope
->>>>>>> fdff00cc
 import kotlinx.coroutines.launch
 import kotlinx.coroutines.withContext
 
@@ -620,7 +582,6 @@
 }
 
 internal interface ScrollConfig {
-<<<<<<< HEAD
 
     /**
      * Enables animated transition of scroll on mouse wheel events.
@@ -630,219 +591,6 @@
 
     fun isPreciseWheelScroll(event: PointerEvent): Boolean = false
 
-    fun Density.calculateMouseWheelScroll(event: PointerEvent, bounds: IntSize): Offset
-}
-=======
->>>>>>> fdff00cc
-
-    /**
-     * Enables animated transition of scroll on mouse wheel events.
-     */
-    val isSmoothScrollingEnabled: Boolean
-        get() = false
-
-    fun isPreciseWheelScroll(event: PointerEvent): Boolean = false
-
-<<<<<<< HEAD
-    return draggable(
-        draggableState,
-        orientation = orientation,
-        enabled = enabled,
-        interactionSource = interactionSource,
-        reverseDirection = false,
-        startDragImmediately = { scrollLogic.value.shouldScrollImmediately() },
-        onDragStopped = { velocity ->
-            nestedScrollDispatcher.value.coroutineScope.launch {
-                scrollLogic.value.onDragStopped(velocity)
-            }
-        },
-        canDrag = { down -> down.type != PointerType.Mouse }
-    ).run {
-        if (scrollConfig.isSmoothScrollingEnabled) {
-            animatedMouseWheelScroll(scrollLogic, scrollConfig)
-        } else {
-            rawMouseWheelScroll(scrollLogic, scrollConfig)
-        }
-    }.nestedScroll(nestedScrollConnection, nestedScrollDispatcher.value)
-}
-
-@Composable
-private fun Modifier.rawMouseWheelScroll(
-    scrollLogic: State<ScrollingLogic>,
-    mouseWheelScrollConfig: ScrollConfig,
-) = mouseWheelInput(scrollLogic, mouseWheelScrollConfig) { event ->
-    val delta = with(mouseWheelScrollConfig) {
-        calculateMouseWheelScroll(event, size)
-    }
-    scrollLogic.value.dispatchRawDelta(delta) != Offset.Zero
-}
-
-@Composable
-private fun Modifier.animatedMouseWheelScroll(
-    scrollLogic: State<ScrollingLogic>,
-    mouseWheelScrollConfig: ScrollConfig,
-): Modifier {
-    val density = LocalDensity.current.density
-    var isAnimationRunning by remember { mutableStateOf(false) }
-    val channel = remember { Channel<Float>(capacity = Channel.UNLIMITED) }
-    LaunchedEffect(scrollLogic) {
-        while (isActive) {
-            val event = channel.receive()
-            isAnimationRunning = true
-            scrollLogic.value.animatedDispatchScroll(event, speed = 1f * density) {
-                // Sum delta from all pending events to avoid multiple animation restarts.
-                channel.sumOrNull()
-            }
-            isAnimationRunning = false
-        }
-    }
-    return mouseWheelInput(scrollLogic, mouseWheelScrollConfig) { event ->
-        val scrollDelta = with(mouseWheelScrollConfig) {
-            calculateMouseWheelScroll(event, size)
-        }
-        if (mouseWheelScrollConfig.isPreciseWheelScroll(event)) {
-            // In case of high-resolution wheel, such as a freely rotating wheel with no notches
-            // or trackpads, delta should apply directly without any delays.
-            scrollLogic.value.dispatchRawDelta(scrollDelta) != Offset.Zero
-
-            /*
-             * TODO Set isScrollInProgress to true in case of touchpad.
-             *  Dispatching raw delta doesn't cause a progress indication even with wrapping in
-             *  `scrollableState.scroll` block, since it applies the change within single frame.
-             *  Touchpads emit just multiple mouse wheel events, so detecting start and end of this
-             *  "gesture" is not straight forward.
-             *  Ideally it should be resolved by catching real touches from input device instead of
-             *  introducing a timeout (after each event before resetting progress flag).
-             */
-        } else with(scrollLogic.value) {
-            val delta = scrollDelta.reverseIfNeeded().toFloat()
-            if (isAnimationRunning) {
-                channel.trySend(delta).isSuccess
-            } else {
-                // Try to apply small delta immediately to conditionally consume
-                // an input event and to avoid useless animation.
-                tryToScrollBySmallDelta(delta, threshold = 4.dp.toPx()) {
-                    channel.trySend(it).isSuccess
-                }
-            }
-        }
-    }
-}
-
-private fun Channel<Float>.sumOrNull(): Float? {
-    val elements = untilNull { tryReceive().getOrNull() }.toList()
-    return if (elements.isEmpty()) null else elements.sum()
-}
-
-private fun <E> untilNull(builderAction: () -> E?) = sequence<E> {
-    do {
-        val element = builderAction()?.also {
-            yield(it)
-        }
-    } while (element != null)
-}
-
-private suspend fun ScrollingLogic.tryToScrollBySmallDelta(
-    delta: Float,
-    threshold: Float = 4f,
-    fallback: (Float) -> Boolean
-): Boolean {
-    var isConsumed = false
-    scrollableState.scroll {
-        isConsumed = if (abs(delta) > threshold) {
-            // Gather possibility to scroll by applying a piece of required delta.
-            val testDelta = if (delta > 0f) threshold else -threshold
-            val consumedDelta = scrollBy(testDelta)
-            consumedDelta != 0f && fallback(delta - testDelta)
-        } else {
-            val consumedDelta = scrollBy(delta)
-            consumedDelta != 0f
-        }
-    }
-    return isConsumed
-}
-
-private suspend fun ScrollingLogic.animatedDispatchScroll(
-    eventDelta: Float,
-    speed: Float = 1f,
-    maxDurationMillis: Int = 100,
-    tryReceiveNext: () -> Float?
-) {
-    var target = eventDelta
-    tryReceiveNext()?.let {
-        target += it
-    }
-    if (target.isAboutZero()) {
-        return
-    }
-    scrollableState.scroll {
-        var requiredAnimation = true
-        var lastValue = 0f
-        val anim = AnimationState(0f)
-        while (requiredAnimation) {
-            requiredAnimation = false
-            val durationMillis = (abs(target - anim.value) / speed)
-                .roundToInt()
-                .coerceAtMost(maxDurationMillis)
-            anim.animateTo(
-                target,
-                animationSpec = tween(
-                    durationMillis = durationMillis,
-                    easing = LinearEasing
-                ),
-                sequentialAnimation = true
-            ) {
-                val delta = value - lastValue
-                if (!delta.isAboutZero()) {
-                    val consumedDelta = scrollBy(delta)
-                    if (!(delta - consumedDelta).isAboutZero()) {
-                        cancelAnimation()
-                        return@animateTo
-                    }
-                    lastValue += delta
-                }
-                tryReceiveNext()?.let {
-                    target += it
-                    requiredAnimation = !(target - lastValue).isAboutZero()
-                    cancelAnimation()
-                }
-            }
-        }
-    }
-}
-
-private fun Modifier.mouseWheelInput(
-    key1: Any?,
-    key2: Any?,
-    onMouseWheel: suspend PointerInputScope.(PointerEvent) -> Boolean
-) = pointerInput(key1, key2) {
-    coroutineScope {
-        while (isActive) {
-            val event = awaitPointerEventScope {
-                awaitScrollEvent()
-            }
-            if (!event.isConsumed) {
-                val consumed = onMouseWheel(event)
-                if (consumed) {
-                    event.consume()
-                }
-            }
-        }
-    }
-}
-
-private inline val PointerEvent.isConsumed: Boolean get() = changes.fastAny { it.isConsumed }
-private inline fun PointerEvent.consume() = changes.fastForEach { it.consume() }
-private inline fun Float.isAboutZero(): Boolean = abs(this) < 0.5f
-
-private suspend fun AwaitPointerEventScope.awaitScrollEvent(): PointerEvent {
-    var event: PointerEvent
-    do {
-        event = awaitPointerEvent()
-    } while (event.type != PointerEventType.Scroll)
-    return event
-}
-=======
     fun Density.calculateMouseWheelScroll(event: PointerEvent, bounds: IntSize): Offset
 }
 
@@ -907,7 +655,6 @@
 
 private val CanDragCalculation: (PointerInputChange) -> Boolean =
     { down -> down.type != PointerType.Mouse }
->>>>>>> fdff00cc
 
 private val NoOpOnDragStarted: suspend CoroutineScope.(startedPosition: Offset) -> Unit = {}
 
