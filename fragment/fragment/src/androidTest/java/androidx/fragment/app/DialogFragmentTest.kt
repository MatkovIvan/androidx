--- conflicted
+++ resolved
@@ -27,6 +27,7 @@
 import android.widget.EditText
 import android.widget.FrameLayout
 import android.widget.TextView
+import androidx.activity.ComponentDialog
 import androidx.fragment.app.test.EmptyFragmentTestActivity
 import androidx.fragment.test.R
 import androidx.lifecycle.ViewModelStore
@@ -39,10 +40,7 @@
 import com.google.common.truth.Truth.assertThat
 import com.google.common.truth.Truth.assertWithMessage
 import leakcanary.DetectLeaksAfterTestSuccess
-<<<<<<< HEAD
-=======
 import org.junit.Assert.assertThrows
->>>>>>> fdff00cc
 import org.junit.Rule
 import org.junit.Test
 import org.junit.rules.RuleChain
@@ -56,10 +54,6 @@
     val activityTestRule =
         androidx.test.rule.ActivityTestRule(EmptyFragmentTestActivity::class.java)
 
-<<<<<<< HEAD
-    // Detect leaks BEFORE and AFTER activity is destroyed
-=======
->>>>>>> fdff00cc
     @get:Rule
     val ruleChain: RuleChain = RuleChain.outerRule(DetectLeaksAfterTestSuccess())
         .around(activityTestRule)
@@ -535,6 +529,86 @@
 
         // Bring the state back down to destroyed before we finish the test
         fc2.shutdown(viewModelStore)
+    }
+
+    @Test
+    fun testRequireDialog() {
+        val dialogFragment = TestDialogFragment()
+        val fm = activityTestRule.activity.supportFragmentManager
+
+        activityTestRule.runOnUiThread {
+            fm.beginTransaction()
+                .add(dialogFragment, null)
+                .commitNow()
+        }
+
+        val dialog = dialogFragment.requireDialog()
+        activityTestRule.runOnUiThread {
+            assertWithMessage("requireDialog() should return")
+                .that(dialogFragment.requireDialog())
+                .isNotNull()
+        }
+
+        activityTestRule.runOnUiThread {
+            dialog.cancel()
+            fm.beginTransaction()
+                .remove(dialogFragment)
+                .commitNow()
+            assertThrows(IllegalStateException::class.java) {
+                dialogFragment.requireDialog()
+            }
+        }
+    }
+
+    @Test
+    fun testRequireComponentDialog() {
+        val dialogFragment = DialogFragment()
+        val fm = activityTestRule.activity.supportFragmentManager
+
+        lateinit var componentDialog: ComponentDialog
+        activityTestRule.runOnUiThread {
+            componentDialog = ComponentDialog(activityTestRule.activity)
+            dialogFragment.setupDialog(componentDialog, 1)
+            fm.beginTransaction()
+                .add(dialogFragment, null)
+                .commitNow()
+        }
+
+        activityTestRule.runOnUiThread {
+            assertWithMessage("requireComponentDialog() should return")
+                .that(dialogFragment.requireComponentDialog())
+                .isNotNull()
+        }
+
+        activityTestRule.runOnUiThread {
+            componentDialog.cancel()
+            fm.beginTransaction()
+                .remove(dialogFragment)
+                .commitNow()
+            assertThrows(IllegalStateException::class.java) {
+                dialogFragment.requireComponentDialog()
+            }
+        }
+    }
+
+    @Test
+    fun testRequireComponentDialog_notComponentDialog() {
+        val dialogFragment = TestDialogFragment()
+        val fm = activityTestRule.activity.supportFragmentManager
+
+        activityTestRule.runOnUiThread {
+            val componentDialog = ComponentDialog(activityTestRule.activity)
+            dialogFragment.setupDialog(componentDialog, 1)
+            fm.beginTransaction()
+                .add(dialogFragment, null)
+                .commitNow()
+        }
+
+        activityTestRule.runOnUiThread {
+            assertThrows(IllegalStateException::class.java) {
+                dialogFragment.requireComponentDialog()
+            }
+        }
     }
 
     class TestDialogFragment(val setShowsDialog: Boolean = false) : DialogFragment() {
