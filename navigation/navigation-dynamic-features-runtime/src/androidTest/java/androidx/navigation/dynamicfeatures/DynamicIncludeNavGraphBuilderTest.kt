/*
 * Copyright 2020 The Android Open Source Project
 *
 * Licensed under the Apache License, Version 2.0 (the "License");
 * you may not use this file except in compliance with the License.
 * You may obtain a copy of the License at
 *
 *      http://www.apache.org/licenses/LICENSE-2.0
 *
 * Unless required by applicable law or agreed to in writing, software
 * distributed under the License is distributed on an "AS IS" BASIS,
 * WITHOUT WARRANTIES OR CONDITIONS OF ANY KIND, either express or implied.
 * See the License for the specific language governing permissions and
 * limitations under the License.
 */

package androidx.navigation.dynamicfeatures

import android.content.Context
import androidx.navigation.NavController
import androidx.navigation.NoOpNavigator
import androidx.navigation.dynamicfeatures.shared.AndroidTestDynamicInstallManager
import androidx.navigation.get
import androidx.navigation.plusAssign
import androidx.test.core.app.ApplicationProvider
import androidx.test.ext.junit.runners.AndroidJUnit4
import androidx.test.filters.SmallTest
import com.google.common.truth.Truth.assertThat
import com.google.common.truth.Truth.assertWithMessage
import org.junit.Assert.fail
import org.junit.Test
import org.junit.runner.RunWith

@SmallTest
@RunWith(AndroidJUnit4::class)
public class DynamicIncludeNavGraphBuilderTest {

    private val context: Context = ApplicationProvider.getApplicationContext()
    private val navController =
        NavController(context).apply {
            navigatorProvider +=
                DynamicIncludeGraphNavigator(
                    context,
                    navigatorProvider,
                    navInflater,
                    AndroidTestDynamicInstallManager(context)
                )
            navigatorProvider += NoOpNavigator()
        }

    @Suppress("DEPRECATION")
    @Test
    public fun includeDynamic() {
        val graph =
            navController.navigatorProvider.navigation(startDestination = GRAPH_ID) {
                includeDynamic(GRAPH_ID, MODULE_NAME, GRAPH_RESOURCE_NAME) {
                    graphPackage = GRAPH_PACKAGE
                }
            }
        val includeDynamic = graph[GRAPH_ID] as DynamicIncludeGraphNavigator.DynamicIncludeNavGraph
        assertWithMessage("Module should be set in the graph")
            .that(includeDynamic.moduleName)
            .isEqualTo(MODULE_NAME)

        assertWithMessage("graphPackage has to be set")
            .that(includeDynamic.graphPackage)
            .isEqualTo(GRAPH_PACKAGE)

        assertWithMessage("graphResourceName has to be set")
            .that(includeDynamic.graphResourceName)
            .isEqualTo(GRAPH_RESOURCE_NAME)
    }

    @Suppress("DEPRECATION")
    @Test
    public fun includeDynamic_emptyModuleName() {
        navController.navigatorProvider.navigation(startDestination = GRAPH_ID) {
            try {
                includeDynamic(GRAPH_ID, "", GRAPH_RESOURCE_NAME)
                fail("includeDynamic should fail with an empty module name")
            } catch (e: IllegalStateException) {
                assertThat(e).hasMessageThat().isEqualTo("Module name cannot be empty")
            }
        }
    }

    @Suppress("DEPRECATION")
    @Test
    public fun includeDynamic_graphPackage_null() {
        val graph =
            navController.navigatorProvider.navigation(startDestination = GRAPH_ID) {
                includeDynamic(GRAPH_ID, MODULE_NAME, GRAPH_RESOURCE_NAME)
            }
        val includeDynamic = graph[GRAPH_ID] as DynamicIncludeGraphNavigator.DynamicIncludeNavGraph

        assertWithMessage("graphPackage should be filled in from package name and module name")
            .that(includeDynamic.graphPackage)
            .isEqualTo("${context.packageName}.$MODULE_NAME")
    }

    @Suppress("DEPRECATION")
    @Test
    public fun includeDynamic_graphPackage_empty() {
        navController.navigatorProvider.navigation(startDestination = GRAPH_ID) {
            try {
                includeDynamic(GRAPH_ID, MODULE_NAME, GRAPH_RESOURCE_NAME) { graphPackage = "" }
                fail("includeDynamic should fail with an empty graph package")
            } catch (e: IllegalStateException) {
                assertThat(e).hasMessageThat().isEqualTo("Graph package name cannot be empty")
            }
        }
    }

    @Suppress("DEPRECATION")
    @Test
    public fun includeDynamic_graphResourceName_empty() {
        navController.navigatorProvider.navigation(startDestination = GRAPH_ID) {
            try {
                includeDynamic(GRAPH_ID, MODULE_NAME, "")
                fail("includeDynamic should fail with an empty graph resource name")
            } catch (e: IllegalStateException) {
                assertThat(e).hasMessageThat().isEqualTo("Graph resource name cannot be empty")
            }
        }
    }

    @Test
    public fun includeDynamicRoute() {
        val graph =
            navController.navigatorProvider.navigation(startDestination = GRAPH_ROUTE) {
                includeDynamic(GRAPH_ROUTE, MODULE_NAME, GRAPH_RESOURCE_NAME) {
                    graphPackage = GRAPH_PACKAGE
                }
            }
        val includeDynamic =
            graph[GRAPH_ROUTE] as DynamicIncludeGraphNavigator.DynamicIncludeNavGraph
        assertWithMessage("Module should be set in the graph")
            .that(includeDynamic.moduleName)
            .isEqualTo(MODULE_NAME)

        assertWithMessage("graphPackage has to be set")
            .that(includeDynamic.graphPackage)
            .isEqualTo(GRAPH_PACKAGE)

        assertWithMessage("graphResourceName has to be set")
            .that(includeDynamic.graphResourceName)
            .isEqualTo(GRAPH_RESOURCE_NAME)
    }

    public fun includeDynamic_emptyModuleNameRoute() {
        navController.navigatorProvider.navigation(startDestination = GRAPH_ROUTE) {
            try {
                includeDynamic(GRAPH_ROUTE, "", GRAPH_RESOURCE_NAME)
                fail("includeDynamic should fail with an empty module name")
            } catch (e: IllegalStateException) {
                assertThat(e).hasMessageThat().isEqualTo("Module name cannot be empty")
            }
        }
    }

    @Test
    public fun includeDynamic_graphPackage_nullRoute() {
        val graph =
            navController.navigatorProvider.navigation(startDestination = GRAPH_ROUTE) {
                includeDynamic(GRAPH_ROUTE, MODULE_NAME, GRAPH_RESOURCE_NAME)
            }
        val includeDynamic =
            graph[GRAPH_ROUTE] as DynamicIncludeGraphNavigator.DynamicIncludeNavGraph

        assertWithMessage("graphPackage should be filled in from package name and module name")
            .that(includeDynamic.graphPackage)
            .isEqualTo("${context.packageName}.$MODULE_NAME")
    }

    @Test
    public fun includeDynamic_graphPackage_emptyRoute() {
        navController.navigatorProvider.navigation(startDestination = GRAPH_ROUTE) {
            try {
                includeDynamic(GRAPH_ROUTE, MODULE_NAME, GRAPH_RESOURCE_NAME) { graphPackage = "" }
                fail("includeDynamic should fail with an empty graph package")
            } catch (e: IllegalStateException) {
                assertThat(e).hasMessageThat().isEqualTo("Graph package name cannot be empty")
            }
        }
    }

    @Test
    public fun includeDynamic_graphResourceName_emptyRoute() {
        navController.navigatorProvider.navigation(startDestination = GRAPH_ROUTE) {
            try {
                includeDynamic(GRAPH_ROUTE, MODULE_NAME, "")
                fail("includeDynamic should fail with an empty graph resource name")
            } catch (e: IllegalStateException) {
                assertThat(e).hasMessageThat().isEqualTo("Graph resource name cannot be empty")
            }
        }
    }
<<<<<<< HEAD
=======

    @Test
    public fun includeDynamicKClass() {
        val graph =
            navController.navigatorProvider.navigation(startDestination = TestClass::class) {
                includeDynamic<TestClass>(MODULE_NAME, GRAPH_RESOURCE_NAME) {
                    graphPackage = GRAPH_PACKAGE
                }
            }
        val includeDynamic =
            graph[TestClass::class] as DynamicIncludeGraphNavigator.DynamicIncludeNavGraph
        assertWithMessage("Module should be set in the graph")
            .that(includeDynamic.moduleName)
            .isEqualTo(MODULE_NAME)

        assertWithMessage("graphPackage has to be set")
            .that(includeDynamic.graphPackage)
            .isEqualTo(GRAPH_PACKAGE)

        assertWithMessage("graphResourceName has to be set")
            .that(includeDynamic.graphResourceName)
            .isEqualTo(GRAPH_RESOURCE_NAME)
    }

    @Test
    public fun includeDynamic_emptyModuleNameKClass() {
        try {
            navController.navigatorProvider.navigation(startDestination = TestClass::class) {
                includeDynamic<TestClass>("", GRAPH_RESOURCE_NAME)
            }
            fail("includeDynamic should fail with an empty module name")
        } catch (e: IllegalStateException) {
            assertThat(e).hasMessageThat().isEqualTo("Module name cannot be empty")
        }
    }

    @Test
    public fun includeDynamic_graphPackage_nullKClass() {
        val graph =
            navController.navigatorProvider.navigation(startDestination = TestClass::class) {
                includeDynamic<TestClass>(MODULE_NAME, GRAPH_RESOURCE_NAME)
            }
        val includeDynamic =
            graph[TestClass::class] as DynamicIncludeGraphNavigator.DynamicIncludeNavGraph

        assertWithMessage("graphPackage should be filled in from package name and module name")
            .that(includeDynamic.graphPackage)
            .isEqualTo("${context.packageName}.$MODULE_NAME")
    }

    @Test
    public fun includeDynamic_graphPackage_emptyKClass() {
        try {
            navController.navigatorProvider.navigation(startDestination = TestClass::class) {
                includeDynamic<TestClass>(MODULE_NAME, GRAPH_RESOURCE_NAME) { graphPackage = "" }
            }
            fail("includeDynamic should fail with an empty graph package")
        } catch (e: IllegalStateException) {
            assertThat(e).hasMessageThat().isEqualTo("Graph package name cannot be empty")
        }
    }

    @Test
    public fun includeDynamic_graphResourceName_emptyKClass() {
        try {
            navController.navigatorProvider.navigation(startDestination = TestClass::class) {
                includeDynamic<TestClass>(MODULE_NAME, "")
            }
            fail("includeDynamic should fail with an empty graph resource name")
        } catch (e: IllegalStateException) {
            assertThat(e).hasMessageThat().isEqualTo("Graph resource name cannot be empty")
        }
    }
>>>>>>> 9de5bf61
}

private const val GRAPH_ID = 1
private const val GRAPH_ROUTE = "graph"
private const val MODULE_NAME = "myModule"
private const val GRAPH_PACKAGE = "com.example.mypackage"
<<<<<<< HEAD
private const val GRAPH_RESOURCE_NAME = "graphName"
=======
private const val GRAPH_RESOURCE_NAME = "graphName"

@Serializable class TestClass
>>>>>>> 9de5bf61
<|MERGE_RESOLUTION|>--- conflicted
+++ resolved
@@ -27,6 +27,7 @@
 import androidx.test.filters.SmallTest
 import com.google.common.truth.Truth.assertThat
 import com.google.common.truth.Truth.assertWithMessage
+import kotlinx.serialization.Serializable
 import org.junit.Assert.fail
 import org.junit.Test
 import org.junit.runner.RunWith
@@ -147,6 +148,7 @@
             .isEqualTo(GRAPH_RESOURCE_NAME)
     }
 
+    @Test
     public fun includeDynamic_emptyModuleNameRoute() {
         navController.navigatorProvider.navigation(startDestination = GRAPH_ROUTE) {
             try {
@@ -195,8 +197,6 @@
             }
         }
     }
-<<<<<<< HEAD
-=======
 
     @Test
     public fun includeDynamicKClass() {
@@ -270,17 +270,12 @@
             assertThat(e).hasMessageThat().isEqualTo("Graph resource name cannot be empty")
         }
     }
->>>>>>> 9de5bf61
 }
 
 private const val GRAPH_ID = 1
 private const val GRAPH_ROUTE = "graph"
 private const val MODULE_NAME = "myModule"
 private const val GRAPH_PACKAGE = "com.example.mypackage"
-<<<<<<< HEAD
 private const val GRAPH_RESOURCE_NAME = "graphName"
-=======
-private const val GRAPH_RESOURCE_NAME = "graphName"
-
-@Serializable class TestClass
->>>>>>> 9de5bf61
+
+@Serializable class TestClass