--- conflicted
+++ resolved
@@ -48,7 +48,6 @@
     defaultPlatform(PlatformIdentifier.ANDROID)
 }
 
-<<<<<<< HEAD
 kotlin {
     js {
         browser()
@@ -152,44 +151,8 @@
 }
 
 android {
-    defaultConfig {
-        multiDexEnabled = true
-    }
-
     // Include `*.java` files into the build
     sourceSets["main"].java.srcDir("src/androidMain/java")
-=======
-dependencies {
-    api(project(":navigation:navigation-common"))
-    api("androidx.activity:activity-ktx:1.7.1")
-    api("androidx.lifecycle:lifecycle-runtime-ktx:2.6.2")
-    api("androidx.lifecycle:lifecycle-viewmodel-ktx:2.6.2")
-    api("androidx.annotation:annotation-experimental:1.4.0")
-    implementation('androidx.collection:collection:1.1.0')
-    implementation(libs.kotlinSerializationCore)
-
-    api(libs.kotlinStdlib)
-    androidTestImplementation(projectOrArtifact(":lifecycle:lifecycle-runtime-testing"))
-    androidTestImplementation(project(":internal-testutils-navigation"))
-    androidTestImplementation(project(":internal-testutils-runtime"))
-    androidTestImplementation(libs.testExtJunit)
-    androidTestImplementation(libs.testExtTruth)
-    androidTestImplementation(libs.testCore)
-    androidTestImplementation(libs.testRunner)
-    androidTestImplementation(libs.testRules)
-    androidTestImplementation(libs.espressoCore)
-    androidTestImplementation(libs.espressoIntents)
-    androidTestImplementation(libs.truth)
-    androidTestImplementation(libs.mockitoCore, excludes.bytebuddy)
-    androidTestImplementation(libs.dexmakerMockito, excludes.bytebuddy)
-    androidTestImplementation(libs.kotlinStdlib)
-    androidTestImplementation(libs.kotlinTest)
-
-    lintPublish(project(':navigation:navigation-runtime-lint'))
-}
-
-android {
->>>>>>> 56579bc3
     namespace "androidx.navigation"
 }
 
