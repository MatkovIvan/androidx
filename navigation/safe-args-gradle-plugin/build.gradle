/*
 * Copyright (C) 2017 The Android Open Source Project
 *
 * Licensed under the Apache License, Version 2.0 (the "License");
 * you may not use this file except in compliance with the License.
 * You may obtain a copy of the License at
 *
 *      http://www.apache.org/licenses/LICENSE-2.0
 *
 * Unless required by applicable law or agreed to in writing, software
 * distributed under the License is distributed on an "AS IS" BASIS,
 * WITHOUT WARRANTIES OR CONDITIONS OF ANY KIND, either express or implied.
 * See the License for the specific language governing permissions and
 * limitations under the License.
 */

import static androidx.build.dependencies.DependenciesKt.*
import androidx.build.CompilationTarget
import androidx.build.LibraryGroups
import androidx.build.LibraryVersions
import androidx.build.SupportLibraryExtension
import androidx.build.SupportConfig

apply plugin: androidx.build.SupportKotlinLibraryPlugin
apply plugin: 'java-gradle-plugin'

ext.generatedResources = "$buildDir/generated/resources"
ext.prebuiltsRoot = "${project.projectDir.getParentFile()}/../../../prebuilts"

sourceSets {
    test.java.srcDirs += 'src/tests/kotlin'
    test.resources.srcDirs += generatedResources
}

dependencies {
    compile(SAFE_ARGS_ANDROID_GRADLE_PLUGIN)
    compile project(":navigation:navigation-safe-args-generator")
    compile gradleApi()
    compile(GSON)
    testCompile gradleTestKit()
    testCompile(JUNIT)
}

task generateSdkResource() {
<<<<<<< HEAD
    inputs.property("compileSdkVersion", SupportConfig.COMPILE_SDK_VERSION)
=======
    inputs.property("prebuiltsRoot", prebuiltsRoot)
    inputs.property("compileSdkVersion", SupportConfig.TARGET_SDK_VERSION)
>>>>>>> 8b5737d3
    inputs.property("buildToolsVersion", SupportConfig.BUILD_TOOLS_VERSION)
    inputs.property("minSdkVersion", SupportConfig.DEFAULT_MIN_SDK_VERSION)
    inputs.property("navigationCommon", SAFE_ARGS_NAVIGATION_COMMON)
    outputs.dir(generatedResources)
    doLast {
        // Properties.write will have a timestamp, that invalidates the task,
        // so we don't use it and write a file manually
        new File(generatedResources, "sdk.prop").withWriter('UTF-8') { writer ->
<<<<<<< HEAD
            writer.write("compileSdkVersion=\"$SupportConfig.COMPILE_SDK_VERSION\"\n")
=======
            writer.write("prebuiltsRepo=$prebuiltsRoot\n")
            writer.write("compileSdkVersion=$SupportConfig.TARGET_SDK_VERSION\n")
>>>>>>> 8b5737d3
            writer.write("buildToolsVersion=$SupportConfig.BUILD_TOOLS_VERSION\n")
            writer.write("minSdkVersion=$SupportConfig.DEFAULT_MIN_SDK_VERSION\n")
            writer.write("navigationCommon=$SAFE_ARGS_NAVIGATION_COMMON\n")
        }
    }
}

test {
    testLogging { showStandardStreams = true }
}

tasks["compileTestJava"].dependsOn generateSdkResource

gradlePlugin {
    plugins {
        safeargs {
            id = "androidx.navigation.safeargs"
            implementationClass = "androidx.navigation.safeargs.gradle.SafeArgsPlugin"
        }
    }
}

supportLibrary {
    name = "Android Navigation TypeSafe Arguments Gradle Plugin"
    publish = true
    mavenVersion = LibraryVersions.NAVIGATION
    mavenGroup = LibraryGroups.NAVIGATION
    inceptionYear = "2017"
    description = "Android Navigation TypeSafe Arguments Gradle Plugin"
    url = SupportLibraryExtension.ARCHITECTURE_URL
    compilationTarget = CompilationTarget.HOST
}<|MERGE_RESOLUTION|>--- conflicted
+++ resolved
@@ -42,12 +42,8 @@
 }
 
 task generateSdkResource() {
-<<<<<<< HEAD
+    inputs.property("prebuiltsRoot", prebuiltsRoot)
     inputs.property("compileSdkVersion", SupportConfig.COMPILE_SDK_VERSION)
-=======
-    inputs.property("prebuiltsRoot", prebuiltsRoot)
-    inputs.property("compileSdkVersion", SupportConfig.TARGET_SDK_VERSION)
->>>>>>> 8b5737d3
     inputs.property("buildToolsVersion", SupportConfig.BUILD_TOOLS_VERSION)
     inputs.property("minSdkVersion", SupportConfig.DEFAULT_MIN_SDK_VERSION)
     inputs.property("navigationCommon", SAFE_ARGS_NAVIGATION_COMMON)
@@ -56,12 +52,8 @@
         // Properties.write will have a timestamp, that invalidates the task,
         // so we don't use it and write a file manually
         new File(generatedResources, "sdk.prop").withWriter('UTF-8') { writer ->
-<<<<<<< HEAD
+            writer.write("prebuiltsRepo=$prebuiltsRoot\n")
             writer.write("compileSdkVersion=\"$SupportConfig.COMPILE_SDK_VERSION\"\n")
-=======
-            writer.write("prebuiltsRepo=$prebuiltsRoot\n")
-            writer.write("compileSdkVersion=$SupportConfig.TARGET_SDK_VERSION\n")
->>>>>>> 8b5737d3
             writer.write("buildToolsVersion=$SupportConfig.BUILD_TOOLS_VERSION\n")
             writer.write("minSdkVersion=$SupportConfig.DEFAULT_MIN_SDK_VERSION\n")
             writer.write("navigationCommon=$SAFE_ARGS_NAVIGATION_COMMON\n")
