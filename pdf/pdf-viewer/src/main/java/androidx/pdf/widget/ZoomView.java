/*
 * Copyright 2024 The Android Open Source Project
 *
 * Licensed under the Apache License, Version 2.0 (the "License");
 * you may not use this file except in compliance with the License.
 * You may obtain a copy of the License at
 *
 *      http://www.apache.org/licenses/LICENSE-2.0
 *
 * Unless required by applicable law or agreed to in writing, software
 * distributed under the License is distributed on an "AS IS" BASIS,
 * WITHOUT WARRANTIES OR CONDITIONS OF ANY KIND, either express or implied.
 * See the License for the specific language governing permissions and
 * limitations under the License.
 */

package androidx.pdf.widget;

import android.animation.Animator;
import android.animation.AnimatorListenerAdapter;
import android.animation.AnimatorSet;
import android.animation.ObjectAnimator;
import android.animation.TimeInterpolator;
import android.animation.ValueAnimator;
import android.content.Context;
import android.content.res.TypedArray;
import android.graphics.PointF;
import android.graphics.Rect;
import android.os.Bundle;
import android.os.Handler;
import android.os.Parcelable;
import android.os.SystemClock;
import android.util.AttributeSet;
import android.util.Log;
import android.view.MotionEvent;
import android.view.ScaleGestureDetector;
import android.view.View;
import android.view.ViewConfiguration;
import android.view.animation.AccelerateInterpolator;
import android.view.animation.DecelerateInterpolator;
import android.widget.OverScroller;

import androidx.annotation.NonNull;
import androidx.annotation.Nullable;
import androidx.annotation.RestrictTo;
import androidx.annotation.VisibleForTesting;
import androidx.core.view.ViewCompat;
import androidx.pdf.R;
import androidx.pdf.ViewState;
import androidx.pdf.util.GestureTracker;
import androidx.pdf.util.GestureTrackingView;
import androidx.pdf.util.MathUtils;
import androidx.pdf.util.ObservableValue;
import androidx.pdf.util.Observables;
import androidx.pdf.util.Preconditions;
import androidx.pdf.util.Screen;
import androidx.pdf.util.ThreadUtils;
import androidx.pdf.util.ZoomScrollRestorer;
import androidx.pdf.util.ZoomUtils;
import androidx.pdf.viewer.LayoutHandler;
import androidx.pdf.viewer.PaginatedView;
import androidx.pdf.viewer.PdfSelectionModel;

import com.google.android.material.motion.MotionUtils;
import com.google.errorprone.annotations.CanIgnoreReturnValue;

import java.util.LinkedList;
import java.util.Locale;
import java.util.Objects;
import java.util.Queue;

/**
 * Layout container for a content {@link View} that enables zooming and panning, in the same way a
 * ScrollView does for scrolling. It doesn't make any assumption on what its content is, except that
 * there should be only one content child view (as ZoomView is a FrameLayout), and that the content
 * view's measures are its scroll limits.
 *
 * <p>The zoom is uniform across dimensions ({@link #getScaleX()} == {@link #getScaleY()}).
 *
 * <p>More precisely, this view:
 *
 * <ul>
 *   <li>Enables pinch-to-zoom gesture to zoom the content around the gesture's focus point
 *   <li>Allows scrolling along both dimensions till the bounds of the content (and no further)
 *   <li>Keeps the content centered in case it is smaller than the viewport (in either dimension),
 *       including at the initial load time
 *   <li>Guarantees the 2 constraints above are applied at all times, including during a gesture
 *   <li>Handles fling gestures in any direction on the 2D surface
 *   <li>After a screen rotation (or any change of layout), keeps the view centered on whatever it
 *       was previously centered on.
 *   <li>Shares scrolling gestures with parent views: it captures a scroll gesture as long as it can
 *       make use of it (i.e. the content actually scrolls that way), but releases the gesture when
 *       the content reaches the end of the scroll area in that direction, and gives its parent
 *       views an opportunity to use the same gesture for a wider scroll effect (e.g. moving this
 *       view altogether).
 *   <li>Reports its position accurately, both during a movement (e.g. a scale or a fling), and at
 *       when the movement stops and the position is stable.
 *   <li>Handles double-tap to cycle the zoom between fit-to-width and the last saved zoom.
 * </ul>
 *
 * <p>XML Layout attributes that control this View:
 *
 * <ul>
 *   <li>minZoom, maxZoom (integers): min and max possible zoom.
 *   <li>saveState (boolean, defaults as true): preserve the viewing state when destroyed.
 * </ul>
 *
 * <p>The following extra attributes can currently be configured only from Java:
 *
 * <ul>
 *   <li>setInitialZoom, setInitialZoomMode - control the zoom level the ZoomView starts at. Default
 *       is 100% zoom.
 *   <li>setFitMode - control how the content is fit onto the screen. Default is to fit the entire
 *       width and height of the content onto the screen.
 *   <li>setRotateMode - control how the zoom changes when the device is rotated. Default is not to
 *       change the zoom when the device is rotated, excepting that:
 *   <li>setKeepFitZoomOnRotate - a special case is when the content exactly fits the screen before
 *       rotation. If this flag is set, then the zoom will be changed so it still exactly fits after
 *       the rotation. Default is true.
 *   <li>setContentResizedMode - control how the viewport moves when the size of the content
 *       changes. The viewport can either try to stay with the same absolute point eg (10px, 20px)
 *       or the same relative point, eg (25%, 50%). Default is same absolute point.
 *   <li>setOverrideMinZoomToFit - if this flag is set, zoom levels lower than min zoom are allowed
 *       if they are needed to fit the entire content on screen. Default is false.
 *   <li>setOverrideMaxZoomToFit - if this flag is set, zoom levels lower than max zoom are allowed
 *       if they are needed to make the content fill the entire screen. Default is false.
 * </ul>
 */
@RestrictTo(RestrictTo.Scope.LIBRARY)
@SuppressWarnings({"deprecation", "RestrictedApiAndroidX"})
public class ZoomView extends GestureTrackingView implements ZoomScrollRestorer {

    private static final float ZOOM_RESET = 1.5F;
    private static final float DEFAULT_MIN_ZOOM = 0.5f;
    private static final float DEFAULT_MAX_ZOOM = 64.0f;
    private static final boolean STABLE = true;
    private static final boolean UNSTABLE = false;
    private static final String KEY_SUPER = "s";
    private static final String KEY_POSITION = "p";
    private static final String KEY_VIEWPORT_INITIALIZED = "vi";
    private static final String KEY_VIEWPORT = "v";
    private static final String KEY_CONTENT_ZOOM = "z";
    private static final String KEY_RAW_BOUNDS = "b";
    private static final String KEY_PADDING = "pa";
    private static final String KEY_LOOKAT_POINT = "l";
    private static final int OVERSCROLL_THRESHOLD = 25;
    /** Fallback duration for the zoom animation, when material attributes are unavailable. */
    private static final int FALLBACK_ZOOM_ANIMATION_DURATION_MS = 250;
    private static final int UNBOUNDED = MeasureSpec.makeMeasureSpec(0, MeasureSpec.UNSPECIFIED);
    public static final float LINEAR_SCALE_ZOOM_FACTOR = 2.F;
    public static final float DOUBLE_TAP_ZOOM_EPSILON = 0.25f;
    @VisibleForTesting
    protected final ZoomGestureHandler mGestureHandler =
            new ZoomGestureHandler(new Screen(getContext()));
    private final Handler mHandler = new Handler();
    /** The viewport is the usable area of this view, i.e. its dimensions less padding. */
    private final Rect mViewport = new Rect();
    private final boolean mSaveState;
    private final RelativeScroller mScroller;
    private final Observables.ExposedValue<ZoomScroll> mPosition;
    /**
     * The raw bounds of the content view, i.e. before any transformation: (0, 0 - width,
     * height).
     */
    private Rect mContentRawBounds = new Rect();
    /** Enables the double tap gesture to zoom in/out. */
    private boolean mDoubleTapEnabled = true;
    /** Whether we are in a fling movement. This is used to detect the end of that movement. */
    private boolean mIsFling = false;
    /**
     * Accumulates, during one single gesture, the amount that the user scrolls past the left (if
     * negative) or right (if positive) edge of the content. This amount is not actually scrolled
     * (as the scroll area is limited by that edge), but can be compared to a threshold to decide to
     * release this gesture for parent views to use.
     */
    private int mOverScrollX;
    /**
     * Accumulates, during one single gesture, the amount that the user scrolls past the top (if
     * negative) or bottom (if positive) edge of the content. This amount is not actually scrolled
     * (as the scroll area is limited by that edge), but can be compared to a threshold to decide to
     * release this gesture for parent views to use.
     */
    private int mOverScrollY;
    /**
     * If non-null, the next layout pass attempts to move the window to this position, as faithfully
     * as possible.
     */
    private ZoomScroll mPositionToRestore;
    private Runnable mRestorePositionRunnable;
    /** The animation started on a double-tap, if any is currently running. */
    @Nullable
    private Animator mZoomScrollAnimation;

    private boolean mViewportInitialized;
    /** The content view. */
    private View mContentView;
    /** Client configurable settings. */
    private float mMinZoom;
    private float mMaxZoom;
    private float mInitialZoom = 1.0f;
    private int mInitialZoomMode = InitialZoomMode.CONSTANT;
    private int mFitMode = FitMode.FIT_TO_BOTH;
    private int mRotateMode = RotateMode.KEEP_SAME_ZOOM;
    private boolean mKeepFitZoomOnRotate = true;
    private int mContentResizedModeX = ContentResizedMode.KEEP_SAME_ABSOLUTE;
    private int mContentResizedModeY = ContentResizedMode.KEEP_SAME_ABSOLUTE;
    private int mContentResizedModeZoom = ContentResizedMode.KEEP_SAME_ABSOLUTE;
    private boolean mOverrideMinZoomToFit = false;
    private boolean mOverrideMaxZoomToFit = false;

    /** The last stable zoom: we only re-draw bitmaps at stable zoom (not during a gesture). */
    private float mStableZoom;
    /**
     * If set to true, suppresses {@link ZoomGestureHandler#onScale(ScaleGestureDetector)} behavior.
     */
    private boolean mAllowParentToHandleScaleEvents = false;
    private boolean mStraightenVerticalScroll;
    private boolean mInitialZoomDone = false;
    private boolean mScaleInProgress = false;
    /**
     * Padding changes require a {@link #mViewport} update. {@link #setPadding(int, int, int, int)}
     * will request a layout pass but {@link #onLayout(boolean, int, int, int, int)} will be called
     * with {@code changed} == false so we need a way to know if padding has been changed since the
     * last time we set the {@link #mViewport} and it should be updated.
     */
    private Rect mPaddingOnLastViewportUpdate;
    private PdfSelectionModel mPdfSelectionModel;
    private PointF mRestoreLookAtPoint;

    {
        mScroller = new RelativeScroller(getContext());
        mPosition = Observables.newExposedValueWithInitialValue(new ZoomScroll(1, 0, 0, STABLE));
        mGestureTracker.setDelegateHandler(mGestureHandler);
    }

    public ZoomView(@NonNull Context context) {
        this(context, null);
    }

    public ZoomView(@NonNull Context context, @Nullable AttributeSet attrs) {
        this(context, attrs, 0);
    }

    public ZoomView(@NonNull Context context, @Nullable AttributeSet attrs, int defStyle) {
        super(context, attrs, defStyle);

        TypedArray ta = context.obtainStyledAttributes(attrs, R.styleable.ZoomView, defStyle,
                defStyle);
        mMinZoom = ta.getFloat(R.styleable.ZoomView_minZoom, DEFAULT_MIN_ZOOM);
        mMaxZoom = ta.getFloat(R.styleable.ZoomView_maxZoom, DEFAULT_MAX_ZOOM);
        mSaveState = ta.getBoolean(R.styleable.ZoomView_saveState, true);

        ta.recycle();
        ViewCompat.setLayoutDirection(this, ViewCompat.LAYOUT_DIRECTION_LTR);
    }

    /**
     * Resets zoomView data for state restoration.
     */

    public void resetContents() {
        scrollTo(0, 0);

        // Reset content bounds
        mContentRawBounds = new Rect();

        // Reset gesture and scrolling states
        mOverScrollX = mOverScrollY = 0;
        mIsFling = false;
        mScroller.forceFinished(true);

        // Reset zoom and fit states
        mInitialZoomDone = false;
        mPositionToRestore = null;

        mScaleInProgress = false;
    }

    /**
     * Set values of shareScrollToLeft, shareScrollToRight, shareScrollToTop and
     * shareScrollToBottom.
     */
    public void setShareScroll(boolean left, boolean right, boolean top, boolean bottom) {
        mGestureHandler.mShareScrollToLeft = left;
        mGestureHandler.mShareScrollToRight = right;
        mGestureHandler.mShareScrollToTop = top;
        mGestureHandler.mShareScrollToBottom = bottom;
    }

    /** Straighten vertical scroll - useful on tall, narrow documents. */
    public void setStraightenVerticalScroll(boolean straighten) {
        this.mStraightenVerticalScroll = straighten;
    }

    /**
     * Configure how this view fits the content into the screen. See {@link FitMode}. Default is
     * FitMode.FIT_TO_BOTH - the content is fit so both its width and height fit on screen.
     */
    @NonNull
    @CanIgnoreReturnValue
    public ZoomView setFitMode(int fitMode) {
        this.mFitMode = fitMode;
        return this;
    }

    /**
     * Configure which zoom this view starts at, from a value in {@link InitialZoomMode}. Default is
     * InitialZoomMode.CONSTANT with a constant of 1, meaning 100% zoom.
     */
    @NonNull
    @CanIgnoreReturnValue
    public ZoomView setInitialZoomMode(int initialZoomMode) {
        this.mInitialZoomMode = initialZoomMode;
        return this;
    }

    /**
     * Configure how the zoom changes when device rotates, from a value in {@link RotateMode}.
     * Default is RotateMode.KEEP_SAME_ZOOM - the zoom level doesn't change on rotation.
     */
    @NonNull
    @CanIgnoreReturnValue
    public ZoomView setRotateMode(int rotateMode) {
        this.mRotateMode = rotateMode;
        return this;
    }

    /**
     * Configure how the viewport moves when the content changes size. Default is that the viewport
     * tracks the same point in absolute terms, before and after the change.
     */
    @NonNull
    @CanIgnoreReturnValue
    public ZoomView setContentResizedMode(int contentResizedMode) {
        mContentResizedModeX = mContentResizedModeY = mContentResizedModeZoom = contentResizedMode;
        return this;
    }

    /**
     * Each axis can be configured to separately - for instance, when viewing a tall document that
     * grows as it is loaded, you might want the view to stay centered as it widens (so X mode is
     * relative) but not to lose the page as it gets taller (so Y mode is absolute).
     */
    @NonNull
    @CanIgnoreReturnValue
    public ZoomView setContentResizedModeX(int contentResizedMode) {
        this.mContentResizedModeX = contentResizedMode;
        return this;
    }

    /** Set value of contentResizedModeY. */
    @NonNull
    @CanIgnoreReturnValue
    public ZoomView setContentResizedModeY(int contentResizedMode) {
        this.mContentResizedModeY = contentResizedMode;
        return this;
    }

    /** Set value of contentResizedModeZoom. */
    @NonNull
    @CanIgnoreReturnValue
    public ZoomView setContentResizedModeZoom(int contentResizedMode) {
        this.mContentResizedModeZoom = contentResizedMode;
        return this;
    }

    /**
     * When set to true, we keep content that exactly fit the screen before the device rotated so
     * that it still exactly fits the screen after the rotation. This might involve changing the
     * zoom by an apparently arbitrary amount, depending on the exact screen and content dimensions.
     * If the content does not currently exactly fit the screen, the RotateMode is honored.
     */
    @NonNull
    @CanIgnoreReturnValue
    public ZoomView setKeepFitZoomOnRotate(boolean keepFitZoomOnRotate) {
        this.mKeepFitZoomOnRotate = keepFitZoomOnRotate;
        return this;
    }

    /** Allows zooming out further than min zoom if this is needed to fit content on screen. */
    @NonNull
    @CanIgnoreReturnValue
    public ZoomView setOverrideMinZoomToFit(boolean overrideMinZoomToFit) {
        this.mOverrideMinZoomToFit = overrideMinZoomToFit;
        return this;
    }

    /** Allows zooming in further than max zoom if this is needed to make content fill screen. */
    @NonNull
    @CanIgnoreReturnValue
    public ZoomView setOverrideMaxZoomToFit(boolean overrideMaxZoomToFit) {
        this.mOverrideMaxZoomToFit = overrideMaxZoomToFit;
        return this;
    }

    /** If true, parent must handle scaling/zooming gestures by calling {@link #setZoom(float)}. */
    @NonNull
    @CanIgnoreReturnValue
    public ZoomView setAllowParentToHandleScaleEvents(boolean allowParentToHandleScaleEvents) {
        this.mAllowParentToHandleScaleEvents = allowParentToHandleScaleEvents;
        return this;
    }

    /** Enables/Disables double tap to zoom. */
    @NonNull
    @CanIgnoreReturnValue
    public ZoomView setEnableDoubleTap(boolean doubleTapEnabled) {
        this.mDoubleTapEnabled = doubleTapEnabled;
        return this;
    }

    @Nullable
    public PdfSelectionModel getPdfSelectionModel() {
        return mPdfSelectionModel;
    }

    public void setPdfSelectionModel(@NonNull PdfSelectionModel pdfSelectionModel) {
        mPdfSelectionModel = pdfSelectionModel;
    }

    /** Exposes this view's position as an observable value. */
    @NonNull
    public ObservableValue<ZoomScroll> zoomScroll() {
        return mPosition;
    }

    /** Reports the current position to listeners. */
    private void reportPosition(boolean stable, String logCause) {
        ZoomScroll newPos = new ZoomScroll(getZoom(), getScrollX(), getScrollY(), stable);
        if (!Objects.equals(mPosition.get(), newPos)) {
            Log.v(TAG, String.format("Report position %s: %s", logCause, newPos));
            mPosition.set(newPos);
        }
    }

    @Override
    protected void onFinishInflate() {
        super.onFinishInflate();
        if (getChildCount() != 0) {
            setContentView(getChildAt(0));
        }
    }

    @Override
    protected void onScrollChanged(int l, int t, int oldl, int oldt) {
        super.onScrollChanged(l, t, oldl, oldt);
        // We used to reportPosition(UNSTABLE) here, but now we do it on all possible ways to scroll
        // This is true as long as we use scrollTo(x, y, stable);
    }

    @Override
    public void addView(View child) {
        super.addView(child);
        setContentView(child);
    }

    @Override
    public void removeAllViews() {
        super.removeAllViews();
        mContentView = null;
    }

    private void setContentView(View contentView) {
        Preconditions.checkState(
                this.mContentView == null || this.mContentView == contentView,
                "ZoomView can't take a second View");
        this.mContentView = contentView;
        contentView.setPivotX(0);
        contentView.setPivotY(0);
    }

    @Override
    protected void measureChild(View child, int parentWidthMeasureSpec,
            int parentHeightMeasureSpec) {
        child.measure(UNBOUNDED, UNBOUNDED);
    }

    @Override
    protected void measureChildWithMargins(
            View child,
            int parentWidthMeasureSpec,
            int widthUsed,
            int parentHeightMeasureSpec,
            int heightUsed) {
        child.measure(UNBOUNDED, UNBOUNDED);
    }

    @Override
    protected void onLayout(boolean changed, int left, int top, int right, int bottom) {
        // As a result of this method, this view's position is very likely to change, and we have to
        // report that change with reportPosition(). However, as that call is likely to trigger
        // modifications to the content view (add/remove/resize...) and consequently new
        // requestLayout()
        // call(s), it must be done when this layout pass is over (i.e. posted).
        // It is therefore important that the only reportPosition() call issued during the
        // execution of
        // this method is the one posted at the end of the method.
        super.onLayout(changed, left, top, right, bottom);
        boolean hasContents = mContentView != null && mContentView.getWidth() > 0;

        boolean zoomChanged = false;

        // Need to flip this to true if we think onLayout changed the position of anything.
        boolean shouldConstrainPosition = false;
        String reportPositionCause = null;

        // 1) Changes to the contents (e.g. init, new contents appended):
        // Update contentRawBounds in all cases (even when !changed) because contentView's layout
        // often changes without impacting our layout.
        if (hasContents
                && (mContentRawBounds.width() != mContentView.getWidth()
                || mContentRawBounds.height() != mContentView.getHeight())) {
            int prevWidth = mContentRawBounds.width();
            int prevHeight = mContentRawBounds.height();
            mContentRawBounds.set(0, 0, mContentView.getWidth(), mContentView.getHeight());

            Log.v(
                    TAG,
                    String.format(
                            "Layout: Content changed Raw bounds = %s Scale = %s Scroll = %s %s",
                            mContentRawBounds, getZoom(), getScrollX(), getScrollY()));

            if (!mViewport.isEmpty() && prevWidth > 0 && prevHeight > 0) {
                // Might need to move the viewport depending on the ContentResizedMode
                // configuration.
                float lookAtX = toContentX(mViewport.width() / 2f);
                float lookAtY = toContentY(mViewport.height() / 2f);
                if (mContentResizedModeX == ContentResizedMode.KEEP_SAME_RELATIVE) {
                    lookAtX *= mContentRawBounds.width() / ((float) prevWidth);
                }
                if (mContentResizedModeY == ContentResizedMode.KEEP_SAME_RELATIVE) {
                    lookAtY *= mContentRawBounds.height() / ((float) prevHeight);
                }
                scrollTo(
                        (int) (lookAtX * getZoom() - mViewport.width() / 2f),
                        (int) (lookAtY * getZoom() - mViewport.height() / 2f));
                if (mContentResizedModeZoom == ContentResizedMode.KEEP_SAME_RELATIVE) {
                    float newZoom =
                            getZoom()
                                    * (prevWidth + prevHeight)
                                    / (mContentRawBounds.width() + mContentRawBounds.height());
                    setZoom(newZoom);
                }

                // No need to adjust v-scroll when height changes (ie more pages are added to the
                // bottom).
                shouldConstrainPosition = true;
                reportPositionCause =
                        String.format(
                                Locale.US,
                                "Content size changed from (%d x %d) to (%d x %d)",
                                prevWidth,
                                prevHeight,
                                mContentRawBounds.width(),
                                mContentRawBounds.height());
            }
        }

        // 2) Changes in the screen (init, rotation):
        // Update viewport; compute position under the old viewport and apply them in the new one.
        boolean paddingHasChanged =
                mPaddingOnLastViewportUpdate != null
                        && !mPaddingOnLastViewportUpdate.equals(getPaddingRect());
        if (changed || paddingHasChanged) {
            mPaddingOnLastViewportUpdate = getPaddingRect();
            if (!mViewportInitialized) { // Init
                Preconditions.checkState(mViewport.isEmpty());
                mViewport.set(
                        0,
                        0,
                        right - getPaddingRight() - getPaddingLeft() - left,
                        bottom - getPaddingBottom() - getPaddingTop() - top);
                shouldConstrainPosition = true;
                reportPositionCause =
                        String.format(
                                "Viewport init = %s Scale = %s Scroll = %s %s",
                                mViewport, getZoom(), getScrollX(), getScrollY());

                mViewportInitialized = true;
            } else { // Some other layout trigger - could be a configuration change (rotation)
                PointF lookAtPoint = computeLookAtPoint();
                int oldWidth = mViewport.width();
                int oldHeight = mViewport.height();
                boolean isFitZoom = MathUtils.almostEqual(getZoom(), getUnconstrainedZoomToFit(),
                        0.05f);

                mViewport.set(
                        0,
                        0,
                        right - getPaddingRight() - getPaddingLeft() - left,
                        bottom - getPaddingBottom() - getPaddingTop() - top);
                int newWidth = mViewport.width();
                int newHeight = mViewport.height();

                // Possibly change the zoom, depending on keepFitZoomOnRotate or RotateMode setting.
                if (isFitZoom && mKeepFitZoomOnRotate) {
                    setZoom(getConstrainedZoomToFit());
                } else if (mRotateMode == RotateMode.KEEP_SAME_VIEWPORT_WIDTH) {
                    setZoom(constrainZoom(getZoom() * newWidth / oldWidth));
                } else if (mRotateMode == RotateMode.KEEP_SAME_VIEWPORT_HEIGHT) {
                    setZoom(constrainZoom(getZoom() * newHeight / oldHeight));
                } else {
                    // Nothing required: keep same zoom as before.
                }

                zoomChanged = true;
                if (mSaveState && mRestoreLookAtPoint != null) {
                    centerAt(mRestoreLookAtPoint.x, mRestoreLookAtPoint.y);
                } else {
                    centerAt(lookAtPoint.x, lookAtPoint.y);
                }
                shouldConstrainPosition = true;
<<<<<<< HEAD
                reportPositionCause =
                        String.format(
                                "Viewport changed = %s Scale = %s Scroll = %s %s",
                                mViewport, getZoom(), getScrollX(), getScrollY());
=======


                mPositionToRestore = new ZoomScroll(getZoom(), getScrollX(), getScrollY(),
                        true);
>>>>>>> 71a0e559
            }
        }

        // 3) Apply the initial position: restore or fit-to-screen.
        if (hasContents && !zoomChanged) {
            if (mPositionToRestore == null) {
                // Initially fit the content to width and/or height.
                if (!mInitialZoomDone) {
                    setZoom(getInitialZoom(), 0, 0); // Stay at the top of the document.
                    shouldConstrainPosition = true;
                    reportPositionCause = String.format("Initial zoom: %s", getZoom());
                }
            } else if (restoreSavedPosition()) {
                shouldConstrainPosition = true;
                reportPositionCause = String.format("Restored");
            }
            mInitialZoomDone = true;
        }

        if (shouldConstrainPosition) {
            constrainPosition();
            final String cause = reportPositionCause;
            // Report position needs to be posted because it may trigger requestLayout().
            ThreadUtils.postOnUiThread(() -> reportPosition(STABLE, cause));
        }
    }

    /**
     *
     */
    public float getInitialZoom() {
        switch (mInitialZoomMode) {
            case InitialZoomMode.ZOOM_TO_FIT:
                return getConstrainedZoomToFit();
            case InitialZoomMode.MIN_ZOOM:
                return getMinZoom();
            case InitialZoomMode.MAX_ZOOM:
                return getMaxZoom();
            case InitialZoomMode.CONSTANT:
            default:
                return constrainZoom(mInitialZoom);
        }
    }

    /** Configure which zoom this view starts at. Default is 1, meaning 100% zoom. */
    @NonNull
    @CanIgnoreReturnValue
    public ZoomView setInitialZoom(float initialZoom) {
        setInitialZoomMode(InitialZoomMode.CONSTANT);
        this.mInitialZoom = initialZoom;
        return this;
    }

    /** Get minimum zoom. */
    public float getMinZoom() {
        if (mOverrideMinZoomToFit) {
            return Math.min(mMinZoom, getUnconstrainedZoomToFit());
        }
        return mMinZoom;
    }

    /** Set the minimum zoom - also configurable in XML. Returns this. */
    @NonNull
    @CanIgnoreReturnValue
    public ZoomView setMinZoom(float minZoom) {
        this.mMinZoom = minZoom;
        return this;
    }

    /**
     *
     */
    public float getMaxZoom() {
        if (mOverrideMaxZoomToFit) {
            return Math.max(mMaxZoom, getUnconstrainedZoomToFit());
        }
        return mMaxZoom;
    }

    /** Set the maximum zoom - also configurable in XML. Returns this. */
    public void setMaxZoom(float maxZoom) {
        this.mMaxZoom = maxZoom;
    }

    public float getStableZoom() {
        return mStableZoom;
    }

    public void setStableZoom(float stableZoom) {
        this.mStableZoom = stableZoom;
    }

    private float getConstrainedZoomToFit() {
        return constrainZoom(getUnconstrainedZoomToFit());
    }

    private float getUnconstrainedZoomToFit() {
        float widthZoom = (float) mViewport.width() / mContentView.getWidth();
        float heightZoom = (float) mViewport.height() / mContentView.getHeight();
        switch (mFitMode) {
            case FitMode.FIT_TO_BOTH:
                return Math.min(widthZoom, heightZoom);
            case FitMode.FIT_TO_HEIGHT:
                return heightZoom;
            case FitMode.FIT_TO_WIDTH:
            default:
                return widthZoom;
        }
    }

    /**
     * Given a potential new zoom, return the nearest valid zoom, constrained within the configured
     * min- and max- zoom.
     */
    private float constrainZoom(float newZoom) {
        return MathUtils.clamp(newZoom, getMinZoom(), getMaxZoom());
    }

    @Override
    public void computeScroll() {
        if (mScroller.computeScrollOffset()) {
            // Fling does not support overscroll. It will simply not scroll past an edge.
            mScroller.apply(this);
            reportPosition(UNSTABLE, "computeScroll");

            // Need to invalidate even when delta == 0 to let the scroller properly finish.
            invalidate();
        } else if (mIsFling) {
            reportPosition(STABLE, "Finish Fling");
            mIsFling = false;
        }
    }

    /** The width of the usable area of this view - total width less padding. */
    public int getViewportWidth() {
        return mViewport.width();
    }

    /** The height of the usable area of this view - total height less padding. */
    public int getViewportHeight() {
        return mViewport.height();
    }

    /**
     * Computes the part of the content visible within the inner part of this view (minus this
     * view's padding) in co-ordinates of the content. The result is relative to
     * (0, 0)-(rawContentWidth, rawContentHeight).
     */
    @NonNull
    public Rect getUsableAreaInContentCoords() {
        return new Rect(
                (int) toContentX(0),
                (int) toContentY(0),
                (int) toContentX(getViewportWidth()),
                (int) toContentY(getViewportHeight()));
    }

    /**
     * Computes the part of the content visible within the outer part of this view (including this
     * view's padding) in co-ordinates of the content. The result is relative to (0,
     * 0)-(rawContentWidth, rawContentHeight).
     */
    @NonNull
    public Rect getVisibleAreaInContentCoords() {
        return new Rect(
                (int) toContentX(-getPaddingLeft()),
                (int) toContentY(-getPaddingTop()),
                (int) toContentX(getViewportWidth() + getPaddingRight()),
                (int) toContentY(getViewportHeight() + getPaddingBottom()));
    }

    /**
     * Centers the view at the given point, or as close to centered as is reasonable. The point is
     * given in the co-ordinate system of the content, before scaling is applied by the zoom factor.
     */
    public void centerAt(float x, float y) {
        float zoom = getZoom();
        int left = (int) (x * zoom - mViewport.width() / 2f);
        int top = (int) (y * zoom - mViewport.height() / 2f);

        scrollTo(left, top);
        constrainPosition();
        reportPosition(STABLE, "centerAt");
    }

    /**
     * Animates a zoom/scroll operation which will result in the given point being centered, or as
     * close to centered as is reasonable, at the new zoom level. The point is given in the
     * co-ordinate system of the content, before scaling is applied by the zoom factor.
     */
    public void zoomAndCenterAtAnimated(
            float x, float y, float newZoom,
            @NonNull ValueAnimator.AnimatorUpdateListener updateListener) {
        if (newZoom > getMaxZoom() || newZoom < getMinZoom()) {
            return;
        }
        float left = x * newZoom - mViewport.width() / 2f;
        float top = y * newZoom - mViewport.height() / 2f;
        left += ZoomUtils.constrainCoordinate(newZoom, (int) left, mContentRawBounds.width(),
                mViewport.width());
        top += ZoomUtils.constrainCoordinate(newZoom, (int) top, mContentRawBounds.height(),
                mViewport.height());
        zoomScrollAnimated(left, top, newZoom, updateListener);
    }

    private void zoomScrollAnimated(
            float x, float y, float newZoom, ValueAnimator.AnimatorUpdateListener updateListener) {
        zoomScrollAnimated(
                x,
                y,
                newZoom,
                updateListener,
                new AccelerateInterpolator());
    }

    private void zoomScrollAnimated(
            float x,
            float y,
            float newZoom,
            ValueAnimator.AnimatorUpdateListener updateListener,
            TimeInterpolator interpolator) {
        if (mZoomScrollAnimation != null) {
            mZoomScrollAnimation.cancel();
        }
        AnimatorSet animatorSet = new AnimatorSet();
        ObjectAnimator scaleXAnimator = new ObjectAnimator();
        scaleXAnimator.setTarget(mContentView);
        scaleXAnimator.setPropertyName("scaleX");
        scaleXAnimator.setFloatValues(getZoom(), newZoom);
        ObjectAnimator scaleYAnimator = new ObjectAnimator();
        scaleYAnimator.setTarget(mContentView);
        scaleYAnimator.setPropertyName("scaleY");
        scaleYAnimator.setFloatValues(getZoom(), newZoom);
        scaleYAnimator.addUpdateListener(
                new ValueAnimator.AnimatorUpdateListener() {
                    @Override
                    public void onAnimationUpdate(ValueAnimator animation) {
                        if (updateListener != null) {
                            updateListener.onAnimationUpdate(animation);
                        }
                    }
                });
        animatorSet.playTogether(
                ObjectAnimator.ofInt(ZoomView.this, "scrollX", getScrollX(), (int) x),
                ObjectAnimator.ofInt(ZoomView.this, "scrollY", getScrollY(), (int) y),
                scaleXAnimator,
                scaleYAnimator
                // It's important for scaleYAnimator to be last, since it has the listener.
        );
        int themeDuration = FALLBACK_ZOOM_ANIMATION_DURATION_MS;
        try {
            themeDuration = MotionUtils.resolveThemeDuration(
                    getContext(), com.google.android.material.R.attr.motionDurationMedium1,
                    FALLBACK_ZOOM_ANIMATION_DURATION_MS);
        } catch (NoClassDefFoundError ignored) {
            // Material resources not present in host app, fallback to default
        }
        animatorSet.setDuration(themeDuration);
        animatorSet.setInterpolator(interpolator);
        animatorSet.addListener(
                new AnimatorListenerAdapter() {
                    @Override
                    public void onAnimationEnd(Animator animation) {
                        mZoomScrollAnimation = null;
                        constrainPosition();
                        reportPosition(STABLE, "zoomScrollAnimation end");
                    }
                });
        mZoomScrollAnimation = animatorSet;
        animatorSet.start();
    }

    /** Scroll to the given position. */
    public void scrollTo(int left, int top, boolean stable) {
        scrollTo(left, top);
        constrainPosition();
        reportPosition(stable, "scrollTo" + (stable ? "Stable" : "Transient"));
    }

    public float getZoom() {
        return mContentView != null ? mContentView.getScaleX() : 1.f;
    }

    /** Set the zoom. Zooms in or out of the center of the zoomview. */
    public void setZoom(float zoom) {
        int pivotX = mViewport.width() / 2;
        int pivotY = mViewport.height() / 2;
        setZoom(zoom, pivotX, pivotY);
    }

    /** Set the zoom, using the given point as a pivot point to zoom in or out of. */
    public void setZoom(float zoom, float pivotX, float pivotY) {
        zoom = Float.isNaN(zoom) ? ZOOM_RESET : zoom;
        mInitialZoomDone = true;
        int deltaX = ZoomUtils.scrollDeltaNeededForZoomChange(getZoom(), zoom, pivotX,
                getScrollX());
        int deltaY = ZoomUtils.scrollDeltaNeededForZoomChange(getZoom(), zoom, pivotY,
                getScrollY());

        mContentView.setScaleX(zoom);
        mContentView.setScaleY(zoom);
        scrollBy(deltaX, deltaY);
        Log.v(TAG, String.format("After zoom (%s): (%s)", zoom, mContentRawBounds));
    }

    /**
     * Loads and refreshes page assets based on the current zoom and scroll state.
     */
    public void loadPageAssets(@NonNull LayoutHandler layoutHandler,
            @Nullable ObservableValue<ViewState> viewState) {

        PaginatedView paginatedView = this.findViewById(R.id.pdf_view);
        ZoomScroll position = this.zoomScroll().get();
        if (position == null || !paginatedView.getModel().isInitialized()) {
            return;
        }

        // Change the resolution of the bitmaps only when a gesture is not in progress.
        if (position.stable || this.getStableZoom() == 0f) {
            this.setStableZoom(position.zoom);
        }

        paginatedView.setViewArea(this.getVisibleAreaInContentCoords());
        paginatedView.refreshPageRangeInVisibleArea(position, this.getHeight());
        paginatedView.handleGonePages(false);
        paginatedView.loadInvisibleNearPageRange(this.getStableZoom());

        // The step (4) below requires page Views to be created and laid out.

        // So we create them here and set this flag
        // if that operation needs to wait for a layout pass.
        boolean requiresLayoutPass = paginatedView.createPageViewsForVisiblePageRange();

        // 4. Refresh tiles and/or full pages.
        if (position.stable) {
            if (viewState != null) {
                // Perform a full refresh on all visible pages
                ViewState currentViewState = viewState.get();
                if (currentViewState != null) {
                    paginatedView.refreshVisiblePages(
                            requiresLayoutPass, currentViewState, this.getStableZoom());
                }
            }
            paginatedView.handleGonePages(true);
        } else if (this.getStableZoom() == position.zoom) {
            // Just load a few more tiles in case of tile-scroll
            ViewState currentViewState = viewState.get();
            if (currentViewState != null) {
                paginatedView.refreshVisibleTiles(requiresLayoutPass, currentViewState);
            }
        }

        if (paginatedView.getPageRangeHandler().getVisiblePages() != null) {
            layoutHandler.maybeLayoutPages(
                    paginatedView.getPageRangeHandler().getVisiblePages().getLast()
            );
        }
    }

    /**
     * Given a point in the zoom-view's co-ordinates, convert it to the content's co-ordinates,
     * using the current zoom and scroll position of the zoomview.
     */
    protected float toContentX(float zoomViewX) {
        return ZoomUtils.toContentCoordinate(zoomViewX, getZoom(), getScrollX());
    }

    protected float toContentY(float zoomViewY) {
        return ZoomUtils.toContentCoordinate(zoomViewY, getZoom(), getScrollY());
    }

    /**
     * Given a point in the content's co-ordinates, convert it to the zoom-view's co-ordinates,
     * using the current zoom and scroll position of the zoomview.
     */
    protected float toZoomViewX(float contentX) {
        return ZoomUtils.toZoomViewCoordinate(contentX, getZoom(), getScrollX());
    }

    protected float toZoomViewY(float contentY) {
        return ZoomUtils.toZoomViewCoordinate(contentY, getZoom(), getScrollY());
    }

    /**
     * Adjust the content view's position (by scrolling) in order to:
     *
     * <ul>
     *   <li>eliminate dead margins where the content is larger than the viewport,
     *   <li>keep the content centered when it is smaller than the viewport.
     * </ul>
     *
     * <p>As a side-effect, sets the values {@link #mOverScrollX} and {@link #mOverScrollY} to how
     * much
     * scrolling had happened out of the bounds that needed to be adjusted for.
     *
     * @return True if the position had to be adjusted, false if untouched.
     */
    @CanIgnoreReturnValue
    private boolean constrainPosition() {
        int dx = constrainX();
        int dy = constrainY();
        mOverScrollX -= dx;
        mOverScrollY -= dy;

        if (dx != 0 || dy != 0) {
            scrollBy(dx, dy);
            return true;
        } else {
            return false;
        }
    }

    private int constrainX() {
        return ZoomUtils.constrainCoordinate(getZoom(), getScrollX(), mContentRawBounds.width(),
                mViewport.width());
    }

    private int constrainY() {
        return ZoomUtils.constrainCoordinate(getZoom(), getScrollY(), mContentRawBounds.height(),
                mViewport.height());
    }

    /**
     * Find the point that is being looked at - to keep looking it at if the viewport changes size.
     */
    private PointF computeLookAtPoint() {
        float lookAtX = toContentX(mViewport.width() / 2f);
        float lookAtY = toContentY(mViewport.height() / 2f);
        if (getScrollY() <= 0) {
            lookAtY = 0; // Stick to the top of the document if the layout changes while there.
        }

        Log.v(TAG, String.format("lookAtPoint (%s %s)", lookAtX, lookAtY));
        return new PointF(lookAtX, lookAtY);
    }

    /**
     * The position and bounds of the contentView relative to this view's origin, including any
     * transformation (zoom) and scrolling.
     */
    private Rect contentPosition() {
        Rect contentPosition =
                new Rect(
                        (int) toZoomViewX(0), (int) toZoomViewY(0),
                        (int) toZoomViewX(mContentView.getWidth()),
                        (int) toZoomViewY(mContentView.getHeight()));
        return contentPosition;
    }

    @NonNull
    @Override
    protected Parcelable onSaveInstanceState() {
        Bundle bundle = new Bundle();
        bundle.putParcelable(KEY_SUPER, super.onSaveInstanceState());
        if (mSaveState) {
            bundle.putBundle(KEY_POSITION, mPosition.get().asBundle());
<<<<<<< HEAD
            Log.v(TAG, String.format("Saving position %s", mPosition.get()));
=======
            bundle.putBoolean(KEY_VIEWPORT_INITIALIZED, mViewportInitialized);
            bundle.putParcelable(KEY_VIEWPORT, mViewport);
            bundle.putFloat(KEY_CONTENT_ZOOM, mContentView.getScaleX());
            bundle.putParcelable(KEY_RAW_BOUNDS, mContentRawBounds);
            bundle.putParcelable(KEY_PADDING, mPaddingOnLastViewportUpdate);
            bundle.putParcelable(KEY_LOOKAT_POINT, computeLookAtPoint());
>>>>>>> 71a0e559
        }
        return bundle;
    }

    @Override
    protected void onRestoreInstanceState(Parcelable state) {
        Bundle bundle = (Bundle) state;
        super.onRestoreInstanceState(bundle.getParcelable(KEY_SUPER));
        if (mSaveState) {
            Bundle positionBundle = bundle.getBundle(KEY_POSITION);
            assert positionBundle != null;
            mPositionToRestore = ZoomScroll.fromBundle(positionBundle);
            mViewportInitialized = bundle.getBoolean(KEY_VIEWPORT_INITIALIZED);
            mViewport.set(Objects.requireNonNull(bundle.getParcelable(KEY_VIEWPORT)));
            mContentView.setScaleX(bundle.getFloat(KEY_CONTENT_ZOOM));
            mContentRawBounds.set(Objects.requireNonNull(bundle.getParcelable(KEY_RAW_BOUNDS)));
            mPaddingOnLastViewportUpdate = bundle.getParcelable(KEY_PADDING);
            mRestoreLookAtPoint = bundle.getParcelable(KEY_LOOKAT_POINT);
        }
    }

    /**
     * Restores the state to the saved position, or as close as it can. This can be done immediately
     * or delayed a bit (after this method returns). This method will call {@link #reportPosition}
     * only in case it's executing a delayed restore; if it's applying a restored position right
     * away, it won't call it.
     *
     * @return true if a saved position was applied right now (which needs to be reported).
     */
    private boolean restoreSavedPosition() {
        if (mPositionToRestore == null) {
            return false;
        }

        // availableHeight will keep increasing with successive calls of this method. If we can't
        // restore now, we wait for the next call.
        int availableHeight = (int) (mContentRawBounds.height() * mPositionToRestore.zoom);
        Log.v(TAG, String.format("Try Restore %s in %s", mPositionToRestore, availableHeight));
        if (mRestorePositionRunnable != null) {
            mHandler.removeCallbacks(mRestorePositionRunnable);
            mRestorePositionRunnable = null;
        }

        if (availableHeight < mPositionToRestore.scrollY) {
            // Not enough height to restore now.
            return false;
        } else if (availableHeight < mPositionToRestore.scrollY + mViewport.height()) {
            // This is not a perfect restore, but might be the last call to this method, so we'll
            // never have a perfect restore. Schedule this restore for that case (and we'll cancel
            // it on the next method call if that happens).
            mRestorePositionRunnable =
                    () -> {
                        restorePosition();
                        reportPosition(STABLE, "Finish delayed Restore");
                    };
            mHandler.postDelayed(mRestorePositionRunnable, 200);
            return false;
        } else {
            Log.v(TAG, String.format("Restore %s in %s", mPositionToRestore, availableHeight));
            // That's a perfect restore, do it.
            restorePosition();
            return true;
        }
    }

    /** Restores the given position and reports it. */
    private void restorePosition() {
        Log.v(TAG, String.format("Restoring position %s", mPositionToRestore));
        ZoomScroll restore = mPositionToRestore;
        mPositionToRestore = null;
        mRestorePositionRunnable = null;
        if (restore == null) {
            return;
        }

        setZoom(restore.zoom);
        scrollTo(restore.scrollX, restore.scrollY);
        constrainPosition();
        mPosition.set(restore);
    }

    /** Attempt to restore to the given {@link ZoomScroll} as faithfully as possible. */
    @Override
    public void attemptRestorePosition(@NonNull ZoomScroll position) {
        mPositionToRestore = position;
        requestLayout();
    }

    @Override
    protected boolean interceptGesture(@NonNull GestureTracker gestureTracker) {
        if (gestureTracker.matches(GestureTracker.Gesture.DOUBLE_TAP) && mDoubleTapEnabled) {
            // We have to send a CANCEL to any child that might track this gesture and would
            // otherwise think it was a single tap.
            final long now = SystemClock.uptimeMillis();
            MotionEvent event = MotionEvent.obtain(now, now, MotionEvent.ACTION_CANCEL, 0.0f, 0.0f,
                    0);
            // NOTE: This works only with immediate child, not further down.
            getChildAt(0).dispatchTouchEvent(event);
            return true;
        }
        return gestureTracker.matches(GestureTracker.Gesture.DRAG, GestureTracker.Gesture.DRAG_X,
                GestureTracker.Gesture.DRAG_Y, GestureTracker.Gesture.ZOOM)
                || (mIsFling && gestureTracker.matches(GestureTracker.Gesture.TOUCH));
    }

    /** Returns current padding in a Rect for easy comparison. */
    private Rect getPaddingRect() {
        return new Rect(getPaddingLeft(), getPaddingTop(), getPaddingRight(), getPaddingBottom());
    }

    /** Different options for the initial zoom that this ZoomView should start with. */
    public static final class InitialZoomMode {
        /** Start with a constant initial zoom, as specified by {@link #setInitialZoom(float)}. */
        public static final int CONSTANT = 0;
        /** Start with a zoom that fits the content on the screen. */
        public static final int ZOOM_TO_FIT = 1;
        /** Start zoomed out as far as possible. */
        public static final int MIN_ZOOM = 2;
        /** Start zoomed in as far as possible. */
        public static final int MAX_ZOOM = 3;
    }

    /** Different options for how this ZoomView should fit the content to the screen. */
    public static final class FitMode {
        /** Fit content to screen by fitting the entire width of the content on screen. */
        public static final int FIT_TO_WIDTH = 0;
        /** Fit content to screen by fitting the entire width of the content on screen. */
        public static final int FIT_TO_HEIGHT = 1;
        /** Fit entire content to screen by fitting both its width and height on screen. */
        public static final int FIT_TO_BOTH = 2;
    }

    /** Different options for how the zoom should change or not change when screen rotates. */
    public static final class RotateMode {
        /** After device is rotated, keep the same zoom level as before the rotation. */
        public static final int KEEP_SAME_ZOOM = 0;
        /** When rotated, keep the same content visible between the left and right screen edges. */
        public static final int KEEP_SAME_VIEWPORT_WIDTH = 1;
        /** When rotated, keep the same content visible between the top and bottom screen edges. */
        public static final int KEEP_SAME_VIEWPORT_HEIGHT = 2;
    }

    /** Different options for how the viewport should move when the content changes size. */
    public static final class ContentResizedMode {
        /** When content resizes, keep looking at the same absolute co-ordinates eg (10px, 20px). */
        public static final int KEEP_SAME_ABSOLUTE = 0;
        /** When content resizes, keep looking at the same relative position eg (25%, 50%). */
        public static final int KEEP_SAME_RELATIVE = 1;
    }

    /**
     * The position (zoom and scroll) of the underlying view. Also indicates whether this position
     * is stable (i.e. not in the middle of a user gesture).
     *
     * <p>An immutable object.
     */
    public static final class ZoomScroll {

        private static final String KEY_SCROLL_X = "sx";
        private static final String KEY_SCROLL_Y = "sy";
        private static final String KEY_ZOOM = "z";

        public final float zoom;
        public final int scrollX;
        public final int scrollY;
        public final boolean stable;

        public ZoomScroll(float zoom, int scrollX, int scrollY, boolean stable) {
            this.zoom = zoom;
            this.scrollX = scrollX;
            this.scrollY = scrollY;
            this.stable = stable;
        }

        /** Get ZoomScroll position from bundle. */
        @NonNull
        public static ZoomScroll fromBundle(@androidx.annotation.NonNull Bundle bundle) {
            ZoomScroll position =
                    new ZoomScroll(
                            bundle.getFloat(KEY_ZOOM),
                            bundle.getInt(KEY_SCROLL_X),
                            bundle.getInt(KEY_SCROLL_Y),
                            STABLE);
            return position;
        }

        @Override
        public String toString() {
            return String.format(
                    Locale.US, "Position: zoom: %.2f; scroll: %d, %d; ", zoom, scrollX, scrollY)
                    + (stable ? "(stable)" : "(transient)");
        }

        /** Save and return ZoomScroll position in a Bundle object. */
        @NonNull
        public Bundle asBundle() {
            Bundle bundle = new Bundle();
            bundle.putInt(KEY_SCROLL_X, scrollX);
            bundle.putInt(KEY_SCROLL_Y, scrollY);
            bundle.putFloat(KEY_ZOOM, zoom);
            return bundle;
        }

        @Override
        public boolean equals(Object obj) {
            if (this == obj) {
                return true;
            }
            if (obj == null || getClass() != obj.getClass()) {
                return false;
            }
            ZoomScroll that = (ZoomScroll) obj;
            return this.scrollX == that.scrollX
                    && this.scrollY == that.scrollY
                    && this.stable == that.stable
                    && Float.floatToIntBits(this.zoom) == Float.floatToIntBits(that.zoom);
        }

        @Override
        public int hashCode() {
            int result = 1;
            result = 31 * result + scrollX;
            result = 31 * result + scrollY;
            result = 31 * result + (stable ? 1231 : 1237);
            result = 31 * result + Float.floatToIntBits(zoom);
            return result;
        }
    }

    /**
     * This Scroller applies relative changes to the View's scroll position ({@link View#scrollBy}),
     * so that it doesn't override any scroll change coming from another source (e.g. a
     * configuration change's layout pass).
     */
    private static class RelativeScroller extends OverScroller {
        private int mPrevX;
        private int mPrevY;

        RelativeScroller(Context ctx) {
            super(ctx);
        }

        private void reset() {
            mPrevX = mPrevY = 0;
        }

        @Override
        public void fling(int startX, int startY, int velocityX, int velocityY, int minX, int maxX,
                int minY, int maxY) {
            reset();
            super.fling(0, 0, velocityX, velocityY, minX - startX, maxX - startX, minY - startY,
                    maxY - startY);
        }

        @Override
        public void fling(int startX, int startY, int velocityX, int velocityY, int minX, int maxX,
                int minY, int maxY, int overX, int overY) {
            reset();
            super.fling(0, 0, velocityX, velocityY, minX - startX, maxX - startX, minY - startY,
                    maxY - startY, overX, overY);
        }

        public void apply(View v) {
            int x = getCurrX() - mPrevX;
            int y = getCurrY() - mPrevY;
            v.scrollBy(x, y);
            mPrevX = getCurrX();
            mPrevY = getCurrY();
        }
    }

    /** Gesture handler. */
    @VisibleForTesting
    protected final class ZoomGestureHandler extends GestureTracker.GestureHandler {

        /** The ratio of vertical to horizontal scroll that is assumed to be vertical only. */
        private static final float SCROLL_CORRECTION_RATIO = 1.5f;

        private static final int MAX_SCROLL_WINDOW_DP = 70;
        private static final int MIN_SCROLL_TO_SWITCH_DP = 30;
        /**
         * The multiplier to convert from a scale gesture's delta span, in pixels, to scale factor.
         *
         * <p>The Android framework returns scale factors proportional to the ratio of {@code
         * currentSpan / prevSpan}. This is problematic because it results in scale factors that are
         * very large for small pixel spans, which is particularly problematic for quickScale
         * gestures, where the span pixel values can be small, but the ratio can yield very large
         * scale factors.
         *
         * <p>Instead, we use this to ensure that pinching or quick scale dragging a certain
         * number of pixels always corresponds to a certain change in zoom. The equation that we've
         * found to work well is a delta span of the larger screen dimension should result in a
         * zoom change of 2x.
         */
        @VisibleForTesting
        protected final float mLinearScaleSpanMultiplier;
        /** The maximum scroll distance used to determine if the direction is vertical. */
        private final int mMaxScrollWindow;
        /** The smallest scroll distance that can switch mode to "free scrolling". */
        private final int mMinScrollToSwitch;
        /** Remember recent scroll events so we can examine the general direction. */
        private final Queue<PointF> mScrollQueue = new LinkedList<>();
        private boolean mShareScrollToLeft = true;
        private boolean mShareScrollToRight = true;
        private boolean mShareScrollToTop = false;
        private boolean mShareScrollToBottom = false;
        /** Are we correcting vertical scroll for the current gesture. */
        private boolean mStraightenCurrentVerticalScroll;
        private float mTotalX;
        private float mTotalY;

        protected ZoomGestureHandler(Screen screen) {
            mMaxScrollWindow = screen.pxFromDp(MAX_SCROLL_WINDOW_DP);
            mMinScrollToSwitch = screen.pxFromDp(MIN_SCROLL_TO_SWITCH_DP);
            int largestScreenDimensionPx = Math.max(screen.getHeightPx(), screen.getWidthPx());
            // A delta span of the screen dimension should correspond to a zoom of 2x.
            mLinearScaleSpanMultiplier = LINEAR_SCALE_ZOOM_FACTOR / largestScreenDimensionPx;
        }

        @Override
        protected void onGestureStart() {
            mOverScrollX = mOverScrollY = 0;
            mScroller.forceFinished(true);
        }

        @Override
        @CanIgnoreReturnValue
        public boolean onScroll(MotionEvent e1, MotionEvent e2, float distanceX, float distanceY) {
            int dx = Math.round(distanceX);
            int dy = Math.round(distanceY);

            if (mStraightenCurrentVerticalScroll) {
                // Remember a window of recent scroll events.
                mScrollQueue.offer(new PointF(distanceX, distanceY));
                mTotalX += distanceX;
                mTotalY += distanceY;

                // Only consider scroll direction for a certain window of scroll events.
                while (totalScrollLength() > mMaxScrollWindow && mScrollQueue.size() > 1) {
                    // Remove the oldest scroll event - it is too far away to determine scroll
                    // direction.
                    PointF oldest = mScrollQueue.poll();
                    mTotalY -= oldest.y;
                    mTotalX -= oldest.x;
                }

                if (totalScrollLength() > mMinScrollToSwitch
                        && Math.abs(mTotalY / mTotalX) < SCROLL_CORRECTION_RATIO) {
                    mStraightenCurrentVerticalScroll = false;
                    Log.v(TAG, "Scroll correction switch");
                } else {
                    // Ignore the horizontal component of the scroll.
                    dx = 0;
                }
            }

            scrollBy(dx, dy);
            constrainPosition();
            reportPosition(UNSTABLE, "onScroll");

            // For a pure scroll gesture (no zoom), if it reaches somewhat past an edge, pass the
            // gesture on to the parents.
            if (!mGestureTracker.matches(GestureTracker.Gesture.ZOOM)) {
                int axis =
                        Math.abs(distanceX) > Math.abs(distanceY) ? MotionEvent.AXIS_X
                                : MotionEvent.AXIS_Y;
                if (shareOverscroll(axis, mOverScrollX, mOverScrollY)) {
                    // Scrolling past the bounds, so let the parent handle further scrolling if
                    // they want to.
                    Log.v(TAG, String.format("Scroll past edge by (%s %s): ", mOverScrollX,
                            mOverScrollY));
                    releaseGesture();
                    return false;
                }
            }
            return true;
        }

        @Override
        public boolean onScale(ScaleGestureDetector detector) {
            if (mAllowParentToHandleScaleEvents
                    || ((mMinZoom == mMaxZoom) && (!mOverrideMinZoomToFit
                    && !mOverrideMaxZoomToFit))) {
                releaseGesture();
                return false;
            }
            mScaleInProgress = true;
            float rawScaleFactor = detector.getScaleFactor();
            float deltaSpan = Math.abs(detector.getCurrentSpan() - detector.getPreviousSpan());
            float scaleDelta = deltaSpan * mLinearScaleSpanMultiplier;
            float linearScaleFactor = rawScaleFactor >= 1.F ? 1.F + scaleDelta : 1.F - scaleDelta;
            float zoom = getZoom();
            float newZoom = constrainZoom(zoom * linearScaleFactor);

            if (newZoom != zoom) {
                setZoom(newZoom, detector.getFocusX(), detector.getFocusY());
                constrainPosition();
                reportPosition(UNSTABLE, "onScale");
            }
            return true;
        }

        @Override
        public void onScaleEnd(ScaleGestureDetector detector) {
            super.onScaleEnd(detector);
            mScaleInProgress = false;
        }

        @Override
        protected void onGestureEnd(GestureTracker.Gesture gesture) {
            switch (gesture) {
                case ZOOM:
                    constrainPosition();
                    reportPosition(STABLE, "Finish Scale");
                    break;
                case DRAG:
                case DRAG_Y:
                case DRAG_X:
                    reportPosition(STABLE, "Finish scroll");
                    break;
                default:
                    // Double-tap is reported at the end of the animation. Nothing else. Keeps
                    // warning at bay.
            }
            mTotalX = 0;
            mTotalY = 0;
            mStraightenCurrentVerticalScroll = mStraightenVerticalScroll;
            mScrollQueue.clear();
        }

        @Override
        public boolean onFling(MotionEvent e1, MotionEvent e2, float velocityX, float velocityY) {
            // Assume a fling in a roughly vertical direction was meant to be exactly vertical.
            if (velocityY / velocityX > SCROLL_CORRECTION_RATIO) {
                velocityX = 0;
            }

            if (mScaleInProgress) {
                // This fling is the end of a quick scale gesture. (Note, for pinch scale gestures,
                // scaleInProgress is set to false before onFling is called).
                float currentZoom = getZoom();
                int oldScrollX = getScrollX();
                int oldScrollY = getScrollY();
                float maxFlingVelocity =
                        ViewConfiguration.get(getContext()).getScaledMaximumFlingVelocity();
                float velocityPercentY = velocityY / maxFlingVelocity;
                float zoomRange = getMaxZoom() - getMinZoom();
                float newZoom = constrainZoom(currentZoom + (velocityPercentY * zoomRange / 4.F));

                int newScrollX = oldScrollX;
                int newScrollY = oldScrollY;
                // Adjust new scroll positions due to changed zoom.
                newScrollX += ZoomUtils.scrollDeltaNeededForZoomChange(currentZoom, newZoom,
                        e1.getX(),
                        oldScrollX);
                newScrollY += ZoomUtils.scrollDeltaNeededForZoomChange(currentZoom, newZoom,
                        e1.getY(),
                        oldScrollY);

                // Constrain new scroll positions.
                newScrollX += ZoomUtils.constrainCoordinate(newZoom, newScrollX,
                        mContentRawBounds.width(),
                        mViewport.width());
                newScrollY += ZoomUtils.constrainCoordinate(newZoom, newScrollY,
                        mContentRawBounds.height(),
                        mViewport.height());

                zoomScrollAnimated(
                        newScrollX,
                        newScrollY,
                        newZoom,
                        null /* updateListener */,
                        new DecelerateInterpolator());
                return true;
            }

            int x = getScrollX();
            int y = getScrollY();
            Rect content = contentPosition();
            if (mViewport.contains(content)) {
                // content fits into the viewport: pan/fling are disabled.
                Log.v(
                        TAG,
                        String.format("Abort fling at (%s %s) with v (%s %s) ", x, y, -velocityX,
                                -velocityY));
                return true;
            }

            int minX;
            int maxX;
            int minY;
            int maxY;
            if (content.width() < mViewport.width()) {
                minX = maxX = (content.width() - mViewport.width()) / 2;
            } else {
                minX = 0;
                maxX = Math.max(0, content.width() - mViewport.width());
            }

            if (content.height() < mViewport.height()) {
                minY = maxY = (content.height() - mViewport.height()) / 2;
            } else {
                minY = 0;
                maxY = Math.max(0, content.height() - mViewport.height());
            }

            Log.v(
                    TAG,
                    String.format(
                            "Start fling at (%s %s) with v (%s %s) min (%s, %s) max (%s, %s)",
                            x, y, -velocityX, -velocityY, minX, minY, maxX, maxY));

            mIsFling = true;
            mScroller.fling(x, y, (int) -velocityX, (int) -velocityY, minX, maxX, minY, maxY);
            invalidate();
            return true;
        }

        @Override
        public boolean onDoubleTap(MotionEvent e) {
            if (!mDoubleTapEnabled || mMinZoom == mMaxZoom) {
                releaseGesture();
                return false;
            }
            // Cycles between fit-to-width and last saved zoom.
            float fitZoom = getUnconstrainedZoomToFit();
            if (fitZoom == 0 || Float.isInfinite(fitZoom) || Float.isNaN(fitZoom)) {
                // viewport not initialized yet maybe?
                return false;
            }

            // The animation to change zoom states requires start and end values for zoom & scroll.
            float currentZoom = getZoom();
            int oldScrollX = getScrollX();
            int oldScrollY = getScrollY();

            float newZoom = constrainZoom(fitZoom);
            // Using 0.25f as the epsilons mean that double tapping is more likely to make a big
            // change the user doesn't want to go to the effort to double tap for it to change zoom
            // by 1%.
            if (MathUtils.almostEqual(newZoom, currentZoom, DOUBLE_TAP_ZOOM_EPSILON)) {
                newZoom = constrainZoom(newZoom * 2);
            }
            if (MathUtils.almostEqual(newZoom, currentZoom, DOUBLE_TAP_ZOOM_EPSILON)) {
                newZoom = constrainZoom(1);
            }

            int newScrollX = oldScrollX;
            int newScrollY = oldScrollY;
            // Adjust new scroll positions due to changed zoom.
            newScrollX += ZoomUtils.scrollDeltaNeededForZoomChange(currentZoom, newZoom, e.getX(),
                    oldScrollX);
            newScrollY += ZoomUtils.scrollDeltaNeededForZoomChange(currentZoom, newZoom, e.getY(),
                    oldScrollY);

            // Constrain new scroll positions.
            newScrollX += ZoomUtils.constrainCoordinate(newZoom, newScrollX,
                    mContentRawBounds.width(),
                    mViewport.width());
            newScrollY += ZoomUtils.constrainCoordinate(newZoom, newScrollY,
                    mContentRawBounds.height(),
                    mViewport.height());

            zoomScrollAnimated(newScrollX, newScrollY, newZoom, null /* updateListener */);
            return true;
        }


        private float totalScrollLength() {
            // Do not need accuracy of correct hypotenuse calculation.
            return Math.abs(mTotalY) + Math.abs(mTotalX);
        }

        /**
         * Returns whether we have to share the current scrolling gesture with our parent view. This
         * happens only when the gesture is mostly on the same axis as the considered overscroll.
         *
         * @param axis        the main direction of the current move: one of
         *                    {@link MotionEvent#AXIS_X} or
         *                    {@link MotionEvent#AXIS_Y}
         * @param overScrollX the value in pixels that the gesture goes beyond the left or right
         *                    bounds
         * @param overScrollY the value in pixels that the gesture goes beyond the top or bottom
         *                    bounds
         * @return true if the gesture handling should be given up and sent to the parent view.
         */
        private boolean shareOverscroll(int axis, int overScrollX, int overScrollY) {
            switch (axis) {
                case MotionEvent.AXIS_X:
                    return (mShareScrollToLeft && -overScrollX > OVERSCROLL_THRESHOLD)
                            || (mShareScrollToRight && overScrollX > OVERSCROLL_THRESHOLD);
                case MotionEvent.AXIS_Y:
                    return (mShareScrollToTop && -overScrollY > OVERSCROLL_THRESHOLD)
                            || (mShareScrollToBottom && overScrollY > OVERSCROLL_THRESHOLD);
                default:
                    throw new IllegalArgumentException(
                            "Axis must be MotionEvent.AXIS_X or _Y " + axis);
            }
        }
    }
}
<|MERGE_RESOLUTION|>--- conflicted
+++ resolved
@@ -31,7 +31,6 @@
 import android.os.Parcelable;
 import android.os.SystemClock;
 import android.util.AttributeSet;
-import android.util.Log;
 import android.view.MotionEvent;
 import android.view.ScaleGestureDetector;
 import android.view.View;
@@ -425,10 +424,9 @@
     }
 
     /** Reports the current position to listeners. */
-    private void reportPosition(boolean stable, String logCause) {
+    private void reportPosition(boolean stable) {
         ZoomScroll newPos = new ZoomScroll(getZoom(), getScrollX(), getScrollY(), stable);
         if (!Objects.equals(mPosition.get(), newPos)) {
-            Log.v(TAG, String.format("Report position %s: %s", logCause, newPos));
             mPosition.set(newPos);
         }
     }
@@ -502,7 +500,6 @@
 
         // Need to flip this to true if we think onLayout changed the position of anything.
         boolean shouldConstrainPosition = false;
-        String reportPositionCause = null;
 
         // 1) Changes to the contents (e.g. init, new contents appended):
         // Update contentRawBounds in all cases (even when !changed) because contentView's layout
@@ -513,12 +510,6 @@
             int prevWidth = mContentRawBounds.width();
             int prevHeight = mContentRawBounds.height();
             mContentRawBounds.set(0, 0, mContentView.getWidth(), mContentView.getHeight());
-
-            Log.v(
-                    TAG,
-                    String.format(
-                            "Layout: Content changed Raw bounds = %s Scale = %s Scroll = %s %s",
-                            mContentRawBounds, getZoom(), getScrollX(), getScrollY()));
 
             if (!mViewport.isEmpty() && prevWidth > 0 && prevHeight > 0) {
                 // Might need to move the viewport depending on the ContentResizedMode
@@ -545,14 +536,6 @@
                 // No need to adjust v-scroll when height changes (ie more pages are added to the
                 // bottom).
                 shouldConstrainPosition = true;
-                reportPositionCause =
-                        String.format(
-                                Locale.US,
-                                "Content size changed from (%d x %d) to (%d x %d)",
-                                prevWidth,
-                                prevHeight,
-                                mContentRawBounds.width(),
-                                mContentRawBounds.height());
             }
         }
 
@@ -571,10 +554,6 @@
                         right - getPaddingRight() - getPaddingLeft() - left,
                         bottom - getPaddingBottom() - getPaddingTop() - top);
                 shouldConstrainPosition = true;
-                reportPositionCause =
-                        String.format(
-                                "Viewport init = %s Scale = %s Scroll = %s %s",
-                                mViewport, getZoom(), getScrollX(), getScrollY());
 
                 mViewportInitialized = true;
             } else { // Some other layout trigger - could be a configuration change (rotation)
@@ -610,17 +589,10 @@
                     centerAt(lookAtPoint.x, lookAtPoint.y);
                 }
                 shouldConstrainPosition = true;
-<<<<<<< HEAD
-                reportPositionCause =
-                        String.format(
-                                "Viewport changed = %s Scale = %s Scroll = %s %s",
-                                mViewport, getZoom(), getScrollX(), getScrollY());
-=======
 
 
                 mPositionToRestore = new ZoomScroll(getZoom(), getScrollX(), getScrollY(),
                         true);
->>>>>>> 71a0e559
             }
         }
 
@@ -631,20 +603,17 @@
                 if (!mInitialZoomDone) {
                     setZoom(getInitialZoom(), 0, 0); // Stay at the top of the document.
                     shouldConstrainPosition = true;
-                    reportPositionCause = String.format("Initial zoom: %s", getZoom());
                 }
             } else if (restoreSavedPosition()) {
                 shouldConstrainPosition = true;
-                reportPositionCause = String.format("Restored");
             }
             mInitialZoomDone = true;
         }
 
         if (shouldConstrainPosition) {
             constrainPosition();
-            final String cause = reportPositionCause;
             // Report position needs to be posted because it may trigger requestLayout().
-            ThreadUtils.postOnUiThread(() -> reportPosition(STABLE, cause));
+            ThreadUtils.postOnUiThread(() -> reportPosition(STABLE));
         }
     }
 
@@ -744,12 +713,12 @@
         if (mScroller.computeScrollOffset()) {
             // Fling does not support overscroll. It will simply not scroll past an edge.
             mScroller.apply(this);
-            reportPosition(UNSTABLE, "computeScroll");
+            reportPosition(UNSTABLE);
 
             // Need to invalidate even when delta == 0 to let the scroller properly finish.
             invalidate();
         } else if (mIsFling) {
-            reportPosition(STABLE, "Finish Fling");
+            reportPosition(STABLE);
             mIsFling = false;
         }
     }
@@ -803,7 +772,7 @@
 
         scrollTo(left, top);
         constrainPosition();
-        reportPosition(STABLE, "centerAt");
+        reportPosition(STABLE);
     }
 
     /**
@@ -886,7 +855,7 @@
                     public void onAnimationEnd(Animator animation) {
                         mZoomScrollAnimation = null;
                         constrainPosition();
-                        reportPosition(STABLE, "zoomScrollAnimation end");
+                        reportPosition(STABLE);
                     }
                 });
         mZoomScrollAnimation = animatorSet;
@@ -897,7 +866,7 @@
     public void scrollTo(int left, int top, boolean stable) {
         scrollTo(left, top);
         constrainPosition();
-        reportPosition(stable, "scrollTo" + (stable ? "Stable" : "Transient"));
+        reportPosition(stable);
     }
 
     public float getZoom() {
@@ -923,7 +892,6 @@
         mContentView.setScaleX(zoom);
         mContentView.setScaleY(zoom);
         scrollBy(deltaX, deltaY);
-        Log.v(TAG, String.format("After zoom (%s): (%s)", zoom, mContentRawBounds));
     }
 
     /**
@@ -1053,7 +1021,6 @@
             lookAtY = 0; // Stick to the top of the document if the layout changes while there.
         }
 
-        Log.v(TAG, String.format("lookAtPoint (%s %s)", lookAtX, lookAtY));
         return new PointF(lookAtX, lookAtY);
     }
 
@@ -1077,16 +1044,12 @@
         bundle.putParcelable(KEY_SUPER, super.onSaveInstanceState());
         if (mSaveState) {
             bundle.putBundle(KEY_POSITION, mPosition.get().asBundle());
-<<<<<<< HEAD
-            Log.v(TAG, String.format("Saving position %s", mPosition.get()));
-=======
             bundle.putBoolean(KEY_VIEWPORT_INITIALIZED, mViewportInitialized);
             bundle.putParcelable(KEY_VIEWPORT, mViewport);
             bundle.putFloat(KEY_CONTENT_ZOOM, mContentView.getScaleX());
             bundle.putParcelable(KEY_RAW_BOUNDS, mContentRawBounds);
             bundle.putParcelable(KEY_PADDING, mPaddingOnLastViewportUpdate);
             bundle.putParcelable(KEY_LOOKAT_POINT, computeLookAtPoint());
->>>>>>> 71a0e559
         }
         return bundle;
     }
@@ -1124,7 +1087,6 @@
         // availableHeight will keep increasing with successive calls of this method. If we can't
         // restore now, we wait for the next call.
         int availableHeight = (int) (mContentRawBounds.height() * mPositionToRestore.zoom);
-        Log.v(TAG, String.format("Try Restore %s in %s", mPositionToRestore, availableHeight));
         if (mRestorePositionRunnable != null) {
             mHandler.removeCallbacks(mRestorePositionRunnable);
             mRestorePositionRunnable = null;
@@ -1140,12 +1102,11 @@
             mRestorePositionRunnable =
                     () -> {
                         restorePosition();
-                        reportPosition(STABLE, "Finish delayed Restore");
+                        reportPosition(STABLE);
                     };
             mHandler.postDelayed(mRestorePositionRunnable, 200);
             return false;
         } else {
-            Log.v(TAG, String.format("Restore %s in %s", mPositionToRestore, availableHeight));
             // That's a perfect restore, do it.
             restorePosition();
             return true;
@@ -1154,7 +1115,6 @@
 
     /** Restores the given position and reports it. */
     private void restorePosition() {
-        Log.v(TAG, String.format("Restoring position %s", mPositionToRestore));
         ZoomScroll restore = mPositionToRestore;
         mPositionToRestore = null;
         mRestorePositionRunnable = null;
@@ -1436,7 +1396,6 @@
                 if (totalScrollLength() > mMinScrollToSwitch
                         && Math.abs(mTotalY / mTotalX) < SCROLL_CORRECTION_RATIO) {
                     mStraightenCurrentVerticalScroll = false;
-                    Log.v(TAG, "Scroll correction switch");
                 } else {
                     // Ignore the horizontal component of the scroll.
                     dx = 0;
@@ -1445,7 +1404,7 @@
 
             scrollBy(dx, dy);
             constrainPosition();
-            reportPosition(UNSTABLE, "onScroll");
+            reportPosition(UNSTABLE);
 
             // For a pure scroll gesture (no zoom), if it reaches somewhat past an edge, pass the
             // gesture on to the parents.
@@ -1456,8 +1415,6 @@
                 if (shareOverscroll(axis, mOverScrollX, mOverScrollY)) {
                     // Scrolling past the bounds, so let the parent handle further scrolling if
                     // they want to.
-                    Log.v(TAG, String.format("Scroll past edge by (%s %s): ", mOverScrollX,
-                            mOverScrollY));
                     releaseGesture();
                     return false;
                 }
@@ -1484,7 +1441,7 @@
             if (newZoom != zoom) {
                 setZoom(newZoom, detector.getFocusX(), detector.getFocusY());
                 constrainPosition();
-                reportPosition(UNSTABLE, "onScale");
+                reportPosition(UNSTABLE);
             }
             return true;
         }
@@ -1500,12 +1457,12 @@
             switch (gesture) {
                 case ZOOM:
                     constrainPosition();
-                    reportPosition(STABLE, "Finish Scale");
+                    reportPosition(STABLE);
                     break;
                 case DRAG:
                 case DRAG_Y:
                 case DRAG_X:
-                    reportPosition(STABLE, "Finish scroll");
+                    reportPosition(STABLE);
                     break;
                 default:
                     // Double-tap is reported at the end of the animation. Nothing else. Keeps
@@ -1568,10 +1525,6 @@
             Rect content = contentPosition();
             if (mViewport.contains(content)) {
                 // content fits into the viewport: pan/fling are disabled.
-                Log.v(
-                        TAG,
-                        String.format("Abort fling at (%s %s) with v (%s %s) ", x, y, -velocityX,
-                                -velocityY));
                 return true;
             }
 
@@ -1592,12 +1545,6 @@
                 minY = 0;
                 maxY = Math.max(0, content.height() - mViewport.height());
             }
-
-            Log.v(
-                    TAG,
-                    String.format(
-                            "Start fling at (%s %s) with v (%s %s) min (%s, %s) max (%s, %s)",
-                            x, y, -velocityX, -velocityY, minX, minY, maxX, maxY));
 
             mIsFling = true;
             mScroller.fling(x, y, (int) -velocityX, (int) -velocityY, minX, maxX, minY, maxY);
