--- conflicted
+++ resolved
@@ -21,12 +21,9 @@
 
 import static org.junit.Assert.fail;
 
-<<<<<<< HEAD
-=======
 import android.os.Build;
 
 import androidx.annotation.NonNull;
->>>>>>> 71a0e559
 import androidx.pdf.data.FutureValue.Callback;
 import androidx.pdf.data.FutureValues;
 import androidx.pdf.data.FutureValues.SettableFutureValue;
@@ -52,7 +49,7 @@
         private float mLastProgressDone = LAST_PROGRESS_DONE_DEFAULT;
 
         @Override
-        public void failed(Throwable thrown) {
+        public void failed(@NonNull Throwable thrown) {
             this.mThrown = thrown;
             this.mResultCount++;
         }
