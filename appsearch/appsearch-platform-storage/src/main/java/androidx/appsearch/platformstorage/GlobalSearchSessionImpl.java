/*
 * Copyright 2021 The Android Open Source Project
 *
 * Licensed under the Apache License, Version 2.0 (the "License");
 * you may not use this file except in compliance with the License.
 * You may obtain a copy of the License at
 *
 *      http://www.apache.org/licenses/LICENSE-2.0
 *
 * Unless required by applicable law or agreed to in writing, software
 * distributed under the License is distributed on an "AS IS" BASIS,
 * WITHOUT WARRANTIES OR CONDITIONS OF ANY KIND, either express or implied.
 * See the License for the specific language governing permissions and
 * limitations under the License.
 */
package androidx.appsearch.platformstorage;

import android.app.appsearch.AppSearchResult;
import android.app.appsearch.BatchResultCallback;
import android.os.Build;

import androidx.annotation.DoNotInline;
import androidx.annotation.GuardedBy;
import androidx.annotation.NonNull;
import androidx.annotation.RequiresApi;
import androidx.annotation.RestrictTo;
import androidx.appsearch.app.AppSearchBatchResult;
import androidx.appsearch.app.Features;
import androidx.appsearch.app.GenericDocument;
import androidx.appsearch.app.GetByDocumentIdRequest;
import androidx.appsearch.app.GetSchemaResponse;
import androidx.appsearch.app.GlobalSearchSession;
import androidx.appsearch.app.ReportSystemUsageRequest;
import androidx.appsearch.app.SearchResults;
import androidx.appsearch.app.SearchSpec;
import androidx.appsearch.exceptions.AppSearchException;
import androidx.appsearch.observer.DocumentChangeInfo;
import androidx.appsearch.observer.ObserverCallback;
import androidx.appsearch.observer.ObserverSpec;
import androidx.appsearch.observer.SchemaChangeInfo;
import androidx.appsearch.platformstorage.converter.AppSearchResultToPlatformConverter;
import androidx.appsearch.platformstorage.converter.GenericDocumentToPlatformConverter;
import androidx.appsearch.platformstorage.converter.GetSchemaResponseToPlatformConverter;
import androidx.appsearch.platformstorage.converter.ObserverSpecToPlatformConverter;
import androidx.appsearch.platformstorage.converter.RequestToPlatformConverter;
import androidx.appsearch.platformstorage.converter.SearchSpecToPlatformConverter;
import androidx.appsearch.platformstorage.util.BatchResultCallbackAdapter;
import androidx.collection.ArrayMap;
import androidx.concurrent.futures.ResolvableFuture;
import androidx.core.util.Preconditions;

import com.google.common.util.concurrent.ListenableFuture;

import java.util.Map;
import java.util.concurrent.Executor;
import java.util.function.Consumer;

/**
 * An implementation of {@link GlobalSearchSession} which proxies to a
 * platform {@link android.app.appsearch.GlobalSearchSession}.
 *
 * @exportToFramework:hide
 */
@RestrictTo(RestrictTo.Scope.LIBRARY_GROUP)
@RequiresApi(Build.VERSION_CODES.S)
class GlobalSearchSessionImpl implements GlobalSearchSession {
    private final android.app.appsearch.GlobalSearchSession mPlatformSession;
    private final Executor mExecutor;
    private final Features mFeatures;

    // Management of observer callbacks.
    @GuardedBy("mObserverCallbacksLocked")
    private final Map<ObserverCallback, android.app.appsearch.observer.ObserverCallback>
            mObserverCallbacksLocked = new ArrayMap<>();

    GlobalSearchSessionImpl(
            @NonNull android.app.appsearch.GlobalSearchSession platformSession,
            @NonNull Executor executor,
            @NonNull Features features) {
        mPlatformSession = Preconditions.checkNotNull(platformSession);
        mExecutor = Preconditions.checkNotNull(executor);
        mFeatures = Preconditions.checkNotNull(features);
    }

    @NonNull
    @Override
    public ListenableFuture<AppSearchBatchResult<String, GenericDocument>> getByDocumentIdAsync(
            @NonNull String packageName, @NonNull String databaseName,
            @NonNull GetByDocumentIdRequest request) {
<<<<<<< HEAD
        if (!BuildCompat.isAtLeastT()) {
=======
        if (Build.VERSION.SDK_INT < Build.VERSION_CODES.TIRAMISU) {
>>>>>>> fdff00cc
            throw new UnsupportedOperationException(Features.GLOBAL_SEARCH_SESSION_GET_BY_ID
                    + " is not supported on this AppSearch implementation.");
        }
        Preconditions.checkNotNull(packageName);
        Preconditions.checkNotNull(databaseName);
        Preconditions.checkNotNull(request);
        ResolvableFuture<AppSearchBatchResult<String, GenericDocument>> future =
                ResolvableFuture.create();
        ApiHelperForT.getByDocumentId(mPlatformSession, packageName, databaseName,
                RequestToPlatformConverter.toPlatformGetByDocumentIdRequest(request), mExecutor,
                new BatchResultCallbackAdapter<>(
                        future, GenericDocumentToPlatformConverter::toJetpackGenericDocument));
        return future;
    }

    @Override
    @NonNull
    public SearchResults search(
            @NonNull String queryExpression,
            @NonNull SearchSpec searchSpec) {
        Preconditions.checkNotNull(queryExpression);
        Preconditions.checkNotNull(searchSpec);
        android.app.appsearch.SearchResults platformSearchResults =
                mPlatformSession.search(
                        queryExpression,
                        SearchSpecToPlatformConverter.toPlatformSearchSpec(searchSpec));
        return new SearchResultsImpl(platformSearchResults, searchSpec, mExecutor);
    }

    @NonNull
    @Override
    public ListenableFuture<Void> reportSystemUsageAsync(
            @NonNull ReportSystemUsageRequest request) {
        Preconditions.checkNotNull(request);
        ResolvableFuture<Void> future = ResolvableFuture.create();
        mPlatformSession.reportSystemUsage(
                RequestToPlatformConverter.toPlatformReportSystemUsageRequest(request),
                mExecutor,
                result -> AppSearchResultToPlatformConverter.platformAppSearchResultToFuture(
                        result, future));
        return future;
    }

    @NonNull
    @Override
    public ListenableFuture<GetSchemaResponse> getSchemaAsync(@NonNull String packageName,
            @NonNull String databaseName) {
        // Superclass is annotated with @RequiresFeature, so we shouldn't get here on an
        // unsupported build.
<<<<<<< HEAD
        if (!BuildCompat.isAtLeastT()) {
=======
        if (Build.VERSION.SDK_INT < Build.VERSION_CODES.TIRAMISU) {
>>>>>>> fdff00cc
            throw new UnsupportedOperationException(
                    Features.GLOBAL_SEARCH_SESSION_GET_SCHEMA
                            + " is not supported on this AppSearch implementation.");
        }
        ResolvableFuture<GetSchemaResponse> future = ResolvableFuture.create();
        ApiHelperForT.getSchema(mPlatformSession, packageName, databaseName, mExecutor,
                result -> AppSearchResultToPlatformConverter.platformAppSearchResultToFuture(
                        result,
                        future,
                        GetSchemaResponseToPlatformConverter::toJetpackGetSchemaResponse));
        return future;
    }

    @NonNull
    @Override
    public Features getFeatures() {
        return mFeatures;
    }

    @RequiresApi(Build.VERSION_CODES.TIRAMISU)
    @Override
    public void registerObserverCallback(
            @NonNull String targetPackageName,
            @NonNull ObserverSpec spec,
            @NonNull Executor executor,
            @NonNull ObserverCallback observer) throws AppSearchException {
        Preconditions.checkNotNull(targetPackageName);
        Preconditions.checkNotNull(spec);
        Preconditions.checkNotNull(executor);
        Preconditions.checkNotNull(observer);
        // Superclass is annotated with @RequiresFeature, so we shouldn't get here on an
        // unsupported build.
<<<<<<< HEAD
        if (!BuildCompat.isAtLeastT()) {
=======
        if (Build.VERSION.SDK_INT < Build.VERSION_CODES.TIRAMISU) {
>>>>>>> fdff00cc
            throw new UnsupportedOperationException(
                    Features.GLOBAL_SEARCH_SESSION_REGISTER_OBSERVER_CALLBACK
                            + " is not supported on this AppSearch implementation");
        }

        synchronized (mObserverCallbacksLocked) {
            android.app.appsearch.observer.ObserverCallback frameworkCallback =
                    mObserverCallbacksLocked.get(observer);
            if (frameworkCallback == null) {
                // No stub is associated with this package and observer, so we must create one.
                frameworkCallback = new android.app.appsearch.observer.ObserverCallback() {
                    @Override
                    public void onSchemaChanged(
                            @NonNull android.app.appsearch.observer.SchemaChangeInfo
                                    platformSchemaChangeInfo) {
                        SchemaChangeInfo jetpackSchemaChangeInfo =
                                ObserverSpecToPlatformConverter.toJetpackSchemaChangeInfo(
                                        platformSchemaChangeInfo);
                        observer.onSchemaChanged(jetpackSchemaChangeInfo);
                    }

                    @Override
                    public void onDocumentChanged(
                            @NonNull android.app.appsearch.observer.DocumentChangeInfo
                                    platformDocumentChangeInfo) {
                        DocumentChangeInfo jetpackDocumentChangeInfo =
                                ObserverSpecToPlatformConverter.toJetpackDocumentChangeInfo(
                                        platformDocumentChangeInfo);
                        observer.onDocumentChanged(jetpackDocumentChangeInfo);
                    }
                };
            }

            // Regardless of whether this stub was fresh or not, we have to register it again
            // because the user might be supplying a different spec.
            try {
                ApiHelperForT.registerObserverCallback(mPlatformSession, targetPackageName,
                        ObserverSpecToPlatformConverter.toPlatformObserverSpec(spec), executor,
                        frameworkCallback);
            } catch (android.app.appsearch.exceptions.AppSearchException e) {
                throw new AppSearchException((int) e.getResultCode(), e.getMessage(), e.getCause());
            }

            // Now that registration has succeeded, save this stub into our in-memory cache. This
            // isn't done when errors occur because the user may not call removeObserver if
            // addObserver threw.
            mObserverCallbacksLocked.put(observer, frameworkCallback);
        }
    }

    @Override
    public void unregisterObserverCallback(
            @NonNull String targetPackageName, @NonNull ObserverCallback observer)
            throws AppSearchException {
        Preconditions.checkNotNull(targetPackageName);
        Preconditions.checkNotNull(observer);
        // Superclass is annotated with @RequiresFeature, so we shouldn't get here on an
        // unsupported build.
<<<<<<< HEAD
        if (!BuildCompat.isAtLeastT()) {
=======
        if (Build.VERSION.SDK_INT < Build.VERSION_CODES.TIRAMISU) {
>>>>>>> fdff00cc
            throw new UnsupportedOperationException(
                    Features.GLOBAL_SEARCH_SESSION_REGISTER_OBSERVER_CALLBACK
                            + " is not supported on this AppSearch implementation");
        }

        android.app.appsearch.observer.ObserverCallback frameworkCallback;
        synchronized (mObserverCallbacksLocked) {
            frameworkCallback = mObserverCallbacksLocked.get(observer);
            if (frameworkCallback == null) {
                return;  // No such observer registered. Nothing to do.
            }

            try {
                ApiHelperForT.unregisterObserverCallback(mPlatformSession, targetPackageName,
                        frameworkCallback);
            } catch (android.app.appsearch.exceptions.AppSearchException e) {
                throw new AppSearchException((int) e.getResultCode(), e.getMessage(), e.getCause());
            }

            // Only remove from the in-memory map once removal from the service side succeeds
            mObserverCallbacksLocked.remove(observer);
        }
    }

    @Override
    public void close() {
        mPlatformSession.close();
    }

    @RequiresApi(Build.VERSION_CODES.TIRAMISU)
    private static class ApiHelperForT {
        private ApiHelperForT() {
            // This class is not instantiable.
        }

        @DoNotInline
        static void getByDocumentId(android.app.appsearch.GlobalSearchSession platformSession,
                String packageName, String databaseName,
                android.app.appsearch.GetByDocumentIdRequest request, Executor executor,
                BatchResultCallback<String, android.app.appsearch.GenericDocument> callback) {
            platformSession.getByDocumentId(packageName, databaseName, request, executor, callback);
        }

        @DoNotInline
        static void getSchema(android.app.appsearch.GlobalSearchSession platformSessions,
                String packageName, String databaseName, Executor executor,
                Consumer<AppSearchResult<android.app.appsearch.GetSchemaResponse>> callback) {
            platformSessions.getSchema(packageName, databaseName, executor, callback);
        }

        @DoNotInline
        static void registerObserverCallback(
                android.app.appsearch.GlobalSearchSession platformSession, String targetPackageName,
                android.app.appsearch.observer.ObserverSpec spec, Executor executor,
                android.app.appsearch.observer.ObserverCallback observer)
                throws android.app.appsearch.exceptions.AppSearchException {
            platformSession.registerObserverCallback(targetPackageName, spec, executor, observer);
        }

        @DoNotInline
        static void unregisterObserverCallback(
                android.app.appsearch.GlobalSearchSession platformSession, String targetPackageName,
                android.app.appsearch.observer.ObserverCallback observer)
                throws android.app.appsearch.exceptions.AppSearchException {
            platformSession.unregisterObserverCallback(targetPackageName, observer);
        }
    }
}<|MERGE_RESOLUTION|>--- conflicted
+++ resolved
@@ -87,11 +87,7 @@
     public ListenableFuture<AppSearchBatchResult<String, GenericDocument>> getByDocumentIdAsync(
             @NonNull String packageName, @NonNull String databaseName,
             @NonNull GetByDocumentIdRequest request) {
-<<<<<<< HEAD
-        if (!BuildCompat.isAtLeastT()) {
-=======
         if (Build.VERSION.SDK_INT < Build.VERSION_CODES.TIRAMISU) {
->>>>>>> fdff00cc
             throw new UnsupportedOperationException(Features.GLOBAL_SEARCH_SESSION_GET_BY_ID
                     + " is not supported on this AppSearch implementation.");
         }
@@ -141,11 +137,7 @@
             @NonNull String databaseName) {
         // Superclass is annotated with @RequiresFeature, so we shouldn't get here on an
         // unsupported build.
-<<<<<<< HEAD
-        if (!BuildCompat.isAtLeastT()) {
-=======
         if (Build.VERSION.SDK_INT < Build.VERSION_CODES.TIRAMISU) {
->>>>>>> fdff00cc
             throw new UnsupportedOperationException(
                     Features.GLOBAL_SEARCH_SESSION_GET_SCHEMA
                             + " is not supported on this AppSearch implementation.");
@@ -178,11 +170,7 @@
         Preconditions.checkNotNull(observer);
         // Superclass is annotated with @RequiresFeature, so we shouldn't get here on an
         // unsupported build.
-<<<<<<< HEAD
-        if (!BuildCompat.isAtLeastT()) {
-=======
         if (Build.VERSION.SDK_INT < Build.VERSION_CODES.TIRAMISU) {
->>>>>>> fdff00cc
             throw new UnsupportedOperationException(
                     Features.GLOBAL_SEARCH_SESSION_REGISTER_OBSERVER_CALLBACK
                             + " is not supported on this AppSearch implementation");
@@ -241,11 +229,7 @@
         Preconditions.checkNotNull(observer);
         // Superclass is annotated with @RequiresFeature, so we shouldn't get here on an
         // unsupported build.
-<<<<<<< HEAD
-        if (!BuildCompat.isAtLeastT()) {
-=======
         if (Build.VERSION.SDK_INT < Build.VERSION_CODES.TIRAMISU) {
->>>>>>> fdff00cc
             throw new UnsupportedOperationException(
                     Features.GLOBAL_SEARCH_SESSION_REGISTER_OBSERVER_CALLBACK
                             + " is not supported on this AppSearch implementation");
