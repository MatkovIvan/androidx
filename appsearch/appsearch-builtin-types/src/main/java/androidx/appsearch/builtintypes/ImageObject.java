/*
 * Copyright 2023 The Android Open Source Project
 *
 * Licensed under the Apache License, Version 2.0 (the "License");
 * you may not use this file except in compliance with the License.
 * You may obtain a copy of the License at
 *
 *      http://www.apache.org/licenses/LICENSE-2.0
 *
 * Unless required by applicable law or agreed to in writing, software
 * distributed under the License is distributed on an "AS IS" BASIS,
 * WITHOUT WARRANTIES OR CONDITIONS OF ANY KIND, either express or implied.
 * See the License for the specific language governing permissions and
 * limitations under the License.
 */

package androidx.appsearch.builtintypes;

import static androidx.core.util.Preconditions.checkNotNull;

import androidx.annotation.NonNull;
import androidx.annotation.Nullable;
import androidx.appsearch.annotation.Document;
import androidx.appsearch.builtintypes.properties.Keywords;

import java.util.ArrayList;
import java.util.List;
import java.util.Objects;

/**
 * Represents an image file.
 *
 * <p>See <a href="http://schema.org/ImageObject">http://schema.org/ImageObject</a> for more
 * context.
 */
@Document(name = "builtin:ImageObject")
public final class ImageObject extends Thing {

    @NonNull
    @Document.DocumentProperty(name = "keywords", indexNestedProperties = true)
    private final List<Keywords> mKeywordsList;

    @Nullable
    @Document.StringProperty
    private final String mSha256;

    @Nullable
    @Document.StringProperty
    private final String mThumbnailSha256;

    ImageObject(@NonNull String namespace, @NonNull String id, int documentScore,
            long creationTimestampMillis, long documentTtlMillis, @Nullable String name,
            @Nullable List<String> alternateNames, @Nullable String description,
<<<<<<< HEAD
            @Nullable String image, @Nullable String url, @NonNull List<Keywords> keywordsList,
            @Nullable String sha256, @Nullable String thumbnailSha256) {
        super(namespace, id, documentScore, creationTimestampMillis, documentTtlMillis, name,
                alternateNames, description, image, url);
        mKeywordsList = checkNotNull(keywordsList);
=======
            @Nullable String image, @Nullable String url,
            @NonNull List<PotentialAction> potentialActions,
            @NonNull List<Keyword> keywords,
            @Nullable String sha256, @Nullable String thumbnailSha256) {
        super(namespace, id, documentScore, creationTimestampMillis, documentTtlMillis, name,
                alternateNames, description, image, url, potentialActions);
        mKeywords = checkNotNull(keywords);
>>>>>>> fdff00cc
        mSha256 = sha256;
        mThumbnailSha256 = thumbnailSha256;
    }

    /**
     * Keywords or tags used to describe some item.
     *
     * <p>See <a href="http://schema.org/keywords">http://schema.org/keywords</a> for more context.
     */
    @NonNull
    public List<Keywords> getKeywordsList() {
        return mKeywordsList;
    }

    /**
     * The SHA-2 SHA256 hash of the content of the item.
     * For example, a zero-length input has value
     * 'e3b0c44298fc1c149afbf4c8996fb92427ae41e4649b934ca495991b7852b855'.
     *
     * <p>See <a href="http://schema.org/sha256">http://schema.org/sha256</a> for more context.
     */
    @Nullable
    public String getSha256() {
        return mSha256;
    }

    /**
     * Returns the {@code sha256} for the thumbnail of this image or video.
     */
    @Nullable
    public String getThumbnailSha256() {
        return mThumbnailSha256;
    }

    @Override
    public boolean equals(Object o) {
        if (this == o) return true;
        if (o == null || getClass() != o.getClass()) return false;
        ImageObject that = (ImageObject) o;
        return mKeywordsList.equals(that.mKeywordsList) && Objects.equals(mSha256, that.mSha256)
                && Objects.equals(mThumbnailSha256, that.mThumbnailSha256);
    }

    @Override
    public int hashCode() {
        return Objects.hash(mKeywordsList, mSha256, mThumbnailSha256);
    }

    /**
     * Builder for {@link ImageObject}.
     */
    public static final class Builder extends BuilderImpl<Builder> {
        /**
         * Constructor for an empty {@link Builder}.
         *
         * @param namespace Namespace for the Document. See
         *                  {@link Document.Namespace}.
         * @param id        Unique identifier for the Document. See {@link Document.Id}.
         */
        public Builder(@NonNull String namespace, @NonNull String id) {
            super(namespace, id);
        }

        /**
         * Copy constructor.
         */
        public Builder(@NonNull ImageObject copyFrom) {
            super(copyFrom);
        }
    }

    @SuppressWarnings("unchecked")
    static class BuilderImpl<Self extends BuilderImpl<Self>> extends Thing.BuilderImpl<Self> {
        @NonNull
        protected final List<Keywords> mKeywordsList;

        @Nullable
        protected String mSha256;

        @Nullable
        protected String mThumbnailSha256;

        BuilderImpl(@NonNull String namespace, @NonNull String id) {
            super(namespace, id);
            mKeywordsList = new ArrayList<>();
            mSha256 = null;
            mThumbnailSha256 = null;
        }

        BuilderImpl(@NonNull ImageObject copyFrom) {
            super(new Thing.Builder(checkNotNull(copyFrom)).build());
            mKeywordsList = new ArrayList<>(copyFrom.getKeywordsList());
            mSha256 = copyFrom.getSha256();
            mThumbnailSha256 = copyFrom.getThumbnailSha256();
        }

        @NonNull
        @Override
        public ImageObject build() {
            return new ImageObject(mNamespace, mId, mDocumentScore, mCreationTimestampMillis,
                    mDocumentTtlMillis, mName, mAlternateNames, mDescription, mImage, mUrl,
<<<<<<< HEAD
                    new ArrayList<>(mKeywordsList), mSha256, mThumbnailSha256);
=======
                    mPotentialActions, new ArrayList<>(mKeywords), mSha256, mThumbnailSha256);
>>>>>>> fdff00cc
        }

        /**
         * Adds a {@code keywords} as a Text i.e. {@link String}.
         */
        // Atypical overloads in the Builder to model union types.
        @SuppressWarnings("MissingGetterMatchingBuilder")
        @NonNull
        public Self addKeywords(@NonNull String text) {
            mKeywordsList.add(new Keywords(checkNotNull(text)));
            return (Self) this;
        }

        /**
         * Adds the {@link Keywords} to the {@code keywordsList}.
         */
        @NonNull
        // TODO(b/268353464): Remove suppression once FR is addressed
        @SuppressWarnings("MissingGetterMatchingBuilder")
        public Self addKeywords(@NonNull Keywords keywords) {
            mKeywordsList.add(checkNotNull(keywords));
            return (Self) this;
        }

        /**
         * Adds all the {@link Keywords} values to the {@code keywordsList}.
         */
        @NonNull
        // TODO(b/268353464): Remove suppression once FR is addressed
        @SuppressWarnings("MissingGetterMatchingBuilder")
        public Self addAllKeywords(@NonNull Iterable<Keywords> values) {
            for (Keywords value : checkNotNull(values)) {
                mKeywordsList.add(checkNotNull(value));
            }
            return (Self) this;
        }

        /**
         * Clears the {@code keywordsList}.
         */
        @NonNull
        public Self clearKeywords() {
            mKeywordsList.clear();
            return (Self) this;
        }

        /**
         * Sets the {@code sha256}.
         */
        @NonNull
        public Self setSha256(@Nullable String text) {
            mSha256 = text;
            return (Self) this;
        }

        /**
         * Clears the {@code sha256}.
         */
        @NonNull
        public Self clearSha256() {
            mSha256 = null;
            return (Self) this;
        }

        /**
         * Sets the {@code sha256} of the thumbnail of this image of video.
         */
        @NonNull
        public Self setThumbnailSha256(@Nullable String text) {
            mThumbnailSha256 = text;
            return (Self) this;
        }

        /**
         * Clears the {@code sha256} of the thumbnail of this image of video.
         */
        @NonNull
        public Self clearThumbnailSha256() {
            mThumbnailSha256 = null;
            return (Self) this;
        }
    }
}<|MERGE_RESOLUTION|>--- conflicted
+++ resolved
@@ -21,7 +21,7 @@
 import androidx.annotation.NonNull;
 import androidx.annotation.Nullable;
 import androidx.appsearch.annotation.Document;
-import androidx.appsearch.builtintypes.properties.Keywords;
+import androidx.appsearch.builtintypes.properties.Keyword;
 
 import java.util.ArrayList;
 import java.util.List;
@@ -38,7 +38,7 @@
 
     @NonNull
     @Document.DocumentProperty(name = "keywords", indexNestedProperties = true)
-    private final List<Keywords> mKeywordsList;
+    private final List<Keyword> mKeywords;
 
     @Nullable
     @Document.StringProperty
@@ -51,13 +51,6 @@
     ImageObject(@NonNull String namespace, @NonNull String id, int documentScore,
             long creationTimestampMillis, long documentTtlMillis, @Nullable String name,
             @Nullable List<String> alternateNames, @Nullable String description,
-<<<<<<< HEAD
-            @Nullable String image, @Nullable String url, @NonNull List<Keywords> keywordsList,
-            @Nullable String sha256, @Nullable String thumbnailSha256) {
-        super(namespace, id, documentScore, creationTimestampMillis, documentTtlMillis, name,
-                alternateNames, description, image, url);
-        mKeywordsList = checkNotNull(keywordsList);
-=======
             @Nullable String image, @Nullable String url,
             @NonNull List<PotentialAction> potentialActions,
             @NonNull List<Keyword> keywords,
@@ -65,7 +58,6 @@
         super(namespace, id, documentScore, creationTimestampMillis, documentTtlMillis, name,
                 alternateNames, description, image, url, potentialActions);
         mKeywords = checkNotNull(keywords);
->>>>>>> fdff00cc
         mSha256 = sha256;
         mThumbnailSha256 = thumbnailSha256;
     }
@@ -76,8 +68,8 @@
      * <p>See <a href="http://schema.org/keywords">http://schema.org/keywords</a> for more context.
      */
     @NonNull
-    public List<Keywords> getKeywordsList() {
-        return mKeywordsList;
+    public List<Keyword> getKeywords() {
+        return mKeywords;
     }
 
     /**
@@ -105,13 +97,13 @@
         if (this == o) return true;
         if (o == null || getClass() != o.getClass()) return false;
         ImageObject that = (ImageObject) o;
-        return mKeywordsList.equals(that.mKeywordsList) && Objects.equals(mSha256, that.mSha256)
+        return mKeywords.equals(that.mKeywords) && Objects.equals(mSha256, that.mSha256)
                 && Objects.equals(mThumbnailSha256, that.mThumbnailSha256);
     }
 
     @Override
     public int hashCode() {
-        return Objects.hash(mKeywordsList, mSha256, mThumbnailSha256);
+        return Objects.hash(mKeywords, mSha256, mThumbnailSha256);
     }
 
     /**
@@ -140,7 +132,7 @@
     @SuppressWarnings("unchecked")
     static class BuilderImpl<Self extends BuilderImpl<Self>> extends Thing.BuilderImpl<Self> {
         @NonNull
-        protected final List<Keywords> mKeywordsList;
+        protected final List<Keyword> mKeywords;
 
         @Nullable
         protected String mSha256;
@@ -150,14 +142,14 @@
 
         BuilderImpl(@NonNull String namespace, @NonNull String id) {
             super(namespace, id);
-            mKeywordsList = new ArrayList<>();
+            mKeywords = new ArrayList<>();
             mSha256 = null;
             mThumbnailSha256 = null;
         }
 
         BuilderImpl(@NonNull ImageObject copyFrom) {
             super(new Thing.Builder(checkNotNull(copyFrom)).build());
-            mKeywordsList = new ArrayList<>(copyFrom.getKeywordsList());
+            mKeywords = new ArrayList<>(copyFrom.getKeywords());
             mSha256 = copyFrom.getSha256();
             mThumbnailSha256 = copyFrom.getThumbnailSha256();
         }
@@ -167,54 +159,37 @@
         public ImageObject build() {
             return new ImageObject(mNamespace, mId, mDocumentScore, mCreationTimestampMillis,
                     mDocumentTtlMillis, mName, mAlternateNames, mDescription, mImage, mUrl,
-<<<<<<< HEAD
-                    new ArrayList<>(mKeywordsList), mSha256, mThumbnailSha256);
-=======
                     mPotentialActions, new ArrayList<>(mKeywords), mSha256, mThumbnailSha256);
->>>>>>> fdff00cc
-        }
-
-        /**
-         * Adds a {@code keywords} as a Text i.e. {@link String}.
+        }
+
+        /**
+         * Appends the {@link Keyword} as a Text i.e. {@link String}.
          */
         // Atypical overloads in the Builder to model union types.
         @SuppressWarnings("MissingGetterMatchingBuilder")
         @NonNull
-        public Self addKeywords(@NonNull String text) {
-            mKeywordsList.add(new Keywords(checkNotNull(text)));
-            return (Self) this;
-        }
-
-        /**
-         * Adds the {@link Keywords} to the {@code keywordsList}.
-         */
-        @NonNull
-        // TODO(b/268353464): Remove suppression once FR is addressed
-        @SuppressWarnings("MissingGetterMatchingBuilder")
-        public Self addKeywords(@NonNull Keywords keywords) {
-            mKeywordsList.add(checkNotNull(keywords));
-            return (Self) this;
-        }
-
-        /**
-         * Adds all the {@link Keywords} values to the {@code keywordsList}.
-         */
-        @NonNull
-        // TODO(b/268353464): Remove suppression once FR is addressed
-        @SuppressWarnings("MissingGetterMatchingBuilder")
-        public Self addAllKeywords(@NonNull Iterable<Keywords> values) {
-            for (Keywords value : checkNotNull(values)) {
-                mKeywordsList.add(checkNotNull(value));
+        public Self addKeyword(@NonNull String text) {
+            mKeywords.add(new Keyword(checkNotNull(text)));
+            return (Self) this;
+        }
+
+        /**
+         * Appends the {@link Keyword}.
+         */
+        @NonNull
+        public Self addKeyword(@NonNull Keyword keyword) {
+            mKeywords.add(checkNotNull(keyword));
+            return (Self) this;
+        }
+
+        /**
+         * Appends all the {@code values}.
+         */
+        @NonNull
+        public Self addKeywords(@NonNull Iterable<Keyword> values) {
+            for (Keyword value : checkNotNull(values)) {
+                mKeywords.add(checkNotNull(value));
             }
-            return (Self) this;
-        }
-
-        /**
-         * Clears the {@code keywordsList}.
-         */
-        @NonNull
-        public Self clearKeywords() {
-            mKeywordsList.clear();
             return (Self) this;
         }
 
@@ -228,15 +203,6 @@
         }
 
         /**
-         * Clears the {@code sha256}.
-         */
-        @NonNull
-        public Self clearSha256() {
-            mSha256 = null;
-            return (Self) this;
-        }
-
-        /**
          * Sets the {@code sha256} of the thumbnail of this image of video.
          */
         @NonNull
@@ -244,14 +210,5 @@
             mThumbnailSha256 = text;
             return (Self) this;
         }
-
-        /**
-         * Clears the {@code sha256} of the thumbnail of this image of video.
-         */
-        @NonNull
-        public Self clearThumbnailSha256() {
-            mThumbnailSha256 = null;
-            return (Self) this;
-        }
     }
 }