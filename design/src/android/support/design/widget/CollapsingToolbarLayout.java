/*
 * Copyright (C) 2015 The Android Open Source Project
 *
 * Licensed under the Apache License, Version 2.0 (the "License");
 * you may not use this file except in compliance with the License.
 * You may obtain a copy of the License at
 *
 *      http://www.apache.org/licenses/LICENSE-2.0
 *
 * Unless required by applicable law or agreed to in writing, software
 * distributed under the License is distributed on an "AS IS" BASIS,
 * WITHOUT WARRANTIES OR CONDITIONS OF ANY KIND, either express or implied.
 * See the License for the specific language governing permissions and
 * limitations under the License.
 */

package android.support.design.widget;

import android.content.Context;
import android.content.res.TypedArray;
import android.graphics.Canvas;
import android.graphics.Rect;
import android.graphics.Typeface;
import android.graphics.drawable.ColorDrawable;
import android.graphics.drawable.Drawable;
import android.os.Build;
import android.support.annotation.ColorInt;
import android.support.annotation.DrawableRes;
import android.support.annotation.IntDef;
import android.support.annotation.NonNull;
import android.support.annotation.Nullable;
import android.support.annotation.StyleRes;
import android.support.design.R;
import android.support.v4.content.ContextCompat;
import android.support.v4.view.GravityCompat;
import android.support.v4.view.ViewCompat;
import android.support.v4.view.WindowInsetsCompat;
import android.support.v7.widget.Toolbar;
import android.text.TextUtils;
import android.util.AttributeSet;
import android.view.Gravity;
import android.view.View;
import android.view.ViewGroup;
import android.view.ViewParent;
import android.widget.FrameLayout;

import java.lang.annotation.Retention;
import java.lang.annotation.RetentionPolicy;

/**
 * CollapsingToolbarLayout is a wrapper for {@link Toolbar} which implements a collapsing app bar.
 * It is designed to be used as a direct child of a {@link AppBarLayout}.
 * CollapsingToolbarLayout contains the following features:
 *
 * <h3>Collapsing title</h3>
 * A title which is larger when the layout is fully visible but collapses and becomes smaller as
 * the layout is scrolled off screen. You can set the title to display via
 * {@link #setTitle(CharSequence)}. The title appearance can be tweaked via the
 * {@code collapsedTextAppearance} and {@code expandedTextAppearance} attributes.
 *
 * <h3>Content scrim</h3>
 * A full-bleed scrim which is show or hidden when the scroll position has hit a certain threshold.
 * You can change this via {@link #setContentScrim(Drawable)}.
 *
 * <h3>Status bar scrim</h3>
 * A scrim which is show or hidden behind the status bar when the scroll position has hit a certain
 * threshold. You can change this via {@link #setStatusBarScrim(Drawable)}. This only works
 * on {@link Build.VERSION_CODES#LOLLIPOP LOLLIPOP} devices when we set to fit system windows.
 *
 * <h3>Parallax scrolling children</h3>
 * Child views can opt to be scrolled within this layout in a parallax fashion.
 * See {@link LayoutParams#COLLAPSE_MODE_PARALLAX} and
 * {@link LayoutParams#setParallaxMultiplier(float)}.
 *
 * <h3>Pinned position children</h3>
 * Child views can opt to be pinned in space globally. This is useful when implementing a
 * collapsing as it allows the {@link Toolbar} to be fixed in place even though this layout is
 * moving. See {@link LayoutParams#COLLAPSE_MODE_PIN}.
 *
 * @attr ref android.support.design.R.styleable#CollapsingToolbarLayout_collapsedTitleTextAppearance
 * @attr ref android.support.design.R.styleable#CollapsingToolbarLayout_expandedTitleTextAppearance
 * @attr ref android.support.design.R.styleable#CollapsingToolbarLayout_contentScrim
 * @attr ref android.support.design.R.styleable#CollapsingToolbarLayout_expandedTitleMargin
 * @attr ref android.support.design.R.styleable#CollapsingToolbarLayout_expandedTitleMarginStart
 * @attr ref android.support.design.R.styleable#CollapsingToolbarLayout_expandedTitleMarginEnd
 * @attr ref android.support.design.R.styleable#CollapsingToolbarLayout_expandedTitleMarginBottom
 * @attr ref android.support.design.R.styleable#CollapsingToolbarLayout_statusBarScrim
 * @attr ref android.support.design.R.styleable#CollapsingToolbarLayout_toolbarId
 */
public class CollapsingToolbarLayout extends FrameLayout {

    private static final int SCRIM_ANIMATION_DURATION = 600;

    private boolean mRefreshToolbar = true;
    private int mToolbarId;
    private Toolbar mToolbar;
    private View mDummyView;

    private int mExpandedMarginStart;
    private int mExpandedMarginTop;
    private int mExpandedMarginEnd;
    private int mExpandedMarginBottom;

    private final Rect mTmpRect = new Rect();
    private final CollapsingTextHelper mCollapsingTextHelper;
    private boolean mCollapsingTitleEnabled;
    private boolean mDrawCollapsingTitle;

    private Drawable mContentScrim;
    private Drawable mStatusBarScrim;
    private int mScrimAlpha;
    private boolean mScrimsAreShown;
    private ValueAnimatorCompat mScrimAnimator;

    private AppBarLayout.OnOffsetChangedListener mOnOffsetChangedListener;

    private int mCurrentOffset;

    private WindowInsetsCompat mLastInsets;

    public CollapsingToolbarLayout(Context context) {
        this(context, null);
    }

    public CollapsingToolbarLayout(Context context, AttributeSet attrs) {
        this(context, attrs, 0);
    }

    public CollapsingToolbarLayout(Context context, AttributeSet attrs, int defStyleAttr) {
        super(context, attrs, defStyleAttr);

        ThemeUtils.checkAppCompatTheme(context);

        mCollapsingTextHelper = new CollapsingTextHelper(this);
        mCollapsingTextHelper.setTextSizeInterpolator(AnimationUtils.DECELERATE_INTERPOLATOR);

        TypedArray a = context.obtainStyledAttributes(attrs,
                R.styleable.CollapsingToolbarLayout, defStyleAttr,
                R.style.Widget_Design_CollapsingToolbar);

        mCollapsingTextHelper.setExpandedTextGravity(
                a.getInt(R.styleable.CollapsingToolbarLayout_expandedTitleGravity,
                        GravityCompat.START | Gravity.BOTTOM));
        mCollapsingTextHelper.setCollapsedTextGravity(
                a.getInt(R.styleable.CollapsingToolbarLayout_collapsedTitleGravity,
                        GravityCompat.START | Gravity.CENTER_VERTICAL));

        mExpandedMarginStart = mExpandedMarginTop = mExpandedMarginEnd = mExpandedMarginBottom =
                a.getDimensionPixelSize(R.styleable.CollapsingToolbarLayout_expandedTitleMargin, 0);

        if (a.hasValue(R.styleable.CollapsingToolbarLayout_expandedTitleMarginStart)) {
            mExpandedMarginStart = a.getDimensionPixelSize(
                    R.styleable.CollapsingToolbarLayout_expandedTitleMarginStart, 0);
        }
        if (a.hasValue(R.styleable.CollapsingToolbarLayout_expandedTitleMarginEnd)) {
            mExpandedMarginEnd = a.getDimensionPixelSize(
                    R.styleable.CollapsingToolbarLayout_expandedTitleMarginEnd, 0);
        }
        if (a.hasValue(R.styleable.CollapsingToolbarLayout_expandedTitleMarginTop)) {
            mExpandedMarginTop = a.getDimensionPixelSize(
                    R.styleable.CollapsingToolbarLayout_expandedTitleMarginTop, 0);
        }
        if (a.hasValue(R.styleable.CollapsingToolbarLayout_expandedTitleMarginBottom)) {
            mExpandedMarginBottom = a.getDimensionPixelSize(
                    R.styleable.CollapsingToolbarLayout_expandedTitleMarginBottom, 0);
        }

        mCollapsingTitleEnabled = a.getBoolean(
                R.styleable.CollapsingToolbarLayout_titleEnabled, true);
        setTitle(a.getText(R.styleable.CollapsingToolbarLayout_title));

        // First load the default text appearances
        mCollapsingTextHelper.setExpandedTextAppearance(
                R.style.TextAppearance_Design_CollapsingToolbar_Expanded);
        mCollapsingTextHelper.setCollapsedTextAppearance(
                R.style.TextAppearance_AppCompat_Widget_ActionBar_Title);

        // Now overlay any custom text appearances
        if (a.hasValue(R.styleable.CollapsingToolbarLayout_expandedTitleTextAppearance)) {
            mCollapsingTextHelper.setExpandedTextAppearance(
                    a.getResourceId(
                            R.styleable.CollapsingToolbarLayout_expandedTitleTextAppearance, 0));
        }
        if (a.hasValue(R.styleable.CollapsingToolbarLayout_collapsedTitleTextAppearance)) {
            mCollapsingTextHelper.setCollapsedTextAppearance(
                    a.getResourceId(
                            R.styleable.CollapsingToolbarLayout_collapsedTitleTextAppearance, 0));
        }

        setContentScrim(a.getDrawable(R.styleable.CollapsingToolbarLayout_contentScrim));
        setStatusBarScrim(a.getDrawable(R.styleable.CollapsingToolbarLayout_statusBarScrim));

        mToolbarId = a.getResourceId(R.styleable.CollapsingToolbarLayout_toolbarId, -1);

        a.recycle();

        setWillNotDraw(false);

        ViewCompat.setOnApplyWindowInsetsListener(this,
                new android.support.v4.view.OnApplyWindowInsetsListener() {
                    @Override
                    public WindowInsetsCompat onApplyWindowInsets(View v,
                            WindowInsetsCompat insets) {
                        mLastInsets = insets;
                        requestLayout();
                        return insets.consumeSystemWindowInsets();
                    }
                });
    }

    @Override
    protected void onAttachedToWindow() {
        super.onAttachedToWindow();

        // Add an OnOffsetChangedListener if possible
        final ViewParent parent = getParent();
        if (parent instanceof AppBarLayout) {
            if (mOnOffsetChangedListener == null) {
                mOnOffsetChangedListener = new OffsetUpdateListener();
            }
            ((AppBarLayout) parent).addOnOffsetChangedListener(mOnOffsetChangedListener);
        }
    }

    @Override
    protected void onDetachedFromWindow() {
        // Remove our OnOffsetChangedListener if possible and it exists
        final ViewParent parent = getParent();
        if (mOnOffsetChangedListener != null && parent instanceof AppBarLayout) {
            ((AppBarLayout) parent).removeOnOffsetChangedListener(mOnOffsetChangedListener);
        }

        super.onDetachedFromWindow();
    }

    @Override
    public void draw(Canvas canvas) {
        super.draw(canvas);

        // If we don't have a toolbar, the scrim will be not be drawn in drawChild() below.
        // Instead, we draw it here, before our collapsing text.
        ensureToolbar();
        if (mToolbar == null && mContentScrim != null && mScrimAlpha > 0) {
            mContentScrim.mutate().setAlpha(mScrimAlpha);
            mContentScrim.draw(canvas);
        }

        // Let the collapsing text helper draw it's text
        if (mCollapsingTitleEnabled && mDrawCollapsingTitle) {
            mCollapsingTextHelper.draw(canvas);
        }

        // Now draw the status bar scrim
        if (mStatusBarScrim != null && mScrimAlpha > 0) {
            final int topInset = mLastInsets != null ? mLastInsets.getSystemWindowInsetTop() : 0;
            if (topInset > 0) {
                mStatusBarScrim.setBounds(0, -mCurrentOffset, getWidth(),
                        topInset - mCurrentOffset);
                mStatusBarScrim.mutate().setAlpha(mScrimAlpha);
                mStatusBarScrim.draw(canvas);
            }
        }
    }

    @Override
    protected boolean drawChild(Canvas canvas, View child, long drawingTime) {
        // This is a little weird. Our scrim needs to be behind the Toolbar (if it is present),
        // but in front of any other children which are behind it. To do this we intercept the
        // drawChild() call, and draw our scrim first when drawing the toolbar
        ensureToolbar();
        if (child == mToolbar && mContentScrim != null && mScrimAlpha > 0) {
            mContentScrim.mutate().setAlpha(mScrimAlpha);
            mContentScrim.draw(canvas);
        }

        // Carry on drawing the child...
        return super.drawChild(canvas, child, drawingTime);
    }

    @Override
    protected void onSizeChanged(int w, int h, int oldw, int oldh) {
        super.onSizeChanged(w, h, oldw, oldh);
        if (mContentScrim != null) {
            mContentScrim.setBounds(0, 0, w, h);
        }
    }

    private void ensureToolbar() {
        if (!mRefreshToolbar) {
            return;
        }

        Toolbar fallback = null, selected = null;

        for (int i = 0, count = getChildCount(); i < count; i++) {
            final View child = getChildAt(i);
            if (child instanceof Toolbar) {
                if (mToolbarId != -1) {
                    // There's a toolbar id set so try and find it...
                    if (mToolbarId == child.getId()) {
                        // We found the primary Toolbar, use it
                        selected = (Toolbar) child;
                        break;
                    }
                    if (fallback == null) {
                        // We'll record the first Toolbar as our fallback
                        fallback = (Toolbar) child;
                    }
                } else {
                    // We don't have a id to check for so just use the first we come across
                    selected = (Toolbar) child;
                    break;
                }
            }
        }

        if (selected == null) {
            // If we didn't find a primary Toolbar, use the fallback
            selected = fallback;
        }

        mToolbar = selected;
        updateDummyView();
        mRefreshToolbar = false;
    }

    private void updateDummyView() {
        if (!mCollapsingTitleEnabled && mDummyView != null) {
            // If we have a dummy view and we have our title disabled, remove it from its parent
            final ViewParent parent = mDummyView.getParent();
            if (parent instanceof ViewGroup) {
                ((ViewGroup) parent).removeView(mDummyView);
            }
        }
        if (mCollapsingTitleEnabled && mToolbar != null) {
            if (mDummyView == null) {
                mDummyView = new View(getContext());
            }
            if (mDummyView.getParent() == null) {
                mToolbar.addView(mDummyView, LayoutParams.MATCH_PARENT, LayoutParams.MATCH_PARENT);
            }
        }
    }

    @Override
    protected void onMeasure(int widthMeasureSpec, int heightMeasureSpec) {
        ensureToolbar();
        super.onMeasure(widthMeasureSpec, heightMeasureSpec);
    }

    @Override
    protected void onLayout(boolean changed, int left, int top, int right, int bottom) {
        super.onLayout(changed, left, top, right, bottom);

        // Update the collapsed bounds by getting it's transformed bounds. This needs to be done
        // before the children are offset below
        if (mCollapsingTitleEnabled && mDummyView != null) {
            // We only draw the title if the dummy view is being displayed (Toolbar removes
            // views if there is no space)
            mDrawCollapsingTitle = mDummyView.isShown();

            if (mDrawCollapsingTitle) {
                final boolean isRtl = ViewCompat.getLayoutDirection(this)
                        == ViewCompat.LAYOUT_DIRECTION_RTL;

                // Update the collapsed bounds
                ViewGroupUtils.getDescendantRect(this, mDummyView, mTmpRect);
<<<<<<< HEAD
                mCollapsingTextHelper.setCollapsedBounds(
                        mTmpRect.left + (isRtl
                                ? mToolbar.getTitleMarginEnd()
                                : mToolbar.getTitleMarginStart()),
                        bottom + mToolbar.getTitleMarginTop() - mTmpRect.height(),
                        mTmpRect.right + (isRtl
                                ? mToolbar.getTitleMarginStart()
                                : mToolbar.getTitleMarginEnd()),
                        bottom - mToolbar.getTitleMarginBottom());
=======
                mCollapsingTextHelper.setCollapsedBounds(mTmpRect.left, bottom - mTmpRect.height(),
                        mTmpRect.right, bottom);

                final boolean isRtl = ViewCompat.getLayoutDirection(this)
                        == ViewCompat.LAYOUT_DIRECTION_RTL;
>>>>>>> d687245e
                // Update the expanded bounds
                mCollapsingTextHelper.setExpandedBounds(
                        isRtl ? mExpandedMarginEnd : mExpandedMarginStart,
                        mTmpRect.bottom + mExpandedMarginTop,
                        right - left - (isRtl ? mExpandedMarginStart : mExpandedMarginEnd),
                        bottom - top - mExpandedMarginBottom);
                // Now recalculate using the new bounds
                mCollapsingTextHelper.recalculate();
            }
        }

        // Update our child view offset helpers
        for (int i = 0, z = getChildCount(); i < z; i++) {
            final View child = getChildAt(i);

            if (mLastInsets != null && !ViewCompat.getFitsSystemWindows(child)) {
                final int insetTop = mLastInsets.getSystemWindowInsetTop();
                if (child.getTop() < insetTop) {
                    // If the child isn't set to fit system windows but is drawing within the inset
                    // offset it down
                    child.offsetTopAndBottom(insetTop);
                }
            }

            getViewOffsetHelper(child).onViewLayout();
        }

        // Finally, set our minimum height to enable proper AppBarLayout collapsing
        if (mToolbar != null) {
            if (mCollapsingTitleEnabled && TextUtils.isEmpty(mCollapsingTextHelper.getText())) {
                // If we do not currently have a title, try and grab it from the Toolbar
                mCollapsingTextHelper.setText(mToolbar.getTitle());
            }
            setMinimumHeight(mToolbar.getHeight());
        }
    }

    private static ViewOffsetHelper getViewOffsetHelper(View view) {
        ViewOffsetHelper offsetHelper = (ViewOffsetHelper) view.getTag(R.id.view_offset_helper);
        if (offsetHelper == null) {
            offsetHelper = new ViewOffsetHelper(view);
            view.setTag(R.id.view_offset_helper, offsetHelper);
        }
        return offsetHelper;
    }

    /**
     * Sets the title to be displayed by this view, if enabled.
     *
     * @see #setTitleEnabled(boolean)
     * @see #getTitle()
     *
     * @attr ref R.styleable#CollapsingToolbarLayout_title
     */
    public void setTitle(@Nullable CharSequence title) {
        mCollapsingTextHelper.setText(title);
    }

    /**
     * Returns the title currently being displayed by this view. If the title is not enabled, then
     * this will return {@code null}.
     *
     * @attr ref R.styleable#CollapsingToolbarLayout_title
     */
    @Nullable
    public CharSequence getTitle() {
        return mCollapsingTitleEnabled ? mCollapsingTextHelper.getText() : null;
    }

    /**
     * Sets whether this view should display its own title.
     *
     * <p>The title displayed by this view will shrink and grow based on the scroll offset.</p>
     *
     * @see #setTitle(CharSequence)
     * @see #isTitleEnabled()
     *
     * @attr ref R.styleable#CollapsingToolbarLayout_titleEnabled
     */
    public void setTitleEnabled(boolean enabled) {
        if (enabled != mCollapsingTitleEnabled) {
            mCollapsingTitleEnabled = enabled;
            updateDummyView();
            requestLayout();
        }
    }

    /**
     * Returns whether this view is currently displaying its own title.
     *
     * @see #setTitleEnabled(boolean)
     *
     * @attr ref R.styleable#CollapsingToolbarLayout_titleEnabled
     */
    public boolean isTitleEnabled() {
        return mCollapsingTitleEnabled;
    }

    /**
     * Set whether the content scrim and/or status bar scrim should be shown or not. Any change
     * in the vertical scroll may overwrite this value. Any visibility change will be animated if
     * this view has already been laid out.
     *
     * @param shown whether the scrims should be shown
     *
     * @see #getStatusBarScrim()
     * @see #getContentScrim()
     */
    public void setScrimsShown(boolean shown) {
        setScrimsShown(shown, ViewCompat.isLaidOut(this) && !isInEditMode());
    }

    /**
     * Set whether the content scrim and/or status bar scrim should be shown or not. Any change
     * in the vertical scroll may overwrite this value.
     *
     * @param shown whether the scrims should be shown
     * @param animate whether to animate the visibility change
     *
     * @see #getStatusBarScrim()
     * @see #getContentScrim()
     */
    public void setScrimsShown(boolean shown, boolean animate) {
        if (mScrimsAreShown != shown) {
            if (animate) {
                animateScrim(shown ? 0xFF : 0x0);
            } else {
                setScrimAlpha(shown ? 0xFF : 0x0);
            }
            mScrimsAreShown = shown;
        }
    }

    private void animateScrim(int targetAlpha) {
        ensureToolbar();
        if (mScrimAnimator == null) {
            mScrimAnimator = ViewUtils.createAnimator();
            mScrimAnimator.setDuration(SCRIM_ANIMATION_DURATION);
            mScrimAnimator.setInterpolator(
                    targetAlpha > mScrimAlpha
                            ? AnimationUtils.FAST_OUT_LINEAR_IN_INTERPOLATOR
                            : AnimationUtils.LINEAR_OUT_SLOW_IN_INTERPOLATOR);
            mScrimAnimator.setUpdateListener(new ValueAnimatorCompat.AnimatorUpdateListener() {
                @Override
                public void onAnimationUpdate(ValueAnimatorCompat animator) {
                    setScrimAlpha(animator.getAnimatedIntValue());
                }
            });
        } else if (mScrimAnimator.isRunning()) {
            mScrimAnimator.cancel();
        }

        mScrimAnimator.setIntValues(mScrimAlpha, targetAlpha);
        mScrimAnimator.start();
    }

    private void setScrimAlpha(int alpha) {
        if (alpha != mScrimAlpha) {
            final Drawable contentScrim = mContentScrim;
            if (contentScrim != null && mToolbar != null) {
                ViewCompat.postInvalidateOnAnimation(mToolbar);
            }
            mScrimAlpha = alpha;
            ViewCompat.postInvalidateOnAnimation(CollapsingToolbarLayout.this);
        }
    }

    /**
     * Set the drawable to use for the content scrim from resources. Providing null will disable
     * the scrim functionality.
     *
     * @param drawable the drawable to display
     *
     * @attr ref R.styleable#CollapsingToolbarLayout_contentScrim
     * @see #getContentScrim()
     */
    public void setContentScrim(@Nullable Drawable drawable) {
        if (mContentScrim != drawable) {
            if (mContentScrim != null) {
                mContentScrim.setCallback(null);
            }
            if (drawable != null) {
                mContentScrim = drawable.mutate();
                drawable.setBounds(0, 0, getWidth(), getHeight());
                drawable.setCallback(this);
                drawable.setAlpha(mScrimAlpha);
            } else {
                mContentScrim = null;
            }
            ViewCompat.postInvalidateOnAnimation(this);
        }
    }

    /**
     * Set the color to use for the content scrim.
     *
     * @param color the color to display
     *
     * @attr ref R.styleable#CollapsingToolbarLayout_contentScrim
     * @see #getContentScrim()
     */
    public void setContentScrimColor(@ColorInt int color) {
        setContentScrim(new ColorDrawable(color));
    }

    /**
     * Set the drawable to use for the content scrim from resources.
     *
     * @param resId drawable resource id
     *
     * @attr ref R.styleable#CollapsingToolbarLayout_contentScrim
     * @see #getContentScrim()
     */
    public void setContentScrimResource(@DrawableRes int resId) {
        setContentScrim(ContextCompat.getDrawable(getContext(), resId));

    }

    /**
     * Returns the drawable which is used for the foreground scrim.
     *
     * @attr ref R.styleable#CollapsingToolbarLayout_contentScrim
     * @see #setContentScrim(Drawable)
     */
    public Drawable getContentScrim() {
        return mContentScrim;
    }

    /**
     * Set the drawable to use for the status bar scrim from resources.
     * Providing null will disable the scrim functionality.
     *
     * <p>This scrim is only shown when we have been given a top system inset.</p>
     *
     * @param drawable the drawable to display
     *
     * @attr ref R.styleable#CollapsingToolbarLayout_statusBarScrim
     * @see #getStatusBarScrim()
     */
    public void setStatusBarScrim(@Nullable Drawable drawable) {
        if (mStatusBarScrim != drawable) {
            if (mStatusBarScrim != null) {
                mStatusBarScrim.setCallback(null);
            }

            mStatusBarScrim = drawable;
            drawable.setCallback(this);
            drawable.mutate().setAlpha(mScrimAlpha);
            ViewCompat.postInvalidateOnAnimation(this);
        }
    }

    /**
     * Set the color to use for the status bar scrim.
     *
     * <p>This scrim is only shown when we have been given a top system inset.</p>
     *
     * @param color the color to display
     *
     * @attr ref R.styleable#CollapsingToolbarLayout_statusBarScrim
     * @see #getStatusBarScrim()
     */
    public void setStatusBarScrimColor(@ColorInt int color) {
        setStatusBarScrim(new ColorDrawable(color));
    }

    /**
     * Set the drawable to use for the content scrim from resources.
     *
     * @param resId drawable resource id
     *
     * @attr ref R.styleable#CollapsingToolbarLayout_statusBarScrim
     * @see #getStatusBarScrim()
     */
    public void setStatusBarScrimResource(@DrawableRes int resId) {
        setStatusBarScrim(ContextCompat.getDrawable(getContext(), resId));
    }

    /**
     * Returns the drawable which is used for the status bar scrim.
     *
     * @attr ref R.styleable#CollapsingToolbarLayout_statusBarScrim
     * @see #setStatusBarScrim(Drawable)
     */
    public Drawable getStatusBarScrim() {
        return mStatusBarScrim;
    }

    /**
     * Sets the text color and size for the collapsed title from the specified
     * TextAppearance resource.
     *
     * @attr ref android.support.design.R.styleable#CollapsingToolbarLayout_collapsedTitleTextAppearance
     */
    public void setCollapsedTitleTextAppearance(@StyleRes int resId) {
        mCollapsingTextHelper.setCollapsedTextAppearance(resId);
    }

    /**
     * Sets the text color of the collapsed title.
     *
     * @param color The new text color in ARGB format
     */
    public void setCollapsedTitleTextColor(@ColorInt int color) {
        mCollapsingTextHelper.setCollapsedTextColor(color);
    }

    /**
     * Sets the horizontal alignment of the collapsed title and the vertical gravity that will
     * be used when there is extra space in the collapsed bounds beyond what is required for
     * the title itself.
     *
     * @attr ref android.support.design.R.styleable#CollapsingToolbarLayout_collapsedTitleGravity
     */
    public void setCollapsedTitleGravity(int gravity) {
        mCollapsingTextHelper.setExpandedTextGravity(gravity);
    }

    /**
     * Returns the horizontal and vertical alignment for title when collapsed.
     *
     * @attr ref android.support.design.R.styleable#CollapsingToolbarLayout_collapsedTitleGravity
     */
    public int getCollapsedTitleGravity() {
        return mCollapsingTextHelper.getCollapsedTextGravity();
    }

    /**
     * Sets the text color and size for the expanded title from the specified
     * TextAppearance resource.
     *
     * @attr ref android.support.design.R.styleable#CollapsingToolbarLayout_expandedTitleTextAppearance
     */
    public void setExpandedTitleTextAppearance(@StyleRes int resId) {
        mCollapsingTextHelper.setExpandedTextAppearance(resId);
    }

    /**
     * Sets the text color of the expanded title.
     *
     * @param color The new text color in ARGB format
     */
    public void setExpandedTitleColor(@ColorInt int color) {
        mCollapsingTextHelper.setExpandedTextColor(color);
    }

    /**
     * Sets the horizontal alignment of the expanded title and the vertical gravity that will
     * be used when there is extra space in the expanded bounds beyond what is required for
     * the title itself.
     *
     * @attr ref android.support.design.R.styleable#CollapsingToolbarLayout_expandedTitleGravity
     */
    public void setExpandedTitleGravity(int gravity) {
        mCollapsingTextHelper.setExpandedTextGravity(gravity);
    }

    /**
     * Returns the horizontal and vertical alignment for title when expanded.
     *
     * @attr ref android.support.design.R.styleable#CollapsingToolbarLayout_expandedTitleGravity
     */
    public int getExpandedTitleGravity() {
        return mCollapsingTextHelper.getExpandedTextGravity();
    }

    /**
     * Set the typeface to use for the collapsed title.
     *
     * @param typeface typeface to use, or {@code null} to use the default.
     */
    public void setCollapsedTitleTypeface(@Nullable Typeface typeface) {
        mCollapsingTextHelper.setCollapsedTypeface(typeface);
    }

    /**
     * Returns the typeface used for the collapsed title.
     */
    @NonNull
    public Typeface getCollapsedTitleTypeface() {
        return mCollapsingTextHelper.getCollapsedTypeface();
    }

    /**
     * Set the typeface to use for the expanded title.
     *
     * @param typeface typeface to use, or {@code null} to use the default.
     */
    public void setExpandedTitleTypeface(@Nullable Typeface typeface) {
        mCollapsingTextHelper.setExpandedTypeface(typeface);
    }

    /**
     * Returns the typeface used for the expanded title.
     */
    @NonNull
    public Typeface getExpandedTitleTypeface() {
        return mCollapsingTextHelper.getExpandedTypeface();
    }

    /**
     * Sets the expanded title margins.
     *
     * @param start the starting title margin in pixels
     * @param top the top title margin in pixels
     * @param end the ending title margin in pixels
     * @param bottom the bottom title margin in pixels
     *
     * @see #getExpandedTitleMarginStart()
     * @see #getExpandedTitleMarginTop()
     * @see #getExpandedTitleMarginEnd()
     * @see #getExpandedTitleMarginBottom()
     * @attr ref android.support.design.R.styleable#CollapsingToolbarLayout_expandedTitleMargin
     */
    public void setExpandedTitleMargin(int start, int top, int end, int bottom) {
        mExpandedMarginStart = start;
        mExpandedMarginTop = top;
        mExpandedMarginEnd = end;
        mExpandedMarginBottom = bottom;
        requestLayout();
    }

    /**
     * @return the starting expanded title margin in pixels
     *
     * @see #setExpandedTitleMarginStart(int)
     * @attr ref android.support.design.R.styleable#CollapsingToolbarLayout_expandedTitleMarginStart
     */
    public int getExpandedTitleMarginStart() {
        return mExpandedMarginStart;
    }

    /**
     * Sets the starting expanded title margin in pixels.
     *
     * @param margin the starting title margin in pixels
     * @see #getExpandedTitleMarginStart()
     * @attr ref android.support.design.R.styleable#CollapsingToolbarLayout_expandedTitleMarginStart
     */
    public void setExpandedTitleMarginStart(int margin) {
        mExpandedMarginStart = margin;
        requestLayout();
    }

    /**
     * @return the top expanded title margin in pixels
     * @see #setExpandedTitleMarginTop(int)
     * @attr ref android.support.design.R.styleable#CollapsingToolbarLayout_expandedTitleMarginTop
     */
    public int getExpandedTitleMarginTop() {
        return mExpandedMarginTop;
    }

    /**
     * Sets the top expanded title margin in pixels.
     *
     * @param margin the top title margin in pixels
     * @see #getExpandedTitleMarginTop()
     * @attr ref android.support.design.R.styleable#CollapsingToolbarLayout_expandedTitleMarginTop
     */
    public void setExpandedTitleMarginTop(int margin) {
        mExpandedMarginTop = margin;
        requestLayout();
    }

    /**
     * @return the ending expanded title margin in pixels
     * @see #setExpandedTitleMarginEnd(int)
     * @attr ref android.support.design.R.styleable#CollapsingToolbarLayout_expandedTitleMarginEnd
     */
    public int getExpandedTitleMarginEnd() {
        return mExpandedMarginEnd;
    }

    /**
     * Sets the ending expanded title margin in pixels.
     *
     * @param margin the ending title margin in pixels
     * @see #getExpandedTitleMarginEnd()
     * @attr ref android.support.design.R.styleable#CollapsingToolbarLayout_expandedTitleMarginEnd
     */
    public void setExpandedTitleMarginEnd(int margin) {
        mExpandedMarginEnd = margin;
        requestLayout();
    }

    /**
     * @return the bottom expanded title margin in pixels
     * @see #setExpandedTitleMarginBottom(int)
     * @attr ref android.support.design.R.styleable#CollapsingToolbarLayout_expandedTitleMarginBottom
     */
    public int getExpandedTitleMarginBottom() {
        return mExpandedMarginBottom;
    }

    /**
     * Sets the bottom expanded title margin in pixels.
     *
     * @param margin the bottom title margin in pixels
     * @see #getExpandedTitleMarginBottom()
     * @attr ref android.support.design.R.styleable#CollapsingToolbarLayout_expandedTitleMarginBottom
     */
    public void setExpandedTitleMarginBottom(int margin) {
        mExpandedMarginBottom = margin;
        requestLayout();
    }

    /**
     * The additional offset used to define when to trigger the scrim visibility change.
     */
    final int getScrimTriggerOffset() {
        return 2 * ViewCompat.getMinimumHeight(this);
    }

    @Override
    protected boolean checkLayoutParams(ViewGroup.LayoutParams p) {
        return p instanceof LayoutParams;
    }

    @Override
    protected LayoutParams generateDefaultLayoutParams() {
        return new LayoutParams(super.generateDefaultLayoutParams());
    }

    @Override
    public FrameLayout.LayoutParams generateLayoutParams(AttributeSet attrs) {
        return new LayoutParams(getContext(), attrs);
    }

    @Override
    protected FrameLayout.LayoutParams generateLayoutParams(ViewGroup.LayoutParams p) {
        return new LayoutParams(p);
    }

    public static class LayoutParams extends FrameLayout.LayoutParams {

        private static final float DEFAULT_PARALLAX_MULTIPLIER = 0.5f;

        /** @hide */
        @IntDef({
                COLLAPSE_MODE_OFF,
                COLLAPSE_MODE_PIN,
                COLLAPSE_MODE_PARALLAX
        })
        @Retention(RetentionPolicy.SOURCE)
        @interface CollapseMode {}

        /**
         * The view will act as normal with no collapsing behavior.
         */
        public static final int COLLAPSE_MODE_OFF = 0;

        /**
         * The view will pin in place until it reaches the bottom of the
         * {@link CollapsingToolbarLayout}.
         */
        public static final int COLLAPSE_MODE_PIN = 1;

        /**
         * The view will scroll in a parallax fashion. See {@link #setParallaxMultiplier(float)}
         * to change the multiplier used.
         */
        public static final int COLLAPSE_MODE_PARALLAX = 2;

        int mCollapseMode = COLLAPSE_MODE_OFF;
        float mParallaxMult = DEFAULT_PARALLAX_MULTIPLIER;

        public LayoutParams(Context c, AttributeSet attrs) {
            super(c, attrs);

            TypedArray a = c.obtainStyledAttributes(attrs,
                    R.styleable.CollapsingAppBarLayout_LayoutParams);
            mCollapseMode = a.getInt(
                    R.styleable.CollapsingAppBarLayout_LayoutParams_layout_collapseMode,
                    COLLAPSE_MODE_OFF);
            setParallaxMultiplier(a.getFloat(
                    R.styleable.CollapsingAppBarLayout_LayoutParams_layout_collapseParallaxMultiplier,
                    DEFAULT_PARALLAX_MULTIPLIER));
            a.recycle();
        }

        public LayoutParams(int width, int height) {
            super(width, height);
        }

        public LayoutParams(int width, int height, int gravity) {
            super(width, height, gravity);
        }

        public LayoutParams(ViewGroup.LayoutParams p) {
            super(p);
        }

        public LayoutParams(MarginLayoutParams source) {
            super(source);
        }

        public LayoutParams(FrameLayout.LayoutParams source) {
            super(source);
        }

        /**
         * Set the collapse mode.
         *
         * @param collapseMode one of {@link #COLLAPSE_MODE_OFF}, {@link #COLLAPSE_MODE_PIN}
         *                     or {@link #COLLAPSE_MODE_PARALLAX}.
         */
        public void setCollapseMode(@CollapseMode int collapseMode) {
            mCollapseMode = collapseMode;
        }

        /**
         * Returns the requested collapse mode.
         *
         * @return the current mode. One of {@link #COLLAPSE_MODE_OFF}, {@link #COLLAPSE_MODE_PIN}
         * or {@link #COLLAPSE_MODE_PARALLAX}.
         */
        @CollapseMode
        public int getCollapseMode() {
            return mCollapseMode;
        }

        /**
         * Set the parallax scroll multiplier used in conjunction with
         * {@link #COLLAPSE_MODE_PARALLAX}. A value of {@code 0.0} indicates no movement at all,
         * {@code 1.0f} indicates normal scroll movement.
         *
         * @param multiplier the multiplier.
         *
         * @see #getParallaxMultiplier()
         */
        public void setParallaxMultiplier(float multiplier) {
            mParallaxMult = multiplier;
        }

        /**
         * Returns the parallax scroll multiplier used in conjunction with
         * {@link #COLLAPSE_MODE_PARALLAX}.
         *
         * @see #setParallaxMultiplier(float)
         */
        public float getParallaxMultiplier() {
            return mParallaxMult;
        }
    }

    private class OffsetUpdateListener implements AppBarLayout.OnOffsetChangedListener {
        @Override
        public void onOffsetChanged(AppBarLayout layout, int verticalOffset) {
            mCurrentOffset = verticalOffset;

            final int insetTop = mLastInsets != null ? mLastInsets.getSystemWindowInsetTop() : 0;
            final int scrollRange = layout.getTotalScrollRange();

            for (int i = 0, z = getChildCount(); i < z; i++) {
                final View child = getChildAt(i);
                final LayoutParams lp = (LayoutParams) child.getLayoutParams();
                final ViewOffsetHelper offsetHelper = getViewOffsetHelper(child);

                switch (lp.mCollapseMode) {
                    case LayoutParams.COLLAPSE_MODE_PIN:
                        if (getHeight() - insetTop + verticalOffset >= child.getHeight()) {
                            offsetHelper.setTopAndBottomOffset(-verticalOffset);
                        }
                        break;
                    case LayoutParams.COLLAPSE_MODE_PARALLAX:
                        offsetHelper.setTopAndBottomOffset(
                                Math.round(-verticalOffset * lp.mParallaxMult));
                        break;
                }
            }

            // Show or hide the scrims if needed
            if (mContentScrim != null || mStatusBarScrim != null) {
                setScrimsShown(getHeight() + verticalOffset < getScrimTriggerOffset() + insetTop);
            }

            if (mStatusBarScrim != null && insetTop > 0) {
                ViewCompat.postInvalidateOnAnimation(CollapsingToolbarLayout.this);
            }

            // Update the collapsing text's fraction
            final int expandRange = getHeight() - ViewCompat.getMinimumHeight(
                    CollapsingToolbarLayout.this) - insetTop;
            mCollapsingTextHelper.setExpansionFraction(
                    Math.abs(verticalOffset) / (float) expandRange);

            if (Math.abs(verticalOffset) == scrollRange) {
                // If we have some pinned children, and we're offset to only show those views,
                // we want to be elevate
                ViewCompat.setElevation(layout, layout.getTargetElevation());
            } else {
                // Otherwise, we're inline with the content
                ViewCompat.setElevation(layout, 0f);
            }
        }
    }
}<|MERGE_RESOLUTION|>--- conflicted
+++ resolved
@@ -365,7 +365,6 @@
 
                 // Update the collapsed bounds
                 ViewGroupUtils.getDescendantRect(this, mDummyView, mTmpRect);
-<<<<<<< HEAD
                 mCollapsingTextHelper.setCollapsedBounds(
                         mTmpRect.left + (isRtl
                                 ? mToolbar.getTitleMarginEnd()
@@ -375,13 +374,6 @@
                                 ? mToolbar.getTitleMarginStart()
                                 : mToolbar.getTitleMarginEnd()),
                         bottom - mToolbar.getTitleMarginBottom());
-=======
-                mCollapsingTextHelper.setCollapsedBounds(mTmpRect.left, bottom - mTmpRect.height(),
-                        mTmpRect.right, bottom);
-
-                final boolean isRtl = ViewCompat.getLayoutDirection(this)
-                        == ViewCompat.LAYOUT_DIRECTION_RTL;
->>>>>>> d687245e
                 // Update the expanded bounds
                 mCollapsingTextHelper.setExpandedBounds(
                         isRtl ? mExpandedMarginEnd : mExpandedMarginStart,
