[versions]
ACTIVITY = "1.10.0-alpha02"
ANNOTATION = "1.9.0-beta01"
ANNOTATION_EXPERIMENTAL = "1.5.0-alpha01"
APPCOMPAT = "1.8.0-alpha01"
APPSEARCH = "1.1.0-alpha05"
ARCH_CORE = "2.3.0-alpha01"
ASYNCLAYOUTINFLATER = "1.1.0-alpha02"
AUTOFILL = "1.3.0-beta01"
BENCHMARK = "1.4.0-alpha01"
BIOMETRIC = "1.4.0-alpha02"
BLUETOOTH = "1.0.0-alpha02"
BROWSER = "1.9.0-alpha01"
BUILDSRC_TESTS = "1.0.0-alpha01"
CAMERA = "1.5.0-alpha01"
CAMERA_PIPE = "1.0.0-alpha01"
CAMERA_TESTING = "1.0.0-alpha01"
CAMERA_VIEWFINDER = "1.4.0-alpha08"
CARDVIEW = "1.1.0-alpha01"
CAR_APP = "1.7.0-beta02"
<<<<<<< HEAD
COLLECTION = "1.5.0-alpha01"
COMPOSE = "1.8.0-alpha01"
COMPOSE_COMPILER = "1.5.14"  # Update when preparing for a release
=======
COLLECTION = "1.5.0-alpha02"
COMPOSE = "1.8.0-alpha02"
>>>>>>> 0431b849
COMPOSE_MATERIAL3 = "1.4.0-alpha01"
COMPOSE_MATERIAL3_ADAPTIVE = "1.1.0-alpha03"
COMPOSE_MATERIAL3_COMMON = "1.0.0-alpha01"
COMPOSE_RUNTIME_TRACING = "1.0.0-beta01"
CONSTRAINTLAYOUT = "2.2.0-beta01"
CONSTRAINTLAYOUT_COMPOSE = "1.1.0-beta01"
CONSTRAINTLAYOUT_CORE = "1.1.0-beta01"
CONTENTPAGER = "1.1.0-alpha01"
COORDINATORLAYOUT = "1.3.0-alpha02"
CORE = "1.15.0-alpha03"
CORE_ANIMATION = "1.0.0"
CORE_ANIMATION_TESTING = "1.0.0"
CORE_APPDIGEST = "1.0.0-alpha01"
CORE_BUNDLE = "1.0.0-alpha01"
CORE_GOOGLE_SHORTCUTS = "1.2.0-alpha02"
CORE_HAPTICS = "1.0.0-alpha01"
CORE_I18N = "1.0.0-alpha02"
CORE_LOCATION_ALTITUDE = "1.0.0-alpha02"
CORE_PERFORMANCE = "1.0.0"
CORE_REMOTEVIEWS = "1.1.0-rc01"
CORE_ROLE = "1.2.0-alpha01"
CORE_SPLASHSCREEN = "1.2.0-alpha02"
CORE_TELECOM = "1.0.0-alpha4"
CORE_UWB = "1.0.0-alpha08"
CREDENTIALS = "1.5.0-alpha05"
CREDENTIALS_E2EE_QUARANTINE = "1.0.0-alpha02"
CREDENTIALS_FIDO_QUARANTINE = "1.0.0-alpha02"
CURSORADAPTER = "1.1.0-alpha01"
CUSTOMVIEW = "1.2.0-alpha03"
CUSTOMVIEW_POOLINGCONTAINER = "1.1.0-alpha01"
DATASTORE = "1.2.0-alpha01"
DOCUMENTFILE = "1.1.0-alpha02"
DRAGANDDROP = "1.1.0-alpha01"
DRAWERLAYOUT = "1.3.0-alpha01"
DYNAMICANIMATION = "1.1.0-alpha04"
DYNAMICANIMATION_KTX = "1.0.0-alpha04"
EMOJI = "1.2.0-alpha03"
EMOJI2 = "1.5.0-rc01"
ENTERPRISE = "1.1.0-rc01"
EXIFINTERFACE = "1.4.0-alpha01"
FRAGMENT = "1.9.0-alpha01"
FUTURES = "1.3.0-alpha01"
GLANCE = "1.2.0-alpha01"
GLANCE_TEMPLATE = "1.0.0-alpha06"
GLANCE_WEAR_TILES = "1.0.0-alpha06"
GRAPHICS_CORE = "1.0.0"
GRAPHICS_FILTERS = "1.0.0-alpha01"
GRAPHICS_PATH = "1.0.0-rc01"
GRAPHICS_SHAPES = "1.0.0-rc01"
GRIDLAYOUT = "1.1.0-beta02"
HEALTH_CONNECT = "1.1.0-alpha09"
HEALTH_CONNECT_TESTING_QUARANTINE = "1.0.0-alpha01"
HEALTH_SERVICES_CLIENT = "1.1.0-alpha03"
HEIFWRITER = "1.1.0-alpha03"
HILT = "1.2.0-rc01"
HILT_NAVIGATION = "1.2.0-rc01"
HILT_NAVIGATION_COMPOSE = "1.2.0-rc01"
INK = "1.0.0-alpha01"
INPUT_MOTIONPREDICTION = "1.0.0-beta04"
INSPECTION = "1.0.0"
INTERPOLATOR = "1.1.0-alpha01"
JAVASCRIPTENGINE = "1.0.0-beta01"
KRUTH = "1.1.0-alpha01"
LEANBACK = "1.2.0-beta01"
LEANBACK_GRID = "1.0.0-beta01"
LEANBACK_PAGING = "1.1.0-beta01"
LEANBACK_PREFERENCE = "1.2.0-beta01"
LEANBACK_TAB = "1.1.0-beta01"
LEGACY = "1.1.0-alpha01"
LIBYUV = "0.1.0-dev01"
LIFECYCLE = "2.9.0-alpha03"
LIFECYCLE_EXTENSIONS = "2.2.0"
LINT = "1.0.0-alpha02"
LOADER = "1.2.0-alpha01"
MEDIA = "1.7.0-rc01"
MEDIAROUTER = "1.8.0-alpha01"
METRICS = "1.0.0-beta02"
NAVIGATION = "2.9.0-alpha01"
PAGING = "3.4.0-alpha01"
PALETTE = "1.1.0-alpha01"
PDF = "1.0.0-alpha03"
PERCENTLAYOUT = "1.1.0-alpha01"
PREFERENCE = "1.3.0-alpha01"
PRINT = "1.1.0-beta01"
PRIVACYSANDBOX_ACTIVITY = "1.0.0-alpha01"
PRIVACYSANDBOX_ADS = "1.1.0-beta10"
PRIVACYSANDBOX_PLUGINS = "1.0.0-alpha03"
PRIVACYSANDBOX_SDKRUNTIME = "1.0.0-alpha14"
PRIVACYSANDBOX_TOOLS = "1.0.0-alpha09"
PRIVACYSANDBOX_UI = "1.0.0-alpha10"
PROFILEINSTALLER = "1.4.0-rc01"
RECOMMENDATION = "1.1.0-alpha01"
RECYCLERVIEW = "1.4.0-rc01"
RECYCLERVIEW_SELECTION = "1.2.0-alpha02"
REMOTECALLBACK = "1.0.0-alpha02"
RESOURCEINSPECTION = "1.1.0-alpha01"
ROOM = "2.7.0-alpha08"
SAFEPARCEL = "1.0.0-alpha01"
SAVEDSTATE = "1.3.0-alpha02"
SECURITY = "1.1.0-alpha07"
SECURITY_APP_AUTHENTICATOR = "1.0.0-rc01"
SECURITY_APP_AUTHENTICATOR_TESTING = "1.0.0-rc01"
SECURITY_BIOMETRIC = "1.0.0-alpha01"
SECURITY_IDENTITY_CREDENTIAL = "1.0.0-alpha04"
SECURITY_MLS = "1.0.0-alpha01"
SECURITY_STATE = "1.0.0-alpha04"
SHARETARGET = "1.3.0-alpha01"
SLICE = "1.1.0-alpha03"
SLICE_BENCHMARK = "1.1.0-alpha03"
SLICE_BUILDERS_KTX = "1.0.0-alpha09"
SLICE_REMOTECALLBACK = "1.0.0-alpha01"
SLIDINGPANELAYOUT = "1.3.0-alpha01"
SQLITE = "2.5.0-alpha08"
SQLITE_INSPECTOR = "2.1.0-alpha01"
STABLE_AIDL = "1.0.0-alpha01"
STARTUP = "1.2.0-rc01"
SWIPEREFRESHLAYOUT = "1.2.0-alpha01"
TESTEXT = "1.0.0-alpha03"
TESTSCREENSHOT = "1.0.0-alpha01"
TEST_UIAUTOMATOR = "2.4.0-alpha01"
TEXT = "1.0.0-alpha01"
TRACING = "1.3.0-alpha02"
TRACING_PERFETTO = "1.0.0"
TRANSITION = "1.5.0-rc01"
TV = "1.0.0-alpha12"
TVPROVIDER = "1.1.0-alpha02"
TV_MATERIAL = "1.1.0-alpha01"
VECTORDRAWABLE = "1.2.0"
VECTORDRAWABLE_ANIMATED = "1.2.0"
VECTORDRAWABLE_SEEKABLE = "1.0.0"
VERSIONED_PARCELABLE = "1.2.0-rc01"
VIEWPAGER = "1.1.0-alpha02"
VIEWPAGER2 = "1.2.0-alpha01"
WEAR = "1.4.0-alpha01"
WEAR_COMPOSE = "1.5.0-alpha02"
WEAR_COMPOSE_MATERIAL3 = "1.0.0-alpha25"
WEAR_CORE = "1.0.0-alpha01"
WEAR_INPUT = "1.2.0-alpha03"
WEAR_INPUT_TESTING = "1.2.0-alpha03"
WEAR_ONGOING = "1.1.0-alpha02"
WEAR_PHONE_INTERACTIONS = "1.1.0-alpha04"
WEAR_PROTOLAYOUT = "1.3.0-alpha01"
WEAR_PROTOLAYOUT_MATERIAL3 = "1.0.0-alpha01"
WEAR_REMOTE_INTERACTIONS = "1.1.0-beta01"
WEAR_TILES = "1.5.0-alpha01"
WEAR_TOOLING_PREVIEW = "1.0.0-rc01"
WEAR_WATCHFACE = "1.3.0-alpha04"
WEBKIT = "1.12.0-beta01"
# Adding a comment to prevent merge conflicts for Window artifact
WINDOW = "1.4.0-alpha03"
WINDOW_EXTENSIONS = "1.4.0-beta01"
WINDOW_EXTENSIONS_CORE = "1.1.0-alpha01"
WINDOW_SIDECAR = "1.0.0-rc01"
WORK = "2.10.0-alpha04"
XR = "1.0.0-alpha01"

[groups]
ACTIVITY = { group = "androidx.activity", atomicGroupVersion = "versions.ACTIVITY" }
ANNOTATION = { group = "androidx.annotation" }
APPCOMPAT = { group = "androidx.appcompat", atomicGroupVersion = "versions.APPCOMPAT" }
APPSEARCH = { group = "androidx.appsearch", atomicGroupVersion = "versions.APPSEARCH" }
ARCH_CORE = { group = "androidx.arch.core", atomicGroupVersion = "versions.ARCH_CORE" }
ASYNCLAYOUTINFLATER = { group = "androidx.asynclayoutinflater", atomicGroupVersion = "versions.ASYNCLAYOUTINFLATER" }
AUTOFILL = { group = "androidx.autofill", atomicGroupVersion = "versions.AUTOFILL" }
BENCHMARK = { group = "androidx.benchmark", atomicGroupVersion = "versions.BENCHMARK" }
BIOMETRIC = { group = "androidx.biometric", atomicGroupVersion = "versions.BIOMETRIC" }
BLUETOOTH = { group = "androidx.bluetooth", atomicGroupVersion = "versions.BLUETOOTH" }
BROWSER = { group = "androidx.browser", atomicGroupVersion = "versions.BROWSER" }
BUILDSRC_TESTS_MAX_DEP_VERSIONS_DEP = { group = "androidx.buildSrc-tests-max-dep-versions-dep", atomicGroupVersion = "versions.BUILDSRC_TESTS", overrideInclude = [ ":buildSrc-tests:max-dep-versions:buildSrc-tests-max-dep-versions-dep" ] }
BUILDSRC_TESTS_MAX_DEP_VERSIONS_MAIN = { group = "androidx.buildSrc-tests-max-dep-versions-main", atomicGroupVersion = "versions.BUILDSRC_TESTS", overrideInclude = [ ":buildSrc-tests:max-dep-versions:buildSrc-tests-max-dep-versions-main" ] }
CAMERA = { group = "androidx.camera", atomicGroupVersion = "versions.CAMERA" }
CAMERA_PIPE = { group = "androidx.camera", atomicGroupVersion = "versions.CAMERA_PIPE", overrideInclude = [ ":camera:camera-camera2-pipe", ":camera:camera-camera2-pipe-integration" ] }
CAMERA_TESTING = { group = "androidx.camera", atomicGroupVersion = "versions.CAMERA_TESTING", overrideInclude = [ ":camera:camera-testing" ] }
CAMERA_VIEWFINDER = { group = "androidx.camera.viewfinder", atomicGroupVersion = "versions.CAMERA_VIEWFINDER" }
CARDVIEW = { group = "androidx.cardview", atomicGroupVersion = "versions.CARDVIEW" }
CAR_APP = { group = "androidx.car.app", atomicGroupVersion = "versions.CAR_APP" }
COLLECTION = { group = "androidx.collection", atomicGroupVersion = "versions.COLLECTION" }
COMPOSE_ANIMATION = { group = "org.jetbrains.compose.animation", atomicGroupVersion = "versions.COMPOSE" }
COMPOSE_COMPILER = { group = "org.jetbrains.compose.compiler", atomicGroupVersion = "versions.COMPOSE" }
COMPOSE_DESKTOP = { group = "org.jetbrains.compose.desktop", atomicGroupVersion = "versions.COMPOSE" }
COMPOSE_FOUNDATION = { group = "org.jetbrains.compose.foundation", atomicGroupVersion = "versions.COMPOSE" }
COMPOSE_MATERIAL = { group = "org.jetbrains.compose.material", atomicGroupVersion = "versions.COMPOSE" }
COMPOSE_MATERIAL3 = { group = "org.jetbrains.compose.material3", atomicGroupVersion = "versions.COMPOSE" }
COMPOSE_MATERIAL3_COMMON = { group = "org.jetbrains.compose.material3.common", atomicGroupVersion = "versions.COMPOSE_MATERIAL3_COMMON", overrideInclude = [ ":compose:material3:material3-common" ] }
COMPOSE_MATERIAL3_ADAPTIVE = { group = "org.jetbrains.compose.material3.adaptive", atomicGroupVersion = "versions.COMPOSE_MATERIAL3_ADAPTIVE" }
COMPOSE_MATERIAL3_ADAPTIVE_NAVIGATION_SUITE= { group = "androidx.compose.material3", atomicGroupVersion = "versions.COMPOSE_MATERIAL3", overrideInclude = [ ":compose:material3:material3-adaptive-navigation-suite" ] }
COMPOSE_RUNTIME = { group = "org.jetbrains.compose.runtime", atomicGroupVersion = "versions.COMPOSE" }
COMPOSE_RUNTIME_TRACING = { group = "androidx.compose.runtime", atomicGroupVersion = "versions.COMPOSE_RUNTIME_TRACING", overrideInclude = [ ":compose:runtime:runtime-tracing" ] }
COMPOSE_UI = { group = "org.jetbrains.compose.ui", atomicGroupVersion = "versions.COMPOSE" }
CONCURRENT = { group = "androidx.concurrent", atomicGroupVersion = "versions.FUTURES" }
CONSTRAINTLAYOUT = { group = "androidx.constraintlayout" }
CONTENTPAGER = { group = "androidx.contentpager", atomicGroupVersion = "versions.CONTENTPAGER" }
COORDINATORLAYOUT = { group = "androidx.coordinatorlayout", atomicGroupVersion = "versions.COORDINATORLAYOUT" }
CORE = { group = "androidx.core" }
CORE_HAPTICS = { group = "androidx.core.haptics", atomicGroupVersion = "versions.CORE_HAPTICS" }
CORE_UWB = { group = "androidx.core.uwb", atomicGroupVersion = "versions.CORE_UWB" }
CREDENTIALS = { group = "androidx.credentials", atomicGroupVersion = "versions.CREDENTIALS" }
CURSORADAPTER = { group = "androidx.cursoradapter", atomicGroupVersion = "versions.CURSORADAPTER" }
CUSTOMVIEW = { group = "androidx.customview" }
DATASTORE = { group = "androidx.datastore", atomicGroupVersion = "versions.DATASTORE" }
DOCUMENTFILE = { group = "androidx.documentfile", atomicGroupVersion = "versions.DOCUMENTFILE" }
DRAGANDDROP = { group = "androidx.draganddrop", atomicGroupVersion = "versions.DRAGANDDROP" }
DRAWERLAYOUT = { group = "androidx.drawerlayout", atomicGroupVersion = "versions.DRAWERLAYOUT" }
DYNAMICANIMATION = { group = "androidx.dynamicanimation" }
EMOJI = { group = "androidx.emoji" }
EMOJI2 = { group = "androidx.emoji2", atomicGroupVersion = "versions.EMOJI2" }
ENTERPRISE = { group = "androidx.enterprise", atomicGroupVersion = "versions.ENTERPRISE" }
EXIFINTERFACE = { group = "androidx.exifinterface", atomicGroupVersion = "versions.EXIFINTERFACE" }
FRAGMENT = { group = "androidx.fragment", atomicGroupVersion = "versions.FRAGMENT" }
GLANCE = { group = "androidx.glance", atomicGroupVersion = "versions.GLANCE" }
GRAPHICS = { group = "androidx.graphics" }
GRAPHICS_FILTERS = { group = "androidx.graphics.filters", atomicGroupVersion = "versions.GRAPHICS_FILTERS" }
GRIDLAYOUT = { group = "androidx.gridlayout", atomicGroupVersion = "versions.GRIDLAYOUT" }
HEALTH = { group = "androidx.health" }
HEALTH_CONNECT = { group = "androidx.health.connect", atomicGroupVersion = "versions.HEALTH_CONNECT" }
HEIFWRITER = { group = "androidx.heifwriter", atomicGroupVersion = "versions.HEIFWRITER" }
HILT = { group = "androidx.hilt" }
INK = { group = "androidx.ink", atomicGroupVersion = "versions.INK" }
INPUT = { group = "androidx.input" }
INSPECTION = { group = "androidx.inspection", atomicGroupVersion = "versions.INSPECTION" }
INSPECTION_EXTENSIONS = { group = "androidx.inspection.extensions", atomicGroupVersion = "versions.SQLITE_INSPECTOR", overrideInclude = [ ":sqlite:sqlite-inspection" ] }
INTERPOLATOR = { group = "androidx.interpolator", atomicGroupVersion = "versions.INTERPOLATOR" }
JAVASCRIPTENGINE = { group = "androidx.javascriptengine", atomicGroupVersion = "versions.JAVASCRIPTENGINE" }
KRUTH = { group = "androidx.kruth", atomicGroupVersion = "versions.KRUTH" }
LEANBACK = { group = "androidx.leanback" }
LEGACY = { group = "androidx.legacy" }
LIBYUV = { group = "libyuv", atomicGroupVersion = "versions.LIBYUV" }
LIFECYCLE = { group = "androidx.lifecycle", atomicGroupVersion = "versions.LIFECYCLE" }
LIFECYCLE_EXTENSIONS = { group = "androidx.lifecycle", atomicGroupVersion = "versions.LIFECYCLE_EXTENSIONS", overrideInclude = [ ":lifecycle:lifecycle-extensions" ] }
LINT = { group = "androidx.lint", atomicGroupVersion = "versions.LINT" }
LOADER = { group = "androidx.loader", atomicGroupVersion = "versions.LOADER" }
MEDIA = { group = "androidx.media" }
MEDIAROUTER = { group = "androidx.mediarouter", atomicGroupVersion = "versions.MEDIAROUTER" }
METRICS = { group = "androidx.metrics", atomicGroupVersion = "versions.METRICS" }
NAVIGATION = { group = "androidx.navigation", atomicGroupVersion = "versions.NAVIGATION" }
PAGING = { group = "androidx.paging", atomicGroupVersion = "versions.PAGING" }
PALETTE = { group = "androidx.palette", atomicGroupVersion = "versions.PALETTE" }
PDF = { group = "androidx.pdf", atomicGroupVersion = "versions.PDF" }
PERCENTLAYOUT = { group = "androidx.percentlayout", atomicGroupVersion = "versions.PERCENTLAYOUT" }
PREFERENCE = { group = "androidx.preference", atomicGroupVersion = "versions.PREFERENCE" }
PRINT = { group = "androidx.print", atomicGroupVersion = "versions.PRINT" }
PRIVACYSANDBOX_ACTIVITY = { group = "androidx.privacysandbox.activity", atomicGroupVersion = "versions.PRIVACYSANDBOX_ACTIVITY" }
PRIVACYSANDBOX_ADS = { group = "androidx.privacysandbox.ads", atomicGroupVersion = "versions.PRIVACYSANDBOX_ADS" }
PRIVACYSANDBOX_PLUGINS = { group = "androidx.privacysandbox.plugins", atomicGroupVersion = "versions.PRIVACYSANDBOX_PLUGINS" }
PRIVACYSANDBOX_SDKRUNTIME = { group = "androidx.privacysandbox.sdkruntime", atomicGroupVersion = "versions.PRIVACYSANDBOX_SDKRUNTIME" }
PRIVACYSANDBOX_TOOLS = { group = "androidx.privacysandbox.tools", atomicGroupVersion = "versions.PRIVACYSANDBOX_TOOLS" }
PRIVACYSANDBOX_UI = { group = "androidx.privacysandbox.ui", atomicGroupVersion = "versions.PRIVACYSANDBOX_UI" }
PROFILEINSTALLER = { group = "androidx.profileinstaller", atomicGroupVersion = "versions.PROFILEINSTALLER" }
RECOMMENDATION = { group = "androidx.recommendation", atomicGroupVersion = "versions.RECOMMENDATION" }
RECYCLERVIEW = { group = "androidx.recyclerview" }
REMOTECALLBACK = { group = "androidx.remotecallback", atomicGroupVersion = "versions.REMOTECALLBACK" }
RESOURCEINSPECTION = { group = "androidx.resourceinspection", atomicGroupVersion = "versions.RESOURCEINSPECTION" }
ROOM = { group = "androidx.room", atomicGroupVersion = "versions.ROOM" }
SAFEPARCEL = { group = "androidx.safeparcel", atomicGroupVersion = "versions.SAFEPARCEL" }
SAVEDSTATE = { group = "androidx.savedstate", atomicGroupVersion = "versions.SAVEDSTATE" }
SECURITY = { group = "androidx.security" }
SHARETARGET = { group = "androidx.sharetarget", atomicGroupVersion = "versions.SHARETARGET" }
SLICE = { group = "androidx.slice" }
SLIDINGPANELAYOUT = { group = "androidx.slidingpanelayout", atomicGroupVersion = "versions.SLIDINGPANELAYOUT" }
SQLITE = { group = "androidx.sqlite", atomicGroupVersion = "versions.SQLITE" }
STABLE_AIDL = { group = "androidx.stableaidl", atomicGroupVersion = "versions.STABLE_AIDL" }
STARTUP = { group = "androidx.startup", atomicGroupVersion = "versions.STARTUP" }
SWIPEREFRESHLAYOUT = { group = "androidx.swiperefreshlayout", atomicGroupVersion = "versions.SWIPEREFRESHLAYOUT" }
TESTEXT = { group = "androidx.test.ext", atomicGroupVersion = "versions.TESTEXT" }
TESTSCREENSHOT = { group = "androidx.test.screenshot", atomicGroupVersion = "versions.TESTSCREENSHOT" }
TEST_UIAUTOMATOR = { group = "androidx.test.uiautomator", atomicGroupVersion = "versions.TEST_UIAUTOMATOR" }
TEXT = { group = "androidx.text", atomicGroupVersion = "versions.TEXT" }
TRACING = { group = "androidx.tracing", atomicGroupVersion = "versions.TRACING" }
TRACING_PERFETTO = { group = "androidx.tracing", atomicGroupVersion = "versions.TRACING_PERFETTO", overrideInclude = [ ":tracing:tracing-perfetto", ":tracing:tracing-perfetto-binary", ":tracing:tracing-perfetto-handshake" ] }
TRANSITION = { group = "androidx.transition", atomicGroupVersion = "versions.TRANSITION" }
TV = { group = "androidx.tv" }
TVPROVIDER = { group = "androidx.tvprovider", atomicGroupVersion = "versions.TVPROVIDER" }
VECTORDRAWABLE = { group = "androidx.vectordrawable" }
VERSIONEDPARCELABLE = { group = "androidx.versionedparcelable" }
VIEWPAGER = { group = "androidx.viewpager", atomicGroupVersion = "versions.VIEWPAGER" }
VIEWPAGER2 = { group = "androidx.viewpager2", atomicGroupVersion = "versions.VIEWPAGER2" }
WEAR = { group = "androidx.wear" }
WEAR_COMPOSE = { group = "androidx.wear.compose", atomicGroupVersion = "versions.WEAR_COMPOSE" }
WEAR_PROTOLAYOUT = { group = "androidx.wear.protolayout", atomicGroupVersion = "versions.WEAR_PROTOLAYOUT" }
WEAR_TILES = { group = "androidx.wear.tiles", atomicGroupVersion = "versions.WEAR_TILES" }
WEAR_WATCHFACE = { group = "androidx.wear.watchface", atomicGroupVersion = "versions.WEAR_WATCHFACE" }
WEBKIT = { group = "androidx.webkit", atomicGroupVersion = "versions.WEBKIT" }
WINDOW = { group = "androidx.window", atomicGroupVersion = "versions.WINDOW" }
WINDOW_EXTENSIONS = { group = "androidx.window.extensions", atomicGroupVersion = "versions.WINDOW_EXTENSIONS" }
WINDOW_EXTENSIONS_CORE = { group = "androidx.window.extensions.core", atomicGroupVersion = "versions.WINDOW_EXTENSIONS_CORE" }
WINDOW_SIDECAR = { group = "androidx.window.sidecar", atomicGroupVersion = "versions.WINDOW_SIDECAR" }
WORK = { group = "androidx.work", atomicGroupVersion = "versions.WORK" }
XR = { group = "androidx.xr", atomicGroupVersion = "versions.XR" }

# JetBrains overrides
ANNOTATION_JETBRAINS = { group = "org.jetbrains.compose.annotation-internal", atomicGroupVersion = "versions.COMPOSE", overrideInclude = [ ":annotation:annotation" ] }
COLLECTION_JETBRAINS = { group = "org.jetbrains.compose.collection-internal", atomicGroupVersion = "versions.COMPOSE", overrideInclude = [ ":collection:collection" ] }

CORE_BUNDLE_JETBRAINS = { group = "org.jetbrains.androidx.core", atomicGroupVersion = "versions.CORE_BUNDLE", overrideInclude = [ ":core:core-bundle" ] }
SAVEDSTATE_JETBRAINS = { group = "org.jetbrains.androidx.savedstate", atomicGroupVersion = "versions.SAVEDSTATE", overrideInclude = [ ":savedstate:savedstate" ] }
WINDOW_CORE_JETBRAINS = { group = "org.jetbrains.androidx.window", atomicGroupVersion = "versions.WINDOW", overrideInclude = [ ":window:window-core" ]  }

[groups.LIFECYCLE_JETBRAINS]
group = "org.jetbrains.androidx.lifecycle"
atomicGroupVersion = "versions.LIFECYCLE"
overrideInclude = [
    ":lifecycle:lifecycle-common",
    ":lifecycle:lifecycle-runtime",
    ":lifecycle:lifecycle-runtime-compose",
    ":lifecycle:lifecycle-viewmodel",
    ":lifecycle:lifecycle-viewmodel-compose",
    ":lifecycle:lifecycle-viewmodel-savedstate"
]

[groups.NAVIGATION_JETBRAINS]
group = "org.jetbrains.androidx.navigation"
atomicGroupVersion = "versions.NAVIGATION"
overrideInclude = [
    ":navigation:navigation-common",
    ":navigation:navigation-runtime",
    ":navigation:navigation-compose"
]<|MERGE_RESOLUTION|>--- conflicted
+++ resolved
@@ -18,14 +18,9 @@
 CAMERA_VIEWFINDER = "1.4.0-alpha08"
 CARDVIEW = "1.1.0-alpha01"
 CAR_APP = "1.7.0-beta02"
-<<<<<<< HEAD
-COLLECTION = "1.5.0-alpha01"
-COMPOSE = "1.8.0-alpha01"
-COMPOSE_COMPILER = "1.5.14"  # Update when preparing for a release
-=======
 COLLECTION = "1.5.0-alpha02"
 COMPOSE = "1.8.0-alpha02"
->>>>>>> 0431b849
+COMPOSE_COMPILER = "1.5.14"  # Update when preparing for a release
 COMPOSE_MATERIAL3 = "1.4.0-alpha01"
 COMPOSE_MATERIAL3_ADAPTIVE = "1.1.0-alpha03"
 COMPOSE_MATERIAL3_COMMON = "1.0.0-alpha01"
