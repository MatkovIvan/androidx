/*
 * Copyright (C) 2022 The Android Open Source Project
 *
 * Licensed under the Apache License, Version 2.0 (the "License");
 * you may not use this file except in compliance with the License.
 * You may obtain a copy of the License at
 *
 *      http://www.apache.org/licenses/LICENSE-2.0
 *
 * Unless required by applicable law or agreed to in writing, software
 * distributed under the License is distributed on an "AS IS" BASIS,
 * WITHOUT WARRANTIES OR CONDITIONS OF ANY KIND, either express or implied.
 * See the License for the specific language governing permissions and
 * limitations under the License.
 */

package androidx.core.uwb

import androidx.annotation.IntRange;

/**
 * Set of parameters which should be passed to the UWB chip to start ranging.
 *
 * @property uwbConfigType
 * The UWB configuration type. One type specifies one fixed set of pre-defined parameters. The
 * UWB config type includes [UWB_CONFIG_ID_1].
 *
 * @property sessionId
 * The ID of the ranging session. If the value is SESSION_ID_UNSET (0), it will
 * be created from the hash of controller address and complex channel values.
 *
 * The same session IDs should be used at both ends (Controller and controlee).
 *
 * @property subSessionId
 * The ID of the ranging sub-session. This value should be set when the Provisioned STS
 * individual responder case is used.
 * If other config is used, it should remain SUB_SESSION_UNSET (0)
 *
 * @property sessionKeyInfo
 * The session key info to use for the ranging.
 * If the profile uses STATIC STS, this byte array is 8-byte long with first two bytes as
 * Vendor_ID and next six bytes as STATIC_STS_IV. If the profile uses PROVISIONED STS, this
 * byte array is 16 or 32-byte long which represent session key.
 *
 * The same session keys should be used at both ends (Controller and controlee).
 *
 * @property subSessionKeyInfo
 * The sub-session key info to use for the ranging. This byte array is 16 or 32-byte long when
 * the profile uses PROVISIONED STS individual responder cases.
 * If other STS is used, this field should remain null.
 *
 * @property complexChannel
 * Optional. If device type is ROLE_CONTROLEE then complex channel should be set.
 *
 * @property peerDevices
 * The peers to perform ranging with. If using unicast, length should be 1.
 *
 * @property updateRateType
 * The update rate type of the ranging data. The update rate types include
 * [RANGING_UPDATE_RATE_AUTOMATIC], [RANGING_UPDATE_RATE_FREQUENT], and
 * [RANGING_UPDATE_RATE_INFREQUENT].
 *
 * @property uwbRangeDataNtfConfig
 * Configurable range data notification reports for a UWB session.
 *
 * @property slotDurationMillis
 * The slot duration of the ranging session in millisecond. The available slot durations are
 * [RANGING_SLOT_DURATION_1_MILLIS] and [RANGING_SLOT_DURATION_2_MILLIS].
 * Default to [RANGING_SLOT_DURATION_2_MILLIS].
 *
 * @property isAoaDisabled
 * The indicator of whether angle of arrival (AoA) is disabled. Default to false.
 */
class RangingParameters
@JvmOverloads
constructor(
    val uwbConfigType: Int,
    val sessionId: Int,
    val subSessionId: Int,
    val sessionKeyInfo: ByteArray?,
    val subSessionKeyInfo: ByteArray?,
    val complexChannel: UwbComplexChannel?,
    val peerDevices: List<UwbDevice>,
    val updateRateType: Int,
    val uwbRangeDataNtfConfig: UwbRangeDataNtfConfig? = null,
    @IntRange(from = RANGING_SLOT_DURATION_1_MILLIS, to = RANGING_SLOT_DURATION_2_MILLIS)
    val slotDurationMillis: Long = RANGING_SLOT_DURATION_2_MILLIS,
    val isAoaDisabled: Boolean = false
) {
    companion object {

        /**
         * Pre-defined unicast STATIC STS DS-TWR ranging.
         *
         * deferred mode,
         * ranging interval = 240 ms,
         * slot duration = 2400 RSTU,
         * slots per ranging round = 6
         *
         * All other MAC parameters use FiRa/UCI default values.
         *
         * <p> Typical use case: device tracking tags
         */
<<<<<<< HEAD
        @JvmField
        val UWB_CONFIG_ID_1 = 1
=======
        const val CONFIG_UNICAST_DS_TWR = 1
>>>>>>> fdff00cc

        /**
         * Pre-defined one-to-many STATIC STS DS-TWR ranging
         *
         * deferred mode,
         * ranging interval = 200 ms,
         * slot duration = 2400 RSTU,
         * slots per ranging round = 20
         *
         * All other MAC parameters use FiRa/UCI default values.
         *
         * <p> Typical use case: smart phone interacts with many smart devices
         */
<<<<<<< HEAD
        @JvmField
        internal val UWB_CONFIG_ID_2 = 2
=======
        const val CONFIG_MULTICAST_DS_TWR = 2
>>>>>>> fdff00cc

        /** Same as CONFIG_UNICAST_DS_TWR, except AoA data is not reported. */
        internal const val CONFIG_UNICAST_DS_TWR_NO_AOA = 3

        /** Same as CONFIG_UNICAST_DS_TWR, except P-STS security mode is enabled. */
        const val CONFIG_PROVISIONED_UNICAST_DS_TWR = 4

        /** Same as CONFIG_MULTICAST_DS_TWR, except P-STS security mode is enabled. */
        const val CONFIG_PROVISIONED_MULTICAST_DS_TWR = 5

        /** Same as CONFIG_UNICAST_DS_TWR_NO_AOA, except P-STS security mode is enabled. */
        internal const val CONFIG_PROVISIONED_UNICAST_DS_TWR_NO_AOA = 6

        /** Same as CONFIG_MULTICAST_DS_TWR, except P-STS individual controlee key mode is enabled. */
        const val CONFIG_PROVISIONED_INDIVIDUAL_MULTICAST_DS_TWR = 7

        /**
         * When the screen is on, the reporting interval is hundreds of milliseconds.
         * When the screen is off, the reporting interval is a few seconds.
         */
        const val RANGING_UPDATE_RATE_AUTOMATIC = 1

        /**
         * The reporting interval is the same as in the AUTOMATIC screen-off case. The
         * The power consumption is optimized by turning off the radio between ranging
         * reports. (The implementation is hardware and software dependent and it may
         * change between different versions.)
         */
        const val RANGING_UPDATE_RATE_INFREQUENT = 2

        /**
         * The reporting interval is the same as in the AUTOMATIC screen-on case.
         *
         * The actual reporting interval is UwbConfigId related. Different
         * configuration may use different values. (The default reporting interval at INFREQUENT mode is 4 seconds)
         */
        const val RANGING_UPDATE_RATE_FREQUENT = 3

        /** 1 millisecond slot duration */
        const val RANGING_SLOT_DURATION_1_MILLIS = 1L

        /** 2 millisecond slot duration */
        const val RANGING_SLOT_DURATION_2_MILLIS = 2L
    }
}<|MERGE_RESOLUTION|>--- conflicted
+++ resolved
@@ -23,7 +23,7 @@
  *
  * @property uwbConfigType
  * The UWB configuration type. One type specifies one fixed set of pre-defined parameters. The
- * UWB config type includes [UWB_CONFIG_ID_1].
+ * UWB config type includes [CONFIG_UNICAST_DS_TWR] and [CONFIG_MULTICAST_DS_TWR].
  *
  * @property sessionId
  * The ID of the ranging session. If the value is SESSION_ID_UNSET (0), it will
@@ -101,12 +101,7 @@
          *
          * <p> Typical use case: device tracking tags
          */
-<<<<<<< HEAD
-        @JvmField
-        val UWB_CONFIG_ID_1 = 1
-=======
         const val CONFIG_UNICAST_DS_TWR = 1
->>>>>>> fdff00cc
 
         /**
          * Pre-defined one-to-many STATIC STS DS-TWR ranging
@@ -120,12 +115,7 @@
          *
          * <p> Typical use case: smart phone interacts with many smart devices
          */
-<<<<<<< HEAD
-        @JvmField
-        internal val UWB_CONFIG_ID_2 = 2
-=======
         const val CONFIG_MULTICAST_DS_TWR = 2
->>>>>>> fdff00cc
 
         /** Same as CONFIG_UNICAST_DS_TWR, except AoA data is not reported. */
         internal const val CONFIG_UNICAST_DS_TWR_NO_AOA = 3
