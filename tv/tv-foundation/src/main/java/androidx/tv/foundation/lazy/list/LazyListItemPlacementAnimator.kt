/*
 * Copyright 2022 The Android Open Source Project
 *
 * Licensed under the Apache License, Version 2.0 (the "License");
 * you may not use this file except in compliance with the License.
 * You may obtain a copy of the License at
 *
 *      http://www.apache.org/licenses/LICENSE-2.0
 *
 * Unless required by applicable law or agreed to in writing, software
 * distributed under the License is distributed on an "AS IS" BASIS,
 * WITHOUT WARRANTIES OR CONDITIONS OF ANY KIND, either express or implied.
 * See the License for the specific language governing permissions and
 * limitations under the License.
 */

package androidx.tv.foundation.lazy.list

<<<<<<< HEAD
import androidx.compose.animation.core.Animatable
import androidx.compose.animation.core.Spring
import androidx.compose.animation.core.SpringSpec
import androidx.compose.animation.core.VectorConverter
import androidx.compose.animation.core.VisibilityThreshold
import androidx.compose.animation.core.spring
import androidx.compose.runtime.getValue
import androidx.compose.runtime.mutableStateOf
import androidx.compose.runtime.setValue
=======
import androidx.collection.mutableScatterSetOf
>>>>>>> fdff00cc
import androidx.compose.ui.unit.IntOffset
import androidx.compose.ui.util.fastAny
import androidx.compose.ui.util.fastForEach
import androidx.tv.foundation.lazy.grid.LazyLayoutAnimateItemModifierNode
import androidx.tv.foundation.lazy.layout.LazyLayoutKeyIndexMap

/**
 * Handles the item placement animations when it is set via [TvLazyListItemScope.animateItemPlacement].
 *
 * This class is responsible for detecting when item position changed, figuring our start/end
 * offsets and starting the animations.
 */
<<<<<<< HEAD
internal class LazyListItemPlacementAnimator(
    private val scope: CoroutineScope,
    private val isVertical: Boolean
) {
    // state containing an animation and all relevant info for each item.
    private val keyToItemInfoMap = mutableMapOf<Any, ItemInfo>()

    // snapshot of the key to index map used for the last measuring.
    private var keyToIndexMap: Map<Any, Int> = emptyMap()
=======
internal class LazyListItemPlacementAnimator {
    // contains the keys of the active items with animation node.
    private val activeKeys = mutableSetOf<Any>()

    // snapshot of the key to index map used for the last measuring.
    private var keyIndexMap: LazyLayoutKeyIndexMap = LazyLayoutKeyIndexMap.Empty
>>>>>>> fdff00cc

    // keeps the index of the first visible item index.
    private var firstVisibleIndex = 0

    // stored to not allocate it every pass.
    private val movingAwayKeys = mutableScatterSetOf<Any>()
    private val movingInFromStartBound = mutableListOf<LazyListMeasuredItem>()
    private val movingInFromEndBound = mutableListOf<LazyListMeasuredItem>()
    private val movingAwayToStartBound = mutableListOf<LazyListMeasuredItem>()
    private val movingAwayToEndBound = mutableListOf<LazyListMeasuredItem>()

    /**
     * Should be called after the measuring so we can detect position changes and start animations.
     *
     * Note that this method can compose new item and add it into the [positionedItems] list.
     */
    fun onMeasured(
        consumedScroll: Int,
        layoutWidth: Int,
        layoutHeight: Int,
        positionedItems: MutableList<LazyListMeasuredItem>,
        itemProvider: LazyListMeasuredItemProvider,
        isVertical: Boolean,
        isLookingAhead: Boolean,
        hasLookaheadOccurred: Boolean
    ) {
        if (!positionedItems.fastAny { it.hasAnimations } && activeKeys.isEmpty()) {
            // no animations specified - no work needed
            reset()
            return
        }

        val previousFirstVisibleIndex = firstVisibleIndex
        firstVisibleIndex = positionedItems.firstOrNull()?.index ?: 0

        val previousKeyToIndexMap = keyIndexMap
        keyIndexMap = itemProvider.keyIndexMap

        val mainAxisLayoutSize = if (isVertical) layoutHeight else layoutWidth

        // the consumed scroll is considered as a delta we don't need to animate
        val scrollOffset = if (isVertical) {
            IntOffset(0, consumedScroll)
        } else {
            IntOffset(consumedScroll, 0)
        }

        // Only setup animations when we have access to target value in the current pass, which
        // means lookahead pass, or regular pass when not in a lookahead scope.
        val shouldSetupAnimation = isLookingAhead || !hasLookaheadOccurred
        // first add all items we had in the previous run
        movingAwayKeys.addAll(activeKeys)
        // iterate through the items which are visible (without animated offsets)
        positionedItems.fastForEach { item ->
            // remove items we have in the current one as they are still visible.
            movingAwayKeys.remove(item.key)
            if (item.hasAnimations) {
<<<<<<< HEAD
                val itemInfo = keyToItemInfoMap[item.key]
                // there is no state associated with this item yet
                if (itemInfo == null) {
                    val previousIndex = previousKeyToIndexMap[item.key]
                    if (previousIndex != null && item.index != previousIndex) {
=======
                if (!activeKeys.contains(item.key)) {
                    activeKeys += item.key
                    val previousIndex = previousKeyToIndexMap.getIndex(item.key)
                    if (previousIndex != -1 && item.index != previousIndex) {
>>>>>>> fdff00cc
                        if (previousIndex < previousFirstVisibleIndex) {
                            // the larger index will be in the start of the list
                            movingInFromStartBound.add(item)
                        } else {
                            movingInFromEndBound.add(item)
                        }
                    } else {
                        initializeNode(
                            item,
                            item.getOffset(0).let { if (item.isVertical) it.y else it.x }
                        )
                    }
                } else {
                    if (shouldSetupAnimation) {
                        item.forEachNode { _, node ->
                            if (node.rawOffset != LazyLayoutAnimateItemModifierNode.NotInitialized
                            ) {
                                node.rawOffset += scrollOffset
                            }
                        }
                        startAnimationsIfNeeded(item)
                    }
                }
            } else {
                // no animation, clean up if needed
                activeKeys.remove(item.key)
            }
        }

        var accumulatedOffset = 0
        if (shouldSetupAnimation) {
            movingInFromStartBound.sortByDescending { previousKeyToIndexMap.getIndex(it.key) }
            movingInFromStartBound.fastForEach { item ->
                accumulatedOffset += item.size
                val mainAxisOffset = 0 - accumulatedOffset
                initializeNode(item, mainAxisOffset)
                startAnimationsIfNeeded(item)
            }
            accumulatedOffset = 0
            movingInFromEndBound.sortBy { previousKeyToIndexMap.getIndex(it.key) }
            movingInFromEndBound.fastForEach { item ->
                val mainAxisOffset = mainAxisLayoutSize + accumulatedOffset
                accumulatedOffset += item.size
                initializeNode(item, mainAxisOffset)
                startAnimationsIfNeeded(item)
            }
        }

        movingAwayKeys.forEach { key ->
            // found an item which was in our map previously but is not a part of the
            // positionedItems now
            val newIndex = keyIndexMap.getIndex(key)

<<<<<<< HEAD
            // whether the animation associated with the item has been finished or not yet started
            val inProgress = itemInfo.placeables.fastAny { it.inProgress }
            if (itemInfo.placeables.isEmpty() ||
                newIndex == null ||
                (!inProgress && newIndex == previousKeyToIndexMap[key]) ||
                (!inProgress && !itemInfo.isWithinBounds(mainAxisLayoutSize))
            ) {
                keyToItemInfoMap.remove(key)
=======
            if (newIndex == -1) {
                activeKeys.remove(key)
>>>>>>> fdff00cc
            } else {
                val item = itemProvider.getAndMeasure(newIndex)
                // check if we have any active placement animation on the item
                var inProgress = false
                repeat(item.placeablesCount) {
                    if (item.getParentData(it).node?.isAnimationInProgress == true) {
                        inProgress = true
                        return@repeat
                    }
                }
                if ((!inProgress && newIndex == previousKeyToIndexMap.getIndex(key))) {
                    activeKeys.remove(key)
                } else {
                    if (newIndex < firstVisibleIndex) {
                        movingAwayToStartBound.add(item)
                    } else {
                        movingAwayToEndBound.add(item)
                    }
                }
            }
        }

        accumulatedOffset = 0
        movingAwayToStartBound.sortByDescending { keyIndexMap.getIndex(it.key) }
        movingAwayToStartBound.fastForEach { item ->
            accumulatedOffset += item.size
            val mainAxisOffset = 0 - accumulatedOffset

            item.position(mainAxisOffset, layoutWidth, layoutHeight)
            if (shouldSetupAnimation) {
                startAnimationsIfNeeded(item)
            }
        }

        accumulatedOffset = 0
        movingAwayToEndBound.sortBy { keyIndexMap.getIndex(it.key) }
        movingAwayToEndBound.fastForEach { item ->
            val mainAxisOffset = mainAxisLayoutSize + accumulatedOffset
            accumulatedOffset += item.size

            item.position(mainAxisOffset, layoutWidth, layoutHeight)
            if (shouldSetupAnimation) {
                startAnimationsIfNeeded(item)
            }
        }

        // This adds the new items to the list of positioned items while keeping the index of
        // the positioned items sorted in ascending order.
        positionedItems.addAll(0, movingAwayToStartBound.apply { reverse() })
        positionedItems.addAll(movingAwayToEndBound)

        movingInFromStartBound.clear()
        movingInFromEndBound.clear()
        movingAwayToStartBound.clear()
        movingAwayToEndBound.clear()
        movingAwayKeys.clear()
    }

    /**
     * Should be called when the animations are not needed for the next positions change,
     * for example when we snap to a new position.
     */
    fun reset() {
<<<<<<< HEAD
        keyToItemInfoMap.clear()
        keyToIndexMap = emptyMap()
=======
        activeKeys.clear()
        keyIndexMap = LazyLayoutKeyIndexMap.Empty
>>>>>>> fdff00cc
        firstVisibleIndex = -1
    }

    private fun initializeNode(
        item: LazyListMeasuredItem,
        mainAxisOffset: Int
    ) {
        val firstPlaceableOffset = item.getOffset(0)

        val targetFirstPlaceableOffset = if (item.isVertical) {
            firstPlaceableOffset.copy(y = mainAxisOffset)
        } else {
            firstPlaceableOffset.copy(x = mainAxisOffset)
        }

        // initialize offsets
        item.forEachNode { placeableIndex, node ->
            val diffToFirstPlaceableOffset =
                item.getOffset(placeableIndex) - firstPlaceableOffset
            node.rawOffset = targetFirstPlaceableOffset + diffToFirstPlaceableOffset
        }
    }

    private fun startAnimationsIfNeeded(item: LazyListMeasuredItem) {
        item.forEachNode { placeableIndex, node ->
            val newTarget = item.getOffset(placeableIndex)
            val currentTarget = node.rawOffset
            if (currentTarget != LazyLayoutAnimateItemModifierNode.NotInitialized &&
                currentTarget != newTarget
            ) {
                node.animatePlacementDelta(newTarget - currentTarget)
            }
            node.rawOffset = newTarget
        }
    }

    private val Any?.node get() = this as? LazyLayoutAnimateItemModifierNode

    private val LazyListMeasuredItem.hasAnimations: Boolean
        get() {
            forEachNode { _, _ -> return true }
            return false
        }

    private inline fun LazyListMeasuredItem.forEachNode(
        block: (placeableIndex: Int, node: LazyLayoutAnimateItemModifierNode) -> Unit
    ) {
        repeat(placeablesCount) { index ->
            getParentData(index).node?.let { block(index, it) }
        }
    }
}<|MERGE_RESOLUTION|>--- conflicted
+++ resolved
@@ -16,19 +16,7 @@
 
 package androidx.tv.foundation.lazy.list
 
-<<<<<<< HEAD
-import androidx.compose.animation.core.Animatable
-import androidx.compose.animation.core.Spring
-import androidx.compose.animation.core.SpringSpec
-import androidx.compose.animation.core.VectorConverter
-import androidx.compose.animation.core.VisibilityThreshold
-import androidx.compose.animation.core.spring
-import androidx.compose.runtime.getValue
-import androidx.compose.runtime.mutableStateOf
-import androidx.compose.runtime.setValue
-=======
 import androidx.collection.mutableScatterSetOf
->>>>>>> fdff00cc
 import androidx.compose.ui.unit.IntOffset
 import androidx.compose.ui.util.fastAny
 import androidx.compose.ui.util.fastForEach
@@ -41,24 +29,12 @@
  * This class is responsible for detecting when item position changed, figuring our start/end
  * offsets and starting the animations.
  */
-<<<<<<< HEAD
-internal class LazyListItemPlacementAnimator(
-    private val scope: CoroutineScope,
-    private val isVertical: Boolean
-) {
-    // state containing an animation and all relevant info for each item.
-    private val keyToItemInfoMap = mutableMapOf<Any, ItemInfo>()
-
-    // snapshot of the key to index map used for the last measuring.
-    private var keyToIndexMap: Map<Any, Int> = emptyMap()
-=======
 internal class LazyListItemPlacementAnimator {
     // contains the keys of the active items with animation node.
     private val activeKeys = mutableSetOf<Any>()
 
     // snapshot of the key to index map used for the last measuring.
     private var keyIndexMap: LazyLayoutKeyIndexMap = LazyLayoutKeyIndexMap.Empty
->>>>>>> fdff00cc
 
     // keeps the index of the first visible item index.
     private var firstVisibleIndex = 0
@@ -116,18 +92,10 @@
             // remove items we have in the current one as they are still visible.
             movingAwayKeys.remove(item.key)
             if (item.hasAnimations) {
-<<<<<<< HEAD
-                val itemInfo = keyToItemInfoMap[item.key]
-                // there is no state associated with this item yet
-                if (itemInfo == null) {
-                    val previousIndex = previousKeyToIndexMap[item.key]
-                    if (previousIndex != null && item.index != previousIndex) {
-=======
                 if (!activeKeys.contains(item.key)) {
                     activeKeys += item.key
                     val previousIndex = previousKeyToIndexMap.getIndex(item.key)
                     if (previousIndex != -1 && item.index != previousIndex) {
->>>>>>> fdff00cc
                         if (previousIndex < previousFirstVisibleIndex) {
                             // the larger index will be in the start of the list
                             movingInFromStartBound.add(item)
@@ -181,19 +149,8 @@
             // positionedItems now
             val newIndex = keyIndexMap.getIndex(key)
 
-<<<<<<< HEAD
-            // whether the animation associated with the item has been finished or not yet started
-            val inProgress = itemInfo.placeables.fastAny { it.inProgress }
-            if (itemInfo.placeables.isEmpty() ||
-                newIndex == null ||
-                (!inProgress && newIndex == previousKeyToIndexMap[key]) ||
-                (!inProgress && !itemInfo.isWithinBounds(mainAxisLayoutSize))
-            ) {
-                keyToItemInfoMap.remove(key)
-=======
             if (newIndex == -1) {
                 activeKeys.remove(key)
->>>>>>> fdff00cc
             } else {
                 val item = itemProvider.getAndMeasure(newIndex)
                 // check if we have any active placement animation on the item
@@ -257,13 +214,8 @@
      * for example when we snap to a new position.
      */
     fun reset() {
-<<<<<<< HEAD
-        keyToItemInfoMap.clear()
-        keyToIndexMap = emptyMap()
-=======
         activeKeys.clear()
         keyIndexMap = LazyLayoutKeyIndexMap.Empty
->>>>>>> fdff00cc
         firstVisibleIndex = -1
     }
 
