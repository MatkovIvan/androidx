--- conflicted
+++ resolved
@@ -142,13 +142,8 @@
         // this item is still at the same index
         return lastKnownIndex
     }
-<<<<<<< HEAD
-    val newIndex = keyToIndexMap[key]
-    if (newIndex != null) {
-=======
     val newIndex = getIndex(key)
     if (newIndex != -1) {
->>>>>>> fdff00cc
         return newIndex
     }
     // fallback to the previous index if we don't know the new index of the item
