/*
 * Copyright 2018 The Android Open Source Project
 *
 * Licensed under the Apache License, Version 2.0 (the "License");
 * you may not use this file except in compliance with the License.
 * You may obtain a copy of the License at
 *
 *      http://www.apache.org/licenses/LICENSE-2.0
 *
 * Unless required by applicable law or agreed to in writing, software
 * distributed under the License is distributed on an "AS IS" BASIS,
 * WITHOUT WARRANTIES OR CONDITIONS OF ANY KIND, either express or implied.
 * See the License for the specific language governing permissions and
 * limitations under the License.
 */
package androidx.compose.ui.text.android.style

import android.text.TextPaint
import android.text.style.MetricAffectingSpan

/**
 * Span used to adjust the letter spacing, in the unit of Em.
 */
<<<<<<< HEAD
@InternalPlatformTextApi
class LetterSpacingSpanEm(val letterSpacing: Float) : MetricAffectingSpan() {
=======
internal class LetterSpacingSpanEm(val letterSpacing: Float) : MetricAffectingSpan() {
>>>>>>> fdff00cc
    override fun updateDrawState(textPaint: TextPaint) {
        textPaint.letterSpacing = letterSpacing
    }

    override fun updateMeasureState(textPaint: TextPaint) {
        textPaint.letterSpacing = letterSpacing
    }
}<|MERGE_RESOLUTION|>--- conflicted
+++ resolved
@@ -21,12 +21,7 @@
 /**
  * Span used to adjust the letter spacing, in the unit of Em.
  */
-<<<<<<< HEAD
-@InternalPlatformTextApi
-class LetterSpacingSpanEm(val letterSpacing: Float) : MetricAffectingSpan() {
-=======
 internal class LetterSpacingSpanEm(val letterSpacing: Float) : MetricAffectingSpan() {
->>>>>>> fdff00cc
     override fun updateDrawState(textPaint: TextPaint) {
         textPaint.letterSpacing = letterSpacing
     }
